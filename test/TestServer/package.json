--- conflicted
+++ resolved
@@ -5,21 +5,10 @@
   "dependencies": {
     "express": "4.13.3",
     "fs-extra-promise": "0.2.0",
-<<<<<<< HEAD
-    "lie": "3.0.4",
-    "socket.io": "1.3.6",
-    "winston": "2.2.0"
-  },
-  "devDependencies": {
-    "node-uuid" : "^1.4.7",
-    "tape" : "^1.0.0",
-    "socket.io-client": "^1.3.6"
-=======
     "bluebird": "3.4.6",
     "socket.io": "1.4.8",
     "winston": "2.2.0",
     "object-assign": "4.1.0",
     "node-uuid": "1.4.7"
->>>>>>> 22f1a62f
   }
 }