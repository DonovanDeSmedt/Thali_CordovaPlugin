{
  "name": "thali-test-server",
  "version": "0.0.1",
  "description": "Thali Test Server App - to be run under CI",
  "dependencies": {
    "express": "4.13.3",
    "fs-extra-promise": "0.2.0",
    "bluebird": "3.4.6",
    "socket.io": "1.4.8",
    "winston": "2.2.0",
    "object-assign": "4.1.0",
    "node-uuid": "1.4.7"
<<<<<<< HEAD
  },
  "devDependencies": {
    "tape" : "^1.0.0",
    "socket.io-client": "^1.3.7"
=======
>>>>>>> 7e9483f4
  }
}<|MERGE_RESOLUTION|>--- conflicted
+++ resolved
@@ -10,12 +10,5 @@
     "winston": "2.2.0",
     "object-assign": "4.1.0",
     "node-uuid": "1.4.7"
-<<<<<<< HEAD
-  },
-  "devDependencies": {
-    "tape" : "^1.0.0",
-    "socket.io-client": "^1.3.7"
-=======
->>>>>>> 7e9483f4
   }
 }