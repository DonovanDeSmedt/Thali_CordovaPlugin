'use strict';

if (!jxcore.utils.OSInfo().isMobile || jxcore.utils.OSInfo().isAndroid) {
  return;
}

var os = require('os');
var path = require('path');
var http = require('http');
var tape = require('../lib/thali-tape');
var testUtils = require('../lib/testUtils.js');
var uuid = require('uuid');
var util = require('util');
var express = require('express');
var PouchDB = require('pouchdb');
var bodyParser = require('body-parser');
var randomstring = require('randomstring');
var ThaliReplicationManager = require('thali/thalireplicationmanager');

// Use a folder specific to this test so that the database content
// will not interfere with any other databases that might be created
// during other tests.
var dbPath = path.join(testUtils.tmpDirectory(), 'pouch-for-replication-test');
<<<<<<< HEAD

var LevelDownPouchDB = process.platform === 'android' || process.platform === 'ios' ?
    PouchDB.defaults({db: require('leveldown-mobile'), prefix: dbPath}) :
    PouchDB.defaults({db: require('leveldown'), prefix: dbPath});
=======
var LevelDownPouchDB = PouchDB.defaults({db: require('leveldown-mobile'), prefix: dbPath});
>>>>>>> 2c239729

// A variable accessible from the tests and from the setup/teardown functions
// that can be used to make sure that replication managers created during
// tests are stopped properly.
var testReplicationManager;
var testServer;
var test = tape({
  setup: function(t) {
    testReplicationManager = null;
    testServer = null;
    t.end();
  },
  teardown: function(t) {
    if (testReplicationManager !== null) {
      testReplicationManager.stop();
    }
    if (testServer !== null) {
      testServer.close();
    }
    t.end();
  }
});

test('ThaliReplicationManager can call start without error', function (t) {

  var starting = false;
  var started = false;
  var stopping = false;
  var stopped = false;

  // Check that TRM starts and emits event in the expected order
  var manager = new ThaliReplicationManager(new LevelDownPouchDB('thali'));

  manager.on('startError', function () {
    t.fail('startError event should not be emitted');
    t.end();
  });

  manager.on('stopError', function () {
    t.fail('stopError event should not be emitted');
    t.end();
  });

  manager.on('starting', function () {
    t.ok(starting == false && started == false && stopping == false && stopped == false,
         "starting event should occur in right order");
    starting = true;
  });

  manager.on('started', function () {
    t.ok(starting == true && started == false && stopping == false && stopped == false,
         "started event should occur in right order");
    started = true;
    manager.stop();
  });

  manager.on('stopping', function() {
    t.ok(starting == true && started == true && stopping == false && stopped == false,
         "stopping event should occur in right order");
    stopping = true;
  });

  manager.on('stopped', function () {
    t.ok(starting == true && started == true && stopping == true && stopped == false,
         "stopped event should occur in right order");
    t.end();
  });

  manager.start(0, 'thali');
});

test('ThaliReplicationManager receives identity', function (t) {

  var manager = new ThaliReplicationManager(new LevelDownPouchDB('thali'));

  manager.on('startError', function () {
    t.fail('startError event should not be emitted');
    t.end();
  });

  manager.on('stopError', function () {
    t.fail('stopError event should not be emitted');
    t.end();
  });

  manager.on('started', function () {
    manager.getDeviceIdentity(function (err, deviceName) {
      t.notOk(err, "getDeviceIdentity should not return an error");
      t.ok(deviceName, "deviceName should not be null");
      manager.stop();
    });
  });

  manager.on('stopped', function () {
    t.end();
  });

  manager.start(0, 'thali');
});

test('ThaliReplicationManager replicates database', function (t) {

  // Create a local doc with local device name and sync to peer. On receiving that they'll swap
  // their device name for ours and sync it back. When both sides have successfully done this and
  // have seen the changes we know two-sync is working.

  var db = new LevelDownPouchDB('thali');
  // Need to recreate the database since reinstall of test does not delete the db
  // meaning we get unexpected sequence numbers.
  db.destroy().then(function (response) {
    db = new LevelDownPouchDB('thali');

    var mydevicename = null;
    var mydocid = uuid.v4();
    var mydoc = {
      _id: mydocid
    };

    // Listen for changes from the other side

    var localSeq = null;
    var remoteSeq = null;

    var seenLocalChanges = false;
    var seenRemoteChanges = false;

    var manager = new ThaliReplicationManager(db);
    testReplicationManager = manager;

    var changes = db.changes({
      since: 'now',
      live: true,
      include_docs: true
    }).on('change', function(change) {
      var doc = change.doc;
      if (doc._id == mydocid) {
        if (localSeq == null) {
          localSeq = change.seq;
          t.ok(doc.data == mydevicename, "1st change of local doc should contain local id");
        } else {
          t.ok(change.seq > localSeq, "Local changes occur in strict order");
          t.ok(doc.data != mydevicename, "2nd change of local doc should contain remote id");
          seenLocalChanges = true;
          if (seenRemoteChanges) {
            t.end();
          }
        }
      } else {
        if (remoteSeq == null) {
          remoteSeq = change.seq;
          t.ok(doc.data != mydevicename, "1st change of remote doc should contain remote id");
          doc.data = mydevicename;
          db.put(doc, function(err, result) {
            t.notOk(err, "Can update remote doc without error");
            console.log(util.inspect(err));
            console.log(util.inspect(result));
          });
        } else {
          t.ok(change.seq > remoteSeq, "Remote changes occur in strict order");
          seenRemoteChanges = true;
          if (seenLocalChanges) {
            t.end();
          }
        }
      }
    }).on('complete', function(info) {
      console.log(info);
    }).on('error', function (err) {
      err = err ? " (" + err + ")" : "";
      t.notOk(err, "Should not see errors in changes" + err);
    });

    manager.on('startError', function () {
      t.fail('startError event should not be emitted');
      t.end();
    });

    manager.on('stopError', function () {
      t.fail('stopError event should not be emitted');
      t.end();
    });

    manager.on('started', function () {
      manager.getDeviceIdentity(function (err, deviceName) {

        t.notOk(err, "getDeviceIdentity should not return an error");
        t.ok(deviceName, "deviceName should not be null");

        // Actually create the new doc
        mydevicename = deviceName;
        mydoc.data = mydevicename;
        // Use blob to ensure we can transfer large files
        mydoc.blob = randomstring.generate(1024 * 1024);

        var r = db.put(mydoc, function (err, result) {
          err = err ? " (" + err + ")" : "";
          t.notOk(err, "Should be able to put doc without error" + err);
        });
      });
    });

    var app = express();
    app.disable('x-powered-by');
    app.use('/db', require('express-pouchdb')(LevelDownPouchDB, { mode: 'minimumForPouchDB'}));
    var server = http.createServer(app).listen(function () {
      // Start replication
      manager.start(server.address().port, 'thali');
    });
    app.set('port', server.address().port);
    testServer = server;
  });
});<|MERGE_RESOLUTION|>--- conflicted
+++ resolved
@@ -21,14 +21,7 @@
 // will not interfere with any other databases that might be created
 // during other tests.
 var dbPath = path.join(testUtils.tmpDirectory(), 'pouch-for-replication-test');
-<<<<<<< HEAD
-
-var LevelDownPouchDB = process.platform === 'android' || process.platform === 'ios' ?
-    PouchDB.defaults({db: require('leveldown-mobile'), prefix: dbPath}) :
-    PouchDB.defaults({db: require('leveldown'), prefix: dbPath});
-=======
 var LevelDownPouchDB = PouchDB.defaults({db: require('leveldown-mobile'), prefix: dbPath});
->>>>>>> 2c239729
 
 // A variable accessible from the tests and from the setup/teardown functions
 // that can be used to make sure that replication managers created during
@@ -130,7 +123,6 @@
 });
 
 test('ThaliReplicationManager replicates database', function (t) {
-
   // Create a local doc with local device name and sync to peer. On receiving that they'll swap
   // their device name for ours and sync it back. When both sides have successfully done this and
   // have seen the changes we know two-sync is working.
