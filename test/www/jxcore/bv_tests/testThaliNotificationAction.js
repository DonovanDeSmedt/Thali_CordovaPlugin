'use strict';
var tape = require('../lib/thaliTape');
var express = require('express');
var crypto = require('crypto');
var Promise = require('lie');
var testUtils = require('../lib/testUtils.js');
var httpTester = require('../lib/httpTester.js');

var ThaliMobileNativeWrapper =
  require('thali/NextGeneration/thaliMobileNativeWrapper');
var NotificationAction =
  require('thali/NextGeneration/notification/thaliNotificationAction');
var PeerDictionary =
  require('thali/NextGeneration/notification/thaliPeerDictionary');
var NotificationBeacons =
  require('thali/NextGeneration/notification/thaliNotificationBeacons');
var ThaliPeerAction =
  require('thali/NextGeneration/thaliPeerPool/thaliPeerAction');
var thaliConfig =
  require('thali/NextGeneration/thaliConfig');

var globals = {};

/**
 * @classdesc This class is a container for all variables and
 * functionality that are common to most of the ThaliNoficationServer
 * tests.
 */
var GlobalVariables = function () {

  this.expressApp = express();
  this.expressRouter = express.Router();
  this.sourceKeyExchangeObject = crypto.createECDH(thaliConfig.BEACON_CURVE);
  this.sourcePublicKey = this.sourceKeyExchangeObject.generateKeys();
  this.sourcePublicKeyHash =
    NotificationBeacons.createPublicKeyHash(this.sourcePublicKey);

  this.actionAgent = httpTester.getTestAgent();

  this.createPublicKeysToNotifyAndPreamble();
};

GlobalVariables.prototype.init = function () {
  var self = this;
  return httpTester.getTestHttpsServer(self.expressApp, self.expressRouter)
    .then(function (server) {
      self.expressServer = server;
      return Promise.resolve();
    })
    .catch(function (failure) {
      return Promise.reject(failure);
    });
};

/**
 * Frees GlobalVariables instance's resources.
 * @returns {Promise<?Error>} Returns a promise that will resolve when the
 * resources are released.
 */
GlobalVariables.prototype.kill = function () {
  if (this.expressServer) {
    return this.expressServer.closeAllPromise();
  }
  return Promise.resolve();
};

GlobalVariables.prototype.createPublicKeysToNotifyAndPreamble = function () {
  this.targetPublicKeysToNotify = [];
  this.targetPublicKeysToNotifyHashes = [];
  this.targetDeviceKeyExchangeObjects = [];
  this.preambleAndBeacons = {};

  var device1 = crypto.createECDH(thaliConfig.BEACON_CURVE);
  var device1Key = device1.generateKeys();
  var device1KeyHash = NotificationBeacons.createPublicKeyHash(device1Key);

  var device2 = crypto.createECDH(thaliConfig.BEACON_CURVE);
  var device2Key = device2.generateKeys();
  var device2KeyHash = NotificationBeacons.createPublicKeyHash(device2Key);

  this.targetPublicKeysToNotify.push(device1Key, device2Key);
  this.targetPublicKeysToNotifyHashes.push(device1KeyHash, device2KeyHash);
  this.targetDeviceKeyExchangeObjects.push(device2, device2);

  this.preambleAndBeacons =
    NotificationBeacons.generatePreambleAndBeacons(
      this.targetPublicKeysToNotify, this.sourceKeyExchangeObject,
      60 * 60 * 1000);
};

var addressBookCallback = function (unencryptedKeyId) {
  if (unencryptedKeyId.compare(globals.sourcePublicKeyHash) === 0) {
    return globals.sourcePublicKey;
  }
  return null;
};

var test = tape({
  setup: function (t) {
    globals = new GlobalVariables();
    globals.init().then(function () {
      t.end();
    }).catch(function (failure) {
      t.fail('Test setting up failed:' + failure);
      t.end();
    });
  },
  teardown: function (t) {
    globals.kill().then(function () {
      t.end();
    }).catch(function (failure) {
      t.fail('Server cleaning failed:' + failure);
      t.end();
    });
  }
});

test('Test BEACONS_RETRIEVED_AND_PARSED locally', function (t) {
  t.plan(7);

  httpTester.runServer(globals.expressRouter,
    thaliConfig.NOTIFICATION_BEACON_PATH,
    200, globals.preambleAndBeacons, 1);

  var connInfo = new PeerDictionary.PeerConnectionInformation(
    ThaliMobileNativeWrapper.connectionTypes.TCP_NATIVE,
    '127.0.0.1',
    globals.expressServer.address().port,
    2000);

  var act = new NotificationAction('identifier',
    globals.targetDeviceKeyExchangeObjects[0], addressBookCallback , connInfo);

  act.eventEmitter.on(NotificationAction.Events.Resolved,
    function (peerIdentifier, res, beaconDetails) {

      t.equals(
        peerIdentifier,
        'identifier',
        'peerIdentifier should be identifier');

      t.equals(
          res,
          NotificationAction.ActionResolution.BEACONS_RETRIEVED_AND_PARSED,
          'Response should be BEACONS_RETRIEVED_AND_PARSED');

      t.ok(beaconDetails.encryptedBeaconKeyId.compare(testUtils.extractBeacon(
          globals.preambleAndBeacons, 1)) === 0, 'good beacon');
      t.ok(beaconDetails.preAmble.compare(testUtils.extractPreAmble(
          globals.preambleAndBeacons)) === 0, 'good preAmble');
      t.ok(globals.sourcePublicKeyHash.compare(
          beaconDetails.unencryptedKeyId) === 0, 'public keys match!');

    });

  act.start(globals.actionAgent).then(function (res) {
    t.equals(res, null, 'must return null after successful call');
<<<<<<< HEAD
    t.equals(act.getActionState(), ThaliPeerAction.actionState.KILLED, 
=======
    t.equals(act.getActionState(), ThaliPeerAction.actionState.KILLED,
>>>>>>> 22f1a62f
      'Once start returns the action should be in KILLED state');
  })
  .catch(function (failure) {
    t.fail('Test failed:' + failure);
  });
});

test('Test HTTP_BAD_RESPONSE locally', function (t) {
  t.plan(2);

  httpTester.runServer(globals.expressRouter,
    thaliConfig.NOTIFICATION_BEACON_PATH, 503, 'hello', 1);

  var connInfo = new PeerDictionary.PeerConnectionInformation(
    ThaliMobileNativeWrapper.connectionTypes.TCP_NATIVE,
    '127.0.0.1',
    globals.expressServer.address().port,
    2000);

  var act = new NotificationAction('identifier',
    globals.targetDeviceKeyExchangeObjects[0], addressBookCallback , connInfo);

  act.eventEmitter.on(NotificationAction.Events.Resolved,
    function (peerIdentifier, res) {
      t.equals(
        res,
        NotificationAction.ActionResolution.HTTP_BAD_RESPONSE,
        'Response should be HTTP_BAD_RESPONSE');
    });

  act.start(globals.actionAgent).then( function (res) {
    t.equals(res, null, 'must return null after successful call');
  }).catch(function (err) {
    t.fail('Test failed:' + err.message);
  });
});

test('Test NETWORK_PROBLEM locally', function (t) {
  t.plan(2);

  var connInfo = new PeerDictionary.PeerConnectionInformation(
    ThaliMobileNativeWrapper.connectionTypes.TCP_NATIVE,
    'address_that_cant_exists', 100, 2000);

  var act = new NotificationAction(
    'hello',
    globals.targetDeviceKeyExchangeObjects[0],
    addressBookCallback ,
    connInfo);

  act.eventEmitter.on(NotificationAction.Events.Resolved,
    function (peerIdentifier, res) {
      t.equals(
        res,
        NotificationAction.ActionResolution.NETWORK_PROBLEM,
        'Response should be NETWORK_PROBLEM');
    });

  act.start(globals.actionAgent).then( function () {
    t.fail('This call should cause reject.');
  }).catch(function (err) {
    t.equals(
      err.message,
      'Could not establish TCP connection',
      'reject reason should be: Could not establish TCP connection');
  });
});


test('Call the start two times', function (t) {
  t.plan(3);

  httpTester.runServer(globals.expressRouter,
    thaliConfig.NOTIFICATION_BEACON_PATH,
    200, globals.preambleAndBeacons, 1);

  var connInfo = new PeerDictionary.PeerConnectionInformation(
    ThaliMobileNativeWrapper.connectionTypes.TCP_NATIVE,
    '127.0.0.1',
    globals.expressServer.address().port, 2000);

  var act = new NotificationAction('hello',
    globals.targetDeviceKeyExchangeObjects[0], addressBookCallback , connInfo);

  act.eventEmitter.on(NotificationAction.Events.Resolved,
    function (peerIdentifier, res) {
    t.equals(
      res,
      NotificationAction.ActionResolution.BEACONS_RETRIEVED_AND_PARSED,
      'Response should be BEACONS_RETRIEVED_AND_PARSED');
  });


  act.start(globals.actionAgent).then( function (res) {
      t.equals(res, null, 'must return null after successful call.');
    })
    .catch(function (failure) {
      t.fail('Test failed:' + failure);
    });

  act.start(globals.actionAgent).then( function () {
      t.fail('Second start should not be successful.');
    }).catch( function (err) {
    t.equals(err.message, ThaliPeerAction.DOUBLE_START, 'Call start once');
  });
});

test('Call the kill before calling the start', function (t) {

  t.plan(2);

  var connInfo = new PeerDictionary.PeerConnectionInformation('127.0.0.1',
    ThaliMobileNativeWrapper.connectionTypes.TCP_NATIVE,
    5000, 2000);

  var act = new NotificationAction('hello',
    globals.targetDeviceKeyExchangeObjects[0], addressBookCallback, connInfo);

  act.eventEmitter.on(NotificationAction.Events.Resolved,
    function (peerIdentifier, res) {
      t.equals(res, NotificationAction.ActionResolution.KILLED,
        'Should be Killed');
    });
  act.kill();

  act.start(globals.actionAgent).catch( function (err) {
    t.equals(err.message, ThaliPeerAction.START_AFTER_KILLED,
      'Start after killed');
  });
});

test('Call the kill immediately after the start', function (t) {

  t.plan(2);

  // Sets 2000 milliseconds delay for request handling.
  httpTester.runServer(globals.expressRouter, '/NotificationBeacons', 503,
    'hello', 1, 2000);

  var connInfo = new PeerDictionary.PeerConnectionInformation(
    ThaliMobileNativeWrapper.connectionTypes.TCP_NATIVE,
    '127.0.0.1',
    globals.expressServer.address().port, 1);

  var act = new NotificationAction('hello',
    globals.targetDeviceKeyExchangeObjects[0], addressBookCallback , connInfo);

  act.eventEmitter.on(NotificationAction.Events.Resolved,
    function (peerIdentifier, res) {
      t.equals(
        res,
        NotificationAction.ActionResolution.KILLED,
        'Should be KILLED');
    });

  act.start(globals.actionAgent).then( function (res) {
      t.equals(res, null, 'must return null after successful kill');
    })
    .catch(function (failure) {
      t.fail('Test failed:' + failure);
    });

  act.kill();

});

test('Call the kill while waiting a response from the server', function (t) {

  t.plan(2);

  // Sets 10000 milliseconds delay for request handling.
  httpTester.runServer(globals.expressRouter, '/NotificationBeacons', 503,
    'hello', 1, 10000);

  // Sets 10000 milliseconds TCP timeout.
  var connInfo = new PeerDictionary.PeerConnectionInformation(
    ThaliMobileNativeWrapper.connectionTypes.TCP_NATIVE,
    '127.0.0.1',
    globals.expressServer.address().port, 10000);

  var act = new NotificationAction('hello',
    globals.targetDeviceKeyExchangeObjects[0], addressBookCallback , connInfo);

  act.eventEmitter.on(NotificationAction.Events.Resolved,
    function (peerIdentifier, res) {
      t.equals(
        res,
        NotificationAction.ActionResolution.KILLED,
        'Should be KILLED');
    });


  act.start(globals.actionAgent).then( function (res) {
    t.equals(
      res,
      null,
      'must return null after successful kill');
  }).catch(function (err) {
    t.fail('Test failed:' + err);
  });

  // This kills the action after 2 seconds. This should give enough time to
  // establish a HTTP connection in slow devices but since the server waits
  // 10 seconds before it answers we end up killing the connection when the
  // client is waiting the server to answer.

  setTimeout( function () {
    act.kill();
  }, 2000);

});

test('Test to exceed the max content size locally', function (t) {

  t.plan(2);

  var buffer = new Buffer(1024);
  buffer.fill('h');

  httpTester.runServer(globals.expressRouter,
    thaliConfig.NOTIFICATION_BEACON_PATH,
    200, buffer, 1+NotificationAction.MAX_CONTENT_SIZE_IN_BYTES/1024);

  var connInfo = new PeerDictionary.PeerConnectionInformation(
    ThaliMobileNativeWrapper.connectionTypes.TCP_NATIVE,
    '127.0.0.1',
    globals.expressServer.address().port, 10000);

  var act = new NotificationAction('hello',
    globals.targetDeviceKeyExchangeObjects[0], addressBookCallback , connInfo);

  act.eventEmitter.on(NotificationAction.Events.Resolved,
    function (peerIdentifier, res) {
      t.equals(
        res,
        NotificationAction.ActionResolution.HTTP_BAD_RESPONSE,
        'HTTP_BAD_RESPONSE should be response when content size is exceeded');
    });

  act.start(globals.actionAgent).then( function (res) {
    t.equals(res, null, 'must return null after successful call');
  }).catch(function (failure) {
    t.fail('Test failed:' + failure);
  });
});

test('Close the server socket while the client is waiting a response ' +
  'from the server. Local test.',
  function (t) {

    t.plan(2);

    // Sets 10000 milliseconds delay for request handling.
    httpTester.runServer(globals.expressRouter, '/NotificationBeacons', 503,
      'hello', 1, 10000);

    // Sets 10000 milliseconds TCP timeout.
    var connInfo = new PeerDictionary.PeerConnectionInformation(
      ThaliMobileNativeWrapper.connectionTypes.TCP_NATIVE,
      '127.0.0.1',
      globals.expressServer.address().port,
      10000);

    var act = new NotificationAction('hello',
      globals.targetDeviceKeyExchangeObjects[0], addressBookCallback ,
      connInfo);

    act.eventEmitter.on(NotificationAction.Events.Resolved,
      function (peerIdentifier, res) {
        t.equals(
          res,
          NotificationAction.ActionResolution.NETWORK_PROBLEM,
          'Should be NETWORK_PROBLEM caused closing server socket');
      });

    act.start(globals.actionAgent).then( function () {
      t.fail('Test should return failure: Could not establish TCP connection');
    }).catch(function (err) {
      t.equals(
        err.message,
        'Could not establish TCP connection',
        'Should be Could not establish TCP connection');
    });

    // This kills the server socket after 2 seconds. This should give enough
    // time to establish a HTTPS connection in slow devices but since the server
    // waits 10 seconds before it answers we end up killing the connection when
    // the client is waiting the server to answer.

    setTimeout( function () {
      globals.kill().then(function () {
        globals.expressServer = null;
      });
    }, 2000);
  });

test('Close the client socket while the client is waiting a response ' +
  'from the server. Local test.',
  function (t) {

    t.plan(2);

    // Sets 10000 milliseconds delay for request handling.
    httpTester.runServer(globals.expressRouter, '/NotificationBeacons', 503,
      'hello', 1, 10000);

    // Sets 10000 milliseconds TCP timeout.
    var connInfo = new PeerDictionary.PeerConnectionInformation(
      ThaliMobileNativeWrapper.connectionTypes.TCP_NATIVE,
      '127.0.0.1',
      globals.expressServer.address().port, 10000);

    var act = new NotificationAction('hello',
      globals.targetDeviceKeyExchangeObjects[0], addressBookCallback ,
      connInfo);

    act.eventEmitter.on(NotificationAction.Events.Resolved,
      function (peerIdentifier, res) {
        t.equals(
          res,
          NotificationAction.ActionResolution.NETWORK_PROBLEM,
          'Should be NETWORK_PROBLEM caused closing client socket');
      });

    act.start(globals.actionAgent).then( function () {
      t.fail('Test should return failure: Could not establish TCP connection');
    }).catch(function (err) {
      t.equals(
        err.message,
        'Could not establish TCP connection',
        'Should be Could not establish TCP connection');
    });

    // This kills the client socket after 2 seconds. This should give enough
    // time to establish a HTTP connection in slow devices but since the server
    // waits 10 seconds before it answers we end up killing the connection when
    // the client is waiting the server to answer.

    setTimeout( function () {
      Object.keys(globals.actionAgent.sockets).forEach(function (key) {
        globals.actionAgent.sockets[key].forEach(function (socket) {
          socket.destroy();
        });
      });
    }, 2000);
  });<|MERGE_RESOLUTION|>--- conflicted
+++ resolved
@@ -155,11 +155,7 @@
 
   act.start(globals.actionAgent).then(function (res) {
     t.equals(res, null, 'must return null after successful call');
-<<<<<<< HEAD
-    t.equals(act.getActionState(), ThaliPeerAction.actionState.KILLED, 
-=======
     t.equals(act.getActionState(), ThaliPeerAction.actionState.KILLED,
->>>>>>> 22f1a62f
       'Once start returns the action should be in KILLED state');
   })
   .catch(function (failure) {
