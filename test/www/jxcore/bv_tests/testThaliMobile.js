'use strict';

var ThaliMobile = require('thali/NextGeneration/thaliMobile');
var ThaliMobileNativeWrapper = require('thali/NextGeneration/thaliMobileNativeWrapper');
var ThaliMobileNative = require('thali/NextGeneration/thaliMobileNative');
var thaliConfig = require('thali/NextGeneration/thaliConfig');
var tape = require('../lib/thaliTape');
var testUtils = require('../lib/testUtils.js');
var express = require('express');
var validations = require('thali/validations');
var uuid = require('uuid');
var objectAssign = require('object-assign');
var randomstring = require('randomstring');
var logger = require('thali/ThaliLogger')('testThaliMobile');
var Promise = require('bluebird');
var PromiseQueue = require('thali/NextGeneration/promiseQueue');
var platform = require('thali/NextGeneration/utils/platform');
var net = require('net');

var radioState = ThaliMobileNative.radioState;
var connectionTypes = ThaliMobileNativeWrapper.connectionTypes;
var verifyCombinedResultSuccess = testUtils.verifyCombinedResultSuccess;

var test = tape({
  setup: function (t) {
    t.notOk(ThaliMobile.isStarted(), 'ThaliMobile should be stopped');
    t.end();
  },
  teardown: function (t) {
    ThaliMobile.stop()
    .then(function (combinedResult) {
      verifyCombinedResultSuccess(t, combinedResult);
      t.end();
    });
  },

  // These time outs are excessive because of issues we are having
  // with Bluetooth, see #1569. When #1569 is fixed we will be able
  // to reduce these time outs to a reasonable level.
  testTimeout:      5 * 60 * 1000,
  teardownTimeout:  5 * 60 * 1000
});


var testIdempotentFunction = function (t, functionName) {
  ThaliMobile.start(express.Router())
  .then(function () {
    return ThaliMobile[functionName]();
  })
  .then(function (combinedResult) {
    verifyCombinedResultSuccess(t, combinedResult);
    return ThaliMobile[functionName]();
  })
  .then(function (combinedResult) {
    verifyCombinedResultSuccess(t, combinedResult);
    t.end();
  })
  .catch(function (error) {
    t.fail(error);
  });
};

var testFunctionBeforeStart = function (t, functionName) {
  ThaliMobile[functionName]()
  .then(function () {
    t.fail('call should not succeed');
    t.end();
  })
  .catch(function (error) {
    t.equal(error.message, 'Call Start!', 'specific error should be returned');
    t.end();
  });
};

var generateLowerLevelPeers = function () {
  var nativePeer = {
    peerIdentifier: uuid.v4(),
    peerAvailable: true,
    generation: 0,
    portNumber: platform.isIOS ? null : 12345
  };
  var wifiPeer = {
    peerIdentifier: uuid.v4(),
    generation: 0,
    hostAddress: '127.0.0.1',
    portNumber: 54321
  };
  return {
    nativePeer: nativePeer,
    wifiPeer: wifiPeer
  };
};

var emitNativePeerAvailability = function (testPeer) {
  ThaliMobileNativeWrapper.emitter
    .emit('nonTCPPeerAvailabilityChangedEvent', testPeer);
};

var emitWifiPeerAvailability = function (testPeer) {
  ThaliMobile._getThaliWifiInfrastructure()
    .emit('wifiPeerAvailabilityChanged', testPeer);
};

var getNativeConnectionType = function () {
  return platform.isIOS ?
    connectionTypes.MULTI_PEER_CONNECTIVITY_FRAMEWORK :
    connectionTypes.BLUETOOTH;
};

test('#startListeningForAdvertisements should fail if start not called',
  function (t) {
    testFunctionBeforeStart(t, 'startListeningForAdvertisements');
  }
);

test('#startUpdateAdvertisingAndListening should fail if start not called',
  function (t) {
    testFunctionBeforeStart(t, 'startUpdateAdvertisingAndListening');
  }
);

test('should be able to call #stopListeningForAdvertisements many times',
  function (t) {
    testIdempotentFunction(t, 'stopListeningForAdvertisements');
  }
);

test('should be able to call #startListeningForAdvertisements many times',
  function (t) {
    testIdempotentFunction(t, 'startListeningForAdvertisements');
  }
);

test('should be able to call #startUpdateAdvertisingAndListening many times',
  function (t) {
    testIdempotentFunction(t, 'startUpdateAdvertisingAndListening');
  }
);

test('should be able to call #stopAdvertisingAndListening many times',
  function (t) {
    testIdempotentFunction(t, 'stopAdvertisingAndListening');
  }
);

test('#start - Causing native or wifi to fail will cause a promise reject ',
  function (t) {
    ThaliMobile.start(null, {}, ThaliMobile.networkTypes.BOTH)
      .then(function () {
        t.fail('We should have failed');
      })
      .catch(function (result) {
        t.notOk(result.wifiResult, 'This should not cause wifi to fail');
        t.equal(result.nativeResult.message, 'Bad Router', 'native router ' +
          'should be bad');
      })
      .then(function () {
        t.end();
      });
  });

test('#start should fail if called twice in a row', function (t) {
  ThaliMobile.start(express.Router())
  .then(function (combinedResult) {
    verifyCombinedResultSuccess(t, combinedResult, 'first call should succeed');
    return ThaliMobile.start(express.Router());
  })
  .catch(function (error) {
    t.equal(error.message, 'Call Stop!', 'specific error should be returned');
    t.end();
  });
});

test('#start subscribes to the WiFi infrastructure events and #stop ' +
'unsubscribes from them (in WiFi-only mode)',
  function () {
    // TODO: requires #1453
    //
    // this test is for WIFI mode but for #1453 we also need similar tests for
    // NATIVE and for BOTH modes
    return true;
  },
  tape.sinonTest(function (t) {
    var wifiEmitter = ThaliMobile._getThaliWifiInfrastructure();
    var nativeEmitter = ThaliMobileNativeWrapper.emitter;

    var wifiOnSpy = this.spy(wifiEmitter, 'on');
    var nativeOnSpy = this.spy(nativeEmitter, 'on');
    var wifiOffSpy = this.spy(wifiEmitter, 'removeListener');
    var nativeOffSpy = this.spy(nativeEmitter, 'removeListener');

    function resetSpies() {
      wifiOnSpy.reset();
      nativeOnSpy.reset();
      wifiOffSpy.reset();
      nativeOffSpy.reset();
    }

    var expectedWifiEventNames = [
      'wifiPeerAvailabilityChanged',
      'discoveryAdvertisingStateUpdateWifiEvent',
      'networkChangedWifi',
    ].sort();

    var router = express.Router();

    ThaliMobile.start(router, null, ThaliMobile.networkTypes.WIFI)
    .then(function () {
      var wifiEventNames = wifiOnSpy.args.map(function (callArgs) {
        return callArgs[0];
      }).sort();
      t.deepEqual(wifiEventNames, expectedWifiEventNames,
        'listen to the correct wifi events');
      t.equals(nativeOnSpy.called, false,
        'does not listen to the native events');
      resetSpies();
      return ThaliMobile.stop();
    })
    .then(function () {
      var wifiEventNames = wifiOffSpy.args.map(function (callArgs) {
        return callArgs[0];
      }).sort();
      t.deepEqual(wifiEventNames, expectedWifiEventNames,
        'should remove wifi listeners');
    })
    .catch(t.fail)
    .then(function () {
      t.end();
    });
  })
);

test('does not emit duplicate discoveryAdvertisingStateUpdate',
  function () {
    // test is not for native transport because it fires artificial events from
    // the native layer
    return global.NETWORK_TYPE !== ThaliMobile.networkTypes.WIFI;
  },
  tape.sinonTest(function (t) {
    var spy = this.spy();
    ThaliMobile.start(express.Router()).then(function () {
      return ThaliMobile.startListeningForAdvertisements();
    }).then(function () {
      return ThaliMobile.startUpdateAdvertisingAndListening();
    }).then(function () {
      var stateUpdateHandler = function (discoveryAdvertisingStatus) {
        spy();
        t.equals(spy.callCount, 1, 'called only once');
        t.equals(discoveryAdvertisingStatus.nonTCPDiscoveryActive, true,
          'discovery state matches');
        t.equals(discoveryAdvertisingStatus.nonTCPAdvertisingActive, true,
          'advertising state matches');
        process.nextTick(function () {
          ThaliMobile.emitter.removeListener(
            'discoveryAdvertisingStateUpdate', stateUpdateHandler
          );
          t.end();
        });
      };
      ThaliMobile.emitter.on('discoveryAdvertisingStateUpdate',
        stateUpdateHandler);
      var testStatus = {
        discoveryActive: true,
        advertisingActive: true
      };
      // Emit the same status twice.
      ThaliMobileNativeWrapper.emitter.emit(
        'discoveryAdvertisingStateUpdateNonTCP', testStatus
      );
      ThaliMobileNativeWrapper.emitter.emit(
        'discoveryAdvertisingStateUpdateNonTCP', testStatus
      );
    });
  })
);

test('does not send duplicate availability changes', tape.sinonTest(function (t) {
  var nativePeer = generateLowerLevelPeers().nativePeer;
  var spy = this.spy(ThaliMobile.emitter, 'emit');
  emitNativePeerAvailability(nativePeer);
  process.nextTick(function () {
    t.equals(spy.callCount, 1, 'should be called once');
    emitNativePeerAvailability(nativePeer);
    process.nextTick(function () {
      t.equals(spy.callCount, 1, 'should not have been called more than once');
      t.end();
    });
  });
}));

test('can get the network status', function (t) {
  ThaliMobile.getNetworkStatus()
  .then(function (networkChangedValue) {
    t.doesNotThrow(function () {
      [
        'wifi',
        'bluetooth',
        'bluetoothLowEnergy',
        'cellular'
      ]
      .forEach(function (requiredProperty) {
        validations.ensureNonNullOrEmptyString(
          networkChangedValue[requiredProperty]
        );
      });
    }, 'network status should have certain non-empty properties');
    t.end();
  });
});

  
test('peerAvailabilityChanged - peer added/removed to/from cache (native)',
  function (t) {
    var nativePeer = generateLowerLevelPeers().nativePeer;
    var callCount = 0;
    var connectionType = getNativeConnectionType();

    var availabilityHandler = function (peerStatus) {
      if (peerStatus.peerIdentifier !== nativePeer.peerIdentifier) {
        return;
      }
      callCount++;

      var cache = ThaliMobile._getPeerAvailabilities();
      var nativePeers = cache[connectionType];

      switch (callCount) {
        case 1:
          t.equal(peerStatus.peerAvailable, true,
            'peer should be available');
          t.ok(nativePeers[nativePeer.peerIdentifier],
            'cache contains native peer');
          nativePeer.peerAvailable = false;
          nativePeer.portNumber = null;
          emitNativePeerAvailability(nativePeer);
          break;
        case 2:
          t.equal(peerStatus.peerAvailable, false,
            'peer should be unavailable');
          t.notOk(nativePeers[nativePeer.peerIdentifier],
            'peer has been removed from cache');
          setImmediate(end);
          break;
        default:
          t.fail('should not be called more than twice');
          break;
      }
    };

    ThaliMobile.emitter.on('peerAvailabilityChanged', availabilityHandler);

    function end() {
      ThaliMobile.emitter
        .removeListener('peerAvailabilityChanged', availabilityHandler);
      t.end();
    }

    var cache = ThaliMobile._getPeerAvailabilities();
    var nativePeers = cache[connectionType];
    t.notOk(nativePeers[nativePeer.peerIdentifier],
      'we have not added peer to the cache yet');
    emitNativePeerAvailability(nativePeer);
  }
);

test('peerAvailabilityChanged - peer added/removed to/from cache (wifi)',
  function (t) {
    t.timeoutAfter(thaliConfig.TCP_PEER_UNAVAILABILITY_THRESHOLD / 2);

    var wifiPeer = generateLowerLevelPeers().wifiPeer;
    var callCount = 0;

    var availabilityHandler = function (peerStatus) {
      if (peerStatus.peerIdentifier !== wifiPeer.peerIdentifier) {
        return;
      }
      callCount++;

      var cache = ThaliMobile._getPeerAvailabilities();
      var wifiPeers = cache[connectionTypes.TCP_NATIVE];

      switch (callCount) {
        case 1:
          t.equal(peerStatus.peerAvailable, true,
            'peer should be available');
          t.ok(wifiPeers[wifiPeer.peerIdentifier],
            'cache contains wifi peer');
          wifiPeer.peerHost = null;
          wifiPeer.portNumber = null;
          emitWifiPeerAvailability(wifiPeer);
          break;
        case 2:
          t.equal(peerStatus.peerAvailable, false,
            'peer should be unavailable');
          t.notOk(wifiPeers[wifiPeer.peerIdentifier],
            'peer has been removed from cache');
          setImmediate(end);
          break;
        default:
          t.fail('should not be called more than twice');
          break;
      }
    };

    ThaliMobile.emitter.on('peerAvailabilityChanged', availabilityHandler);

    function end() {
      ThaliMobile.emitter
        .removeListener('peerAvailabilityChanged', availabilityHandler);
      t.end();
    }

    var cache = ThaliMobile._getPeerAvailabilities();
    var wifiPeers = cache[connectionTypes.TCP_NATIVE];
    t.notOk(wifiPeers[wifiPeer.peerIdentifier],
      'we have not added peer to the cache yet');
    emitWifiPeerAvailability(wifiPeer);
  }
);

test('peerAvailabilityChanged - peer with the same id, conn type, host, port ' +
'and generation is ignored',
  function (t) {
    var testPeers = generateLowerLevelPeers();
    var callCount = 0;
    var discoveredPeerIds = [];

    var isTestPeer = function (peer) {
      return (
        peer.peerIdentifier !== testPeers.wifiPeer.peerIdentifier ||
        peer.peerIdentifier !== testPeers.nativePeer.peerIdentifier
      );
    };

    var availabilityHandler = function (peerStatus) {
      if (!isTestPeer(peerStatus)) {
        return;
      }
      callCount++;

      switch (callCount) {
        case 1:
          t.equal(peerStatus.peerAvailable, true, 'first peer is available');
          discoveredPeerIds.push(peerStatus.peerIdentifier);
          break;
        case 2:
          t.equal(peerStatus.peerAvailable, true, 'second peer is available');
          discoveredPeerIds.push(peerStatus.peerIdentifier);
          t.notEqual(discoveredPeerIds[0], discoveredPeerIds[1],
            'first and second peers are different');
          setImmediate(end);
          break;
        default:
          t.fail('should not be called more than twice');
          break;
      }
    };

    ThaliMobile.emitter.on('peerAvailabilityChanged', availabilityHandler);

    function end() {
      ThaliMobile.emitter
        .removeListener('peerAvailabilityChanged', availabilityHandler);
      t.end();
    }

    emitNativePeerAvailability(testPeers.nativePeer);
    emitWifiPeerAvailability(testPeers.wifiPeer);
    emitNativePeerAvailability(testPeers.nativePeer);
    emitWifiPeerAvailability(testPeers.wifiPeer);
  }
);

test('native available - new peer is cached',
  function (t) {
    t.timeoutAfter(50);
    var nativePeer = generateLowerLevelPeers().nativePeer;
    var connectionType = getNativeConnectionType();

    var availabilityHandler = function (peerStatus) {
      if (peerStatus.peerIdentifier === nativePeer.peerIdentifier) {
        t.equal(peerStatus.peerAvailable, true, 'peer is available');
        end();
      }
    };

    ThaliMobile.emitter.on('peerAvailabilityChanged', availabilityHandler);

    function end() {
      ThaliMobile.emitter
        .removeListener('peerAvailabilityChanged', availabilityHandler);
      t.end();
    }

    var cache = ThaliMobile._getPeerAvailabilities();
    var nativePeers = cache[connectionType];
    t.notOk(nativePeers[nativePeer.peerIdentifier],
      'should not be in cache at start');

    emitNativePeerAvailability(nativePeer);
  }
);

test('native available - peer with same port and different generation is ' +
'cached (BLUETOOTH)',
  function () {
    return !platform.isAndroid;
  },
  function (t) {
    var nativePeer = generateLowerLevelPeers().nativePeer;
    var callCount = 0;

    var availabilityHandler = function (peerStatus) {
      if (peerStatus.peerIdentifier !== nativePeer.peerIdentifier) {
        return;
      }
      callCount++;

      switch (callCount) {
        case 1:
          t.equal(peerStatus.peerAvailable, true, 'peer should be available');
          nativePeer.generation = 3;
          emitNativePeerAvailability(nativePeer);
          break;
        case 2:
          t.equal(peerStatus.peerAvailable, true, 'peer should be available');
          nativePeer.generation = 1;
          emitNativePeerAvailability(nativePeer);
          break;
        case 3:
          t.equal(peerStatus.peerAvailable, true, 'peer should be available');
          emitNativePeerAvailability(nativePeer);
          setImmediate(end);
          break;
        default:
          t.fail('should not be called again');
          break;
      }
    };

    ThaliMobile.emitter.on('peerAvailabilityChanged', availabilityHandler);

    function end() {
      ThaliMobile.emitter
        .removeListener('peerAvailabilityChanged', availabilityHandler);
      t.end();
    }

    nativePeer.generation = 2;
    emitNativePeerAvailability(nativePeer);
  }
);

test('native available - peer with the same port and generation but with ' +
'enough time for generation to wrap around is cached (BLUETOOTH)',
  function () {
    return !platform.isAndroid;
  },
  tape.sinonTest(function (t) {
    var nativePeer = generateLowerLevelPeers().nativePeer;
    var callCount = 0;

    // make update window shorter because nobody wants to wait 51 seconds for
    // test to complete
    this.stub(thaliConfig, 'UPDATE_WINDOWS_FOREGROUND_MS', 0.1);
    t.timeoutAfter(thaliConfig.UPDATE_WINDOWS_FOREGROUND_MS * 1000);

    var availabilityHandler = function (peerStatus) {
      if (peerStatus.peerIdentifier !== nativePeer.peerIdentifier) {
        return;
      }
      callCount++;

      switch (callCount) {
        case 1:
          t.equal(peerStatus.peerAvailable, true, 'peer should be available');
          setTimeout(function () {
            emitNativePeerAvailability(nativePeer);
          }, thaliConfig.UPDATE_WINDOWS_FOREGROUND_MS * 500);
          break;
        case 2:
          t.equal(peerStatus.peerAvailable, true, 'peer should be available');
          setImmediate(end);
          break;
        default:
          t.fail('should not be called again');
          break;
      }
    };

    ThaliMobile.emitter.on('peerAvailabilityChanged', availabilityHandler);

    function end() {
      ThaliMobile.emitter
        .removeListener('peerAvailabilityChanged', availabilityHandler);
      t.end();
    }

    nativePeer.generation = 2;
    emitNativePeerAvailability(nativePeer);
  })
);

test('native available - peer with greater generation is cached (MPCF)',
  function () {
    return !platform.isIOS;
  },
  function (t) {
    var nativePeer = generateLowerLevelPeers().nativePeer;
    var callCount = 0;
    var generationIncreased = false;

    var availabilityHandler = function (peerStatus) {
      if (peerStatus.peerIdentifier !== nativePeer.peerIdentifier) {
        return;
      }
      callCount++;

      switch (callCount) {
        case 1:
          t.equal(peerStatus.peerAvailable, true, 'peer should be available');
          nativePeer.generation = 1;
          // lower generation should be ignored
          emitNativePeerAvailability(nativePeer);
          setImmediate(function () {
            nativePeer.generation = 3;
            generationIncreased = true;
            emitNativePeerAvailability(nativePeer);
          });
          break;
        case 2:
          t.equal(peerStatus.peerAvailable, true, 'peer should be available');
          if (!generationIncreased) {
            t.fail('should not be called for lower generation');
          }
          var cache = ThaliMobile._getPeerAvailabilities();
          var cachedPeer =
            cache[getNativeConnectionType()][peerStatus.peerIdentifier];
          t.equal(cachedPeer.generation, 3, 'should store correct generation');
          setImmediate(end);
          break;
        default:
          t.fail('should not be called again');
          break;
      }
    };

    ThaliMobile.emitter.on('peerAvailabilityChanged', availabilityHandler);

    function end() {
      ThaliMobile.emitter
        .removeListener('peerAvailabilityChanged', availabilityHandler);
      t.end();
    }

    nativePeer.generation = 2;
    emitNativePeerAvailability(nativePeer);
  }
);

test('native available - peer with same or older generation is ignored (MPCF)',
  testUtils.skipOnAndroid,
  function (t) {
    var nativePeer = generateLowerLevelPeers().nativePeer;
    var nativePeer1 = objectAssign({}, nativePeer, { generation: 1 });
    var nativePeer2 = objectAssign({}, nativePeer, { generation: 2 });
    var nativePeer3 = objectAssign({}, nativePeer, { generation: 3 });

    var callCount = 0;
    var availabilityHandler = function (peerStatus) {
      callCount++;
      switch (callCount) {
        case 1: {
          t.equal(peerStatus.peerIdentifier, nativePeer.peerIdentifier,
            'discovered correct peer');
          t.equal(peerStatus.generation, 2, 'got correct generation');

          emitNativePeerAvailability(nativePeer1);
          setImmediate(function () {
            emitNativePeerAvailability(nativePeer3);
          });
          return;
        }
        case 2: {
          // peer with generation 1 should be ignored
          t.equal(peerStatus.peerIdentifier, nativePeer.peerIdentifier,
            'discovered correct peer');
          t.equal(peerStatus.generation, 3, 'got correct generation');

          setImmediate(end);
          return;
        }
        default: {
          t.fail('should not be called more than twice');
          return;
        }
      }
    };

    ThaliMobile.emitter.on('peerAvailabilityChanged', availabilityHandler);

    function end() {
      ThaliMobile.emitter
        .removeListener('peerAvailabilityChanged', availabilityHandler);
      t.end();
    }

    ThaliMobile.start(express.Router()).then(function () {
      emitNativePeerAvailability(nativePeer2);
    });
  }
);

test('native unavailable - new peer is ignored',
  function (t) {
    var nativePeer1 = generateLowerLevelPeers().nativePeer;
    var nativePeer2 = generateLowerLevelPeers().nativePeer;

    nativePeer1.peerAvailable = false;
    nativePeer2.peerAvailable = true;

    // handler should be called only once with the second peer info
    var availabilityHandler = function (peerStatus) {
      t.equal(peerStatus.peerIdentifier, nativePeer2.peerIdentifier,
        'discovered available peer');
      t.equal(peerStatus.peerAvailable, true, 'peer is available');
      ThaliMobile.emitter
        .removeListener('peerAvailabilityChanged', availabilityHandler);
      t.end();
    };

    ThaliMobile.emitter.on('peerAvailabilityChanged', availabilityHandler);

    ThaliMobile.start(express.Router()).then(function () {
      emitNativePeerAvailability(nativePeer1);
      setImmediate(function () {
        emitNativePeerAvailability(nativePeer2);
      });
    });
  }
);

test('native unavailable - cached peer is removed',
  function (t) {
    var nativePeer = generateLowerLevelPeers().nativePeer;
    var callCount = 0;

    var availabilityHandler = function (peerStatus) {
      if (peerStatus.peerIdentifier !== nativePeer.peerIdentifier) {
        return;
      }
      callCount++;

      switch (callCount) {
        case 1:
          t.equal(peerStatus.peerAvailable, true, 'peer should be available');

          nativePeer.peerAvailable = false;
          emitNativePeerAvailability(nativePeer);
          break;
        case 2:
          t.equal(peerStatus.peerAvailable, false,
            'peer should be unavailable');
          var cache = ThaliMobile._getPeerAvailabilities();
          var cachedPeer =
            cache[getNativeConnectionType()][peerStatus.peerIdentifier];
          t.equal(cachedPeer, undefined, 'should be removed from cache');
          setImmediate(end);
          break;
        default:
          t.fail('should not be called again');
          break;
      }
    };

    ThaliMobile.emitter.on('peerAvailabilityChanged', availabilityHandler);

    function end() {
      ThaliMobile.emitter
        .removeListener('peerAvailabilityChanged', availabilityHandler);
      t.end();
    }

    emitNativePeerAvailability(nativePeer);
  }
);

test('networkChanged - fires peerAvailabilityChanged event for wifi peers',
  function (t) {
    // Scenario:
    // 1. wifi and native layers discover peers (1 native and 1 wifi)
    //
    // Expected result: fire peerAvailabilityChanged twice with peerAvailable
    // set to true
    //
    // 2. got networkChangedNonTCP from mobileNativeWrapper with wifi: OFF
    //
    // Expected result: fire peerAvailabilityChanged with wifi peer's id and
    // peerAvailable set to false

    var testPeers = generateLowerLevelPeers();
    var callCount = 0;

    var isTestPeer = function (peer) {
      return (
        peer.peerIdentifier === testPeers.nativePeer.peerIdentifier ||
        peer.peerIdentifier === testPeers.wifiPeer.peerIdentifier
      );
    };

    function disableWifi() {
      ThaliMobileNativeWrapper.emitter.emit('networkChangedNonTCP', {
        wifi: radioState.OFF,
        bssidName: null,
        bluetoothLowEnergy: radioState.ON,
        bluetooth: radioState.ON,
        cellular: radioState.ON
      });
    }

    function enableWifi() {
      ThaliMobileNativeWrapper.emitter.emit('networkChangedNonTCP', {
        wifi: radioState.ON,
        bssidName: '00:00:00:00:00:00',
        bluetoothLowEnergy: radioState.ON,
        bluetooth: radioState.ON,
        cellular: radioState.ON
      });
    }

    function disconnectWifi() {
      ThaliMobileNativeWrapper.emitter.emit('networkChangedNonTCP', {
        wifi: radioState.ON,
        bssidName: null,
        bluetoothLowEnergy: radioState.ON,
        bluetooth: radioState.ON,
        cellular: radioState.ON
      });
    }

    var availabilityHandler = function (peerStatus) {
      if (!isTestPeer(peerStatus)) {
        return;
      }
      callCount++;

      switch (callCount) {
        case 1:
          t.equals(peerStatus.peerAvailable, true,
            'first peer is expected to be available');
          emitWifiPeerAvailability(testPeers.wifiPeer);
          break;
        case 2:
          t.equals(peerStatus.peerAvailable, true,
            'second peer is expected to be available');
          disableWifi();
          break;
        case 3:
          t.equals(peerStatus.peerAvailable, false,
            'peer became unavailable');
          t.equals(peerStatus.peerIdentifier, testPeers.wifiPeer.peerIdentifier,
            'it was wifi peer');
          enableWifi();
          emitWifiPeerAvailability(testPeers.wifiPeer);
          break;
        case 4:
          t.equals(peerStatus.peerAvailable, true, 'we found peer again');
          t.equals(peerStatus.peerIdentifier, testPeers.wifiPeer.peerIdentifier,
            'it was wifi peer');
          disconnectWifi();
          break;
        case 5:
          t.equals(peerStatus.peerAvailable, false,
            'peer became unavailable');
          t.equals(peerStatus.peerIdentifier, testPeers.wifiPeer.peerIdentifier,
            'it was wifi peer');
          setImmediate(end);
          break;
        default:
          t.fail('should not be called again');
          break;
      }
    };

    ThaliMobile.emitter.on('peerAvailabilityChanged', availabilityHandler);

    function end() {
      ThaliMobile.emitter
        .removeListener('peerAvailabilityChanged', availabilityHandler);
      t.end();
    }

    // Add initial peers
    ThaliMobile.start(express.Router()).then(function () {
      emitNativePeerAvailability(testPeers.nativePeer);
    }).catch(end);
  }
);

test('networkChanged - fires peerAvailabilityChanged event for native peers ' +
'(BLUETOOTH)',
  function () {
    return !platform.isAndroid;
  },
  function (t) {
    // Scenario:
    // 1. wifi and native layers discover peers (1 native and 1 wifi)
    //
    // Expected result: fire peerAvailabilityChanged twice with peerAvailable
    // set to true
    //
    // 2. got networkChangedNonTCP from mobileNativeWrapper with bluetooth: OFF
    //
    // Expected result: fire peerAvailabilityChanged with native peer's id and
    // peerAvailable set to false

    var testPeers = generateLowerLevelPeers();
    var callCount = 0;

    var isTestPeer = function (peer) {
      return (
        peer.peerIdentifier === testPeers.nativePeer.peerIdentifier ||
        peer.peerIdentifier === testPeers.wifiPeer.peerIdentifier
      );
    };

    function disableBluetooth() {
      ThaliMobileNativeWrapper.emitter.emit('networkChangedNonTCP', {
        wifi: radioState.ON,
        ssidName: 'WiFi Network SSID',
        bssidName: '00:00:00:00:00:00',
        bluetoothLowEnergy: radioState.OFF,
        bluetooth: radioState.OFF,
        cellular: radioState.ON
      });
    }

    var availabilityHandler = function (peerStatus) {
      if (!isTestPeer(peerStatus)) {
        return;
      }
      callCount++;

      switch (callCount) {
        case 1:
          t.equals(peerStatus.peerAvailable, true,
            'first peer is expected to be available');
          emitWifiPeerAvailability(testPeers.wifiPeer);
          break;
        case 2:
          t.equals(peerStatus.peerAvailable, true,
            'second peer is expected to be available');
          disableBluetooth();
          break;
        case 3:
          t.equals(peerStatus.peerAvailable, false,
            'peer became unavailable');
          t.equals(
            peerStatus.peerIdentifier,
            testPeers.nativePeer.peerIdentifier,
            'it was a native peer');
          setImmediate(end);
          break;
        default:
          t.fail('should not be called again');
          break;
      }
    };

    ThaliMobile.emitter.on('peerAvailabilityChanged', availabilityHandler);

    function end() {
      ThaliMobile.emitter
        .removeListener('peerAvailabilityChanged', availabilityHandler);
      t.end();
    }

    // Add initial peers
    ThaliMobile.start(express.Router()).then(function () {
      emitNativePeerAvailability(testPeers.nativePeer);
    });
  }
);

test('networkChanged - fires peerAvailabilityChanged event for native peers ' +
'(MPCF)',
  function () {
    return !platform.isIOS;
  },
  function (t) {
    // Scenario:
    // 1. wifi and native layers discover peers (1 native and 1 wifi)
    //
    // Expected result: fire peerAvailabilityChanged twice with peerAvailable
    // set to true
    //
    // 2. got networkChangedNonTCP from mobileNativeWrapper with
    //    bluetooth: OFF, wifi: ON
    //
    // Expected result: nothing changed
    //
    // 3. got networkChangedNonTCP from mobileNativeWrapper with
    //    bluetooth: OFF, wifi: OFF
    //
    // Expected result: fire peerAvailabilityChanged twice with peerAvailable
    // set to false

    var testPeers = generateLowerLevelPeers();
    var callCount = 0;
    var disableWifiCalled = false;

    var isTestPeer = function (peer) {
      return (
        peer.peerIdentifier === testPeers.nativePeer.peerIdentifier ||
        peer.peerIdentifier === testPeers.wifiPeer.peerIdentifier
      );
    };

    function disableBluetooth() {
      ThaliMobileNativeWrapper.emitter.emit('networkChangedNonTCP', {
        wifi: radioState.ON,
        bssidName: null,
        bluetoothLowEnergy: radioState.ON,
        bluetooth: radioState.OFF,
        cellular: radioState.ON
      });
    }

    function disableWifi() {
      disableWifiCalled = true;
      ThaliMobileNativeWrapper.emitter.emit('networkChangedNonTCP', {
        wifi: radioState.OFF,
        bssidName: null,
        bluetoothLowEnergy: radioState.ON,
        bluetooth: radioState.OFF,
        cellular: radioState.ON
      });
    }

    var availabilityHandler = function (peerStatus) {
      if (!isTestPeer(peerStatus)) {
        return;
      }
      callCount++;

      switch (callCount) {
        case 1:
          t.equals(peerStatus.peerAvailable, true,
            'first peer is expected to be available');
          emitWifiPeerAvailability(testPeers.wifiPeer);
          break;
        case 2:
          t.equals(peerStatus.peerAvailable, true,
            'second peer is expected to be available');
          disableBluetooth();
          setTimeout(function () {
            // disabling bluetooth only should not fire peerAvailabilityChanged.
            disableWifi();
          });
          break;
        case 3:
          if (!disableWifiCalled) {
            t.fail('Got peerAvailabilityChanged before wifi was disabled');
          }
          t.equals(peerStatus.peerAvailable, false, 'peer became unavailable');
          setImmediate(end);
          break;
        default:
          t.fail('should not be called again');
          break;
      }
    };

    ThaliMobile.emitter.on('peerAvailabilityChanged', availabilityHandler);

    function end() {
      ThaliMobile.emitter
        .removeListener('peerAvailabilityChanged', availabilityHandler);
      t.end();
    }

    // Add initial peers
    emitNativePeerAvailability(testPeers.nativePeer);
  }
);

test('multiconnect failure - new peer is ignored (MPCF)',
  function () {
    // This test does not make sense because thaliMobile does not listen to the
    // failedNativeConnection event. ThaliMobileNativeWrapper handles connection
    // failures by emitting "fake" peerAvailabilityChanged events to trigger
    // retry in the higher layers.
    //
    // See https://github.com/thaliproject/Thali_CordovaPlugin/issues/1527#issuecomment-261677036
    // for more details. We currently use the logic described in the "What we
    // shouldn't do" section.

    // return !platform.isIOS;
    return true;
  },
  tape.sinonTest(function (t) {
    var nativePeer = generateLowerLevelPeers().nativePeer;

    var failedPeer = {
      peerIdentifier: nativePeer.peerIdentifier,
      connectionType: getNativeConnectionType()
    };

    var availabilityHandler = this.spy();

    function end() {
      var cache = ThaliMobile._getPeerAvailabilities();
      var cachedPeer =
        cache[getNativeConnectionType()][failedPeer.peerIdentifier];

      t.equal(cachedPeer, undefined, 'should not be in the cache');
      t.equal(availabilityHandler.callCount, 0, 'should not be called');
      ThaliMobile.emitter
        .removeListener('peerAvailabilityChanged', availabilityHandler);
      t.end();
    }

    ThaliMobile.emitter.on('peerAvailabilityChanged', availabilityHandler);

    ThaliMobileNativeWrapper.emitter.emit('failedNativeConnection', failedPeer);

    end();
  })
);

test('multiconnect failure - cached peer fires peerAvailabilityChanged (MPCF)',
  function () {
    return platform._isRealMobile ||
           global.NETWORK_TYPE === ThaliMobile.networkTypes.WIFI ||
           platform.isAndroid;
  },
  function (t) {
    var nativePeer = generateLowerLevelPeers().nativePeer;
    var callCounter = 0;
    var errorMessage = 'Connection could not be established';

    var availabilityHandler = function (peer) {
      ++callCounter;

      switch (callCounter) {
        case 1: {
          var cache = ThaliMobile._getPeerAvailabilities();
          var cachedPeer =
            cache[getNativeConnectionType()][peer.peerIdentifier];

          t.equal(cachedPeer.peerIdentifier, nativePeer.peerIdentifier,
            'should be in the cache');
          Mobile.fireMultiConnectConnectionFailure({
            peerIdentifier: peer.peerIdentifier,
            error: errorMessage
          });
          return;
        }
        case 2: {
          t.equal(peer.peerIdentifier, nativePeer.peerIdentifier,
              'peerIds match');
          t.equal(peer.peerAvailable, false, 'peer is unavailable');
          return;
        }
        case 3: {
          t.equal(peer.peerIdentifier, nativePeer.peerIdentifier,
            'peerIds match');
          t.equal(peer.peerAvailable, true, 'peer should be available');
          return cleanUp();
        }
      }
    };

    var cleanUpCalled = false;

    function cleanUp() {
      if (cleanUpCalled) {
        return;
      }
      cleanUpCalled = true;
      ThaliMobile.emitter.removeListener(
        'peerAvailabilityChanged', availabilityHandler);
      t.end();
    }

    ThaliMobile.emitter.on('peerAvailabilityChanged', availabilityHandler);

    ThaliMobile.start(express.Router()).then(function () {
      emitNativePeerAvailability(nativePeer);
    });
  }
);

test('newAddressPort field (TCP_NATIVE)', function (t) {
  t.timeoutAfter(thaliConfig.TCP_PEER_UNAVAILABILITY_THRESHOLD / 2);

  var wifiPeer = generateLowerLevelPeers().wifiPeer;
  var callCount = 0;

  var availabilityHandler = function (peerStatus) {
    if (peerStatus.peerIdentifier !== wifiPeer.peerIdentifier) {
      return;
    }
    callCount++;

    switch (callCount) {
      case 1:
        t.equals(peerStatus.newAddressPort, false,
          'peer discovered first time does not have new address');
        wifiPeer.generation = 20;
        emitWifiPeerAvailability(wifiPeer);
        break;
      case 2:
        t.equals(peerStatus.newAddressPort, false,
          'address has not been changed');
        wifiPeer.portNumber += 1;
        emitWifiPeerAvailability(wifiPeer);
        break;
      case 3:
        t.equals(peerStatus.newAddressPort, true,
          'new port handled correctly');
        wifiPeer.hostAddress += '1';
        emitWifiPeerAvailability(wifiPeer);
        break;
      case 4:
        t.equals(peerStatus.newAddressPort, true,
          'new host handled correctly');
        wifiPeer.hostAddress = null;
        wifiPeer.portNumber = null;
        emitWifiPeerAvailability(wifiPeer);
        break;
      case 5:
        t.equals(peerStatus.newAddressPort, null,
          'newAddressPort is null for unavailable peers');
        setImmediate(end);
        break;
      default:
        t.fail('should not be called again');
    }
  };


  ThaliMobile.emitter.on('peerAvailabilityChanged', availabilityHandler);
  function end() {
    ThaliMobile.emitter
      .removeListener('peerAvailabilityChanged', availabilityHandler);
    t.end();
  }

  emitWifiPeerAvailability(wifiPeer);
});

test('newAddressPort field (BLUETOOTH)',
  function () {
    return !platform.isAndroid;
  },
  function (t) {
    var nativePeer = generateLowerLevelPeers().nativePeer;
    var callCount = 0;

    var availabilityHandler = function (peerStatus) {
      if (peerStatus.peerIdentifier !== nativePeer.peerIdentifier) {
        return;
      }
      callCount++;

      switch (callCount) {
        case 1:
          t.equals(peerStatus.newAddressPort, false,
            'peer discovered first time does not have new address');
          nativePeer.generation = 20;
          emitNativePeerAvailability(nativePeer);
          break;
        case 2:
          t.equals(peerStatus.newAddressPort, false,
            'address has not been changed');
          nativePeer.portNumber += 1;
          emitNativePeerAvailability(nativePeer);
          break;
        case 3:
          t.equals(peerStatus.newAddressPort, true,
            'new port handled correctly');
          nativePeer.peerAvailable = false;
          emitNativePeerAvailability(nativePeer);
          break;
        case 4:
          t.equals(peerStatus.newAddressPort, null,
            'newAddressPort is null for unavailable peers');
          setImmediate(end);
          break;
        default:
          t.fail('should not be called again');
      }
    };


    ThaliMobile.emitter.on('peerAvailabilityChanged', availabilityHandler);
    function end() {
      ThaliMobile.emitter
        .removeListener('peerAvailabilityChanged', availabilityHandler);
      t.end();
    }

    emitNativePeerAvailability(nativePeer);
  }
);

test('newAddressPort field (MPCF)',
  function () {
    return !platform.isIOS;
  },
  function (t) {
    // newAddressPort should be checked after multiConnectConnectionFailure
    t.skip('NOT IMPLEMENTED');
    t.end();
  }
);

test('newAddressPort after listenerRecreatedAfterFailure event (BLUETOOTH)',
  function () {
    return !platform.isAndroid;
  },
  function (t) {
    // Scenario:
    // 1. bluetooth peer in availability cache
    // 2. tcpServerManager fires 'listenerRecreatedAfterFailure' with the SAME
    //    port as an old one (before recreation)
    //
    // Expected result: peerAvailabilityChanged event fired with newAddressPort
    // set tot true
    t.skip('NOT IMPLEMENTED');
    t.end();
  }
);

test('#getPeerHostInfo - error when peer has not been discovered yet',
function (t) {
  var connectionType = connectionTypes.TCP_NATIVE;
  ThaliMobile.getPeerHostInfo('foo', connectionType)
    .then(function () {
      t.fail('should never be called');
      t.end();
    })
    .catch(function (err) {
      t.equal(err.message, 'peer not available');
      t.end();
    });
});

function validatePeerHostInfo (t, peerHostInfo) {
  var expectedKeys = ['hostAddress', 'portNumber', 'suggestedTCPTimeout'];
  var actualKeys = Object.keys(peerHostInfo);
  expectedKeys.sort();
  actualKeys.sort();
  t.deepEqual(actualKeys, expectedKeys, 'contains expected properties');
}

test('#getPeerHostInfo - returns discovered cached native peer (BLUETOOTH)',
  function () {
    return !platform.isAndroid;
  },
  function (t) {
    var peer = {
      peerIdentifier: 'foo',
      peerAvailable: true,
      generation: 0,
      portNumber: 9999
    };

    ThaliMobileNativeWrapper.emitter.emit(
      'nonTCPPeerAvailabilityChangedEvent',
      peer
    );

    var connectionType = connectionTypes.BLUETOOTH;

    ThaliMobile.getPeerHostInfo(peer.peerIdentifier, connectionType)
    .then(function (peerHostInfo) {
      validatePeerHostInfo(t, peerHostInfo);
      t.equal(peerHostInfo.hostAddress, '127.0.0.1', 'the same hostAddress');
      t.equal(peerHostInfo.portNumber, peer.portNumber, 'the same portNumber');
      t.end();
    }).catch(t.end);
  }
);

test('#getPeerHostInfo - returns discovered cached native peer and calls ' +
'`_multiConnect` to retrieve the port (MPCF)',
  function () {
    return !platform.isIOS;
  },
  tape.sinonTest(function (t) {
    var peer = {
      peerIdentifier: 'foo',
      peerAvailable: true,
      generation: 0,
      portNumber: null
    };
    var resolvedPortNumber = 12345;

    this.stub(
      ThaliMobileNativeWrapper,
      '_multiConnect',
      function (peerId) {
        if (peerId !== peer.peerIdentifier) {
          return Promise.reject(new Error('Connection could not be established'));
        }
        return Promise.resolve(resolvedPortNumber);
      }
    );

    ThaliMobileNativeWrapper.emitter.emit(
      'nonTCPPeerAvailabilityChangedEvent',
      peer
    );

    var connectionType = connectionTypes.MULTI_PEER_CONNECTIVITY_FRAMEWORK;

    ThaliMobile.getPeerHostInfo(peer.peerIdentifier, connectionType)
    .then(function (peerHostInfo) {
      validatePeerHostInfo(t, peerHostInfo);
      t.equal(peerHostInfo.hostAddress, '127.0.0.1', 'the same hostAddress');
      t.equal(peerHostInfo.portNumber, resolvedPortNumber, 'the same portNumber');
    })
    .catch(t.fail)
    .then(function () {
      t.end();
    });
  })
);

test('#getPeerHostInfo - returns discovered cached wifi peer',
  function (t) {
    var peer = {
      peerIdentifier: 'foo',
      generation: 0,
      hostAddress: 'someaddress',
      portNumber: 9999
    };

    var thaliWifiInfrastructure = ThaliMobile._getThaliWifiInfrastructure();
    thaliWifiInfrastructure.emit('wifiPeerAvailabilityChanged', peer);

    var connectionType = connectionTypes.TCP_NATIVE;

    ThaliMobile.getPeerHostInfo(peer.peerIdentifier, connectionType)
    .then(function (peerHostInfo) {
      validatePeerHostInfo(t, peerHostInfo);
      t.equal(peerHostInfo.hostAddress, peer.hostAddress,
        'the same hostAddress');
      t.equal(peerHostInfo.portNumber, peer.portNumber, 'the same portNumber');
      t.end();
    }).catch(t.end);
  }
);

test('#disconnect fails on wifi peers', function (t) {
  var wifiPeer = generateLowerLevelPeers().wifiPeer;

  var availabilityHandler = function (peerStatus) {
    if (peerStatus.peerIdentifier !== wifiPeer.peerIdentifier) {
      return;
    }
    ThaliMobile.emitter
      .removeListener('peerAvailabilityChanged', availabilityHandler);

    ThaliMobile
      .disconnect(wifiPeer.peerIdentifier, peerStatus.connectionType)
      .then(function () {
        t.fail('disconnect should not be successful');
      })
      .catch(function (error) {
        t.equal(error.message, 'Wifi does not support disconnect',
          'Got specific error message');
        return null;
      })
      .then(t.end);
  };

  ThaliMobile.emitter.on('peerAvailabilityChanged', availabilityHandler);

  ThaliMobile.start(express.Router()).then(function () {
    emitWifiPeerAvailability(wifiPeer);
  });
});

test('#disconnect delegates native peers to the native wrapper',
  function () {
    return global.NETWORK_TYPE === ThaliMobile.networkTypes.WIFI;
  },
  tape.sinonTest(function (t) {
    var nativePeer = generateLowerLevelPeers().nativePeer;
    var nativeDisconnectSpy =
        this.spy(ThaliMobileNativeWrapper, 'disconnect');

    var availabilityHandler = function (peerStatus) {
      if (peerStatus.peerIdentifier !== nativePeer.peerIdentifier) {
        return;
      }
      ThaliMobile.emitter
        .removeListener('peerAvailabilityChanged', availabilityHandler);

      ThaliMobile
        .disconnect(
          nativePeer.peerIdentifier,
          peerStatus.connectionType,
          nativePeer.portNumber
        )
        .catch(function () {
          t.fail('should not fail');
        })
        .then(function () {
          t.ok(nativeDisconnectSpy.calledOnce,
            'native wrapper `disconnect` called once');
          t.ok(nativeDisconnectSpy.calledWithExactly(
            nativePeer.peerIdentifier,
            nativePeer.portNumber
          ), 'native wrapper `disconnect` called with peer data');
        })
        .then(function () {
          t.end();
        });
    };

    ThaliMobile.emitter.on('peerAvailabilityChanged', availabilityHandler);

    ThaliMobile.start(express.Router()).then(function () {
      emitNativePeerAvailability(nativePeer);
    });
  })
);

test('network changes emitted correctly',
  function () {
    return (
      // iOS does not support toggleWifi
      platform.isIOS ||
      global.NETWORK_TYPE !== ThaliMobile.networkTypes.WIFI ||
      global.NETWORK_TYPE      !== ThaliMobile.networkTypes.BOTH
    );
  },
  function (t) {
    testUtils.ensureWifi(true)
      .then(function () {
        return ThaliMobile.start(express.Router());
      })
      .then(function () {
        return new Promise(function (resolve) {
          function networkChangedHandler (networkStatus) {
<<<<<<< HEAD
            t.equals(networkStatus.wifi, 'off', 'wifi should be off');
=======
            // TODO Android can send event with 'wifi': 'off' and without
            // 'bssidName' and 'ssidName'.
            // t.equals(networkStatus.wifi, 'off', 'wifi should be off');
>>>>>>> 5252520b
            t.ok(networkStatus.bssidName === null, 'bssid should be null');
            t.ok(networkStatus.ssidName  === null, 'ssid should be null');
            resolve();
          }
          ThaliMobile.emitter.once('networkChanged', networkChangedHandler);
          testUtils.toggleWifi(false);
        });
      })
      .then(function () {
        var networkChangedHandler;
        return new Promise(function (resolve) {
          networkChangedHandler = function (networkStatus) {
            t.equals(networkStatus.wifi, 'on', 'wifi should be on');

            if (networkStatus.bssidName && networkStatus.ssidName) {
              t.ok(
                testUtils.validateBSSID(networkStatus.bssidName),
                'bssid should be valid'
              );
              t.ok(
                networkStatus.ssidName && networkStatus.ssidName.length > 0,
                'ssid should exist'
              );
              resolve();
            } else {
              // Phone is still trying to connect to wifi.
              // We are waiting for 'ssidName' and 'bssidName'.
            }
          };
          ThaliMobile.emitter.on('networkChanged', networkChangedHandler);
          testUtils.toggleWifi(true);
        })
          .finally(function () {
            ThaliMobile.emitter.removeListener('networkChanged', networkChangedHandler);
          });
      })
      .then(function () {
        return testUtils.ensureWifi(true);
      })
      .then(function () {
        t.end();
      });
  });

function noNetworkChanged (t, toggle) {
  return new Promise(function (resolve) {
    var isEmitted = false;
    function networkChangedHandler () {
      isEmitted = true;
    }
    ThaliMobile.emitter.once('networkChanged', networkChangedHandler);

    toggle()
      .then(function () {
        setImmediate(function () {
          t.notOk(isEmitted, 'event should not be emitted');
          ThaliMobile.emitter.removeListener('networkChanged',
            networkChangedHandler);
          resolve();
        });
      });
  });
}

test('network changes not emitted in started state',
  function () {
    return (
      // iOS does not support toggleWifi
      platform.isIOS ||
      global.NETWORK_TYPE !== ThaliMobile.networkTypes.WIFI ||
      global.NETWORK_TYPE !== ThaliMobile.networkTypes.BOTH
    );
  },
  function (t) {
    testUtils.ensureWifi(true)
      .then(function () {
        return noNetworkChanged(t, function () {
          return testUtils.toggleWifi(true);
        });
      })
      .then(function () {
        t.end();
      });
  });

test('network changes not emitted in stopped state',
  function () {
    return (
      // iOS does not support toggleWifi
      platform.isIOS ||
      global.NETWORK_TYPE !== ThaliMobile.networkTypes.WIFI ||
      global.NETWORK_TYPE !== ThaliMobile.networkTypes.BOTH
    );
  },
  function (t) {
    testUtils.ensureWifi(false)
      .then(function () {
        return noNetworkChanged(t, function () {
          return testUtils.toggleWifi(false);
        });
      })
      .then(function () {
        return testUtils.ensureWifi(true);
      })
      .then(function () {
        t.end();
      });
  });

// Scenario:
// 1. We got peerAvailabilityChanged event (peerAvailable: true).
// 2. We are trying to connect to this peer.
// 3. Connection fails for some reason (it happens with Bluetooth)
//
// Expected result:
// 1. thaliMobile gets peerAvailabilityChanged event for the same peer and
//    peerAvailable set to false
// 2. After peer listener is recreated in mux layer we are getting new
//    peerAvailabilityChanged event with peerAvailable set to true
//
// To emulate failing non-TCP connection we fire artificial
// peerAvailabilityChanged event with some unknown peer id.

test('We properly fire peer unavailable and then available when ' +
'connection fails on Android',
function () {
  return !(platform.isAndroid &&
    global.NETWORK_TYPE === ThaliMobile.networkTypes.NATIVE);
},
function(t) {

  var somePeerIdentifier = uuid.v4();

  var socket;
  var callCounter = 0;
  var connectionErrorReceived = false;

  var failedConnectionHandler = function (peer) {
    t.equal(peer.peerIdentifier, somePeerIdentifier, 'Failed on right peer');
    t.equal(peer.recreated, true, 'Marked as recreated');
    connectionErrorReceived = true;
  };

  var peerAvailabilityChangedHandler = function (peer) {
    ++callCounter;
    switch (callCounter) {
      case 1: {
        t.equal(peer.peerIdentifier, somePeerIdentifier, 'peerIds match');
        t.equal(peer.peerAvailable, true, 'peer is available');
        ThaliMobile.getPeerHostInfo(peer.peerIdentifier, peer.connectionType)
        .then(function (peerHostInfo) {
          socket = net.connect({
            port: peerHostInfo.portNumber,
            host: peerHostInfo.hostAddress
          });
          socket.once('connect', function () {
            t.ok(true, 'We should have connected');
            // We are connected to the peer listener
            // At this point mux layer is going to call Mobile('connect') and
            // fail
          });
        });
        return;
      }
      case 2: {
        t.equal(peer.peerIdentifier, somePeerIdentifier, 'still same peer IDs');
        t.equal(peer.peerAvailable, false, 'peer should not be available');
        return;
      }
      case 3: {
        t.equal(peer.peerIdentifier, somePeerIdentifier, 'peerIds match again');
        t.equal(peer.peerAvailable, true, 'peer is available again');
        t.ok(connectionErrorReceived, 'We got the error we expected');
        return cleanUp();
      }
    }
  };

  var cleanUpCalled = false;
  function cleanUp() {
    if (cleanUpCalled) {
      return;
    }
    cleanUpCalled = true;
    ThaliMobileNativeWrapper.emitter.removeListener('failedNativeConnection',
      failedConnectionHandler);
    ThaliMobileNativeWrapper.emitter.removeListener(
      'peerAvailabilityChanged', peerAvailabilityChangedHandler);
    if (socket) {
      socket.destroy();
    }
    t.end();
  }

  ThaliMobileNativeWrapper.emitter.on('failedNativeConnection',
    failedConnectionHandler);

  ThaliMobile.emitter.on('peerAvailabilityChanged',
    peerAvailabilityChangedHandler);

  ThaliMobile.start(express.Router(), new Buffer('foo'),
    ThaliMobile.networkTypes.NATIVE)
    .then(function () {
      return ThaliMobile.startListeningForAdvertisements();
    })
    .then(function () {
      return ThaliMobileNativeWrapper._handlePeerAvailabilityChanged({
        peerIdentifier: somePeerIdentifier,
        generation: 0,
        peerAvailable: true
      });
    })
    .catch(function (err) {
      t.fail(err);
      return cleanUp();
    });
});

test('We properly fire peer unavailable and then available when ' +
'connection fails on iOS',
function () {
  return !(platform.isIOS &&
    global.NETWORK_TYPE === ThaliMobile.networkTypes.NATIVE);
},
function(t) {

  var somePeerIdentifier = uuid.v4();
  var callCounter = 0;

  var peerAvailabilityChangedHandler = function (peer) {
    ++callCounter;
    switch (callCounter) {
      case 1: {
        t.equal(peer.peerIdentifier, somePeerIdentifier, 'peerIds match');
        t.equal(peer.peerAvailable, true, 'peer is available');
        ThaliMobile.getPeerHostInfo(peer.peerIdentifier, peer.connectionType)
        .then(function () {
          t.fail('peerHostInfo should failed');
        })
        .catch(function(e) {
          t.equal(e.message, 'Connection could not be established',
            'error description matches');
        });
        return;
      }
      case 2: {
        t.equal(peer.peerIdentifier, somePeerIdentifier, 'still same peer IDs');
        t.equal(peer.peerAvailable, false, 'peer should not be available');
        return;
      }
      case 3: {
        t.equal(peer.peerIdentifier, somePeerIdentifier, 'peerIds match again');
        t.equal(peer.peerAvailable, true, 'peer is available again');
        return cleanUp();
      }
    }
  };

  var cleanUpCalled = false;
  function cleanUp() {
    if (cleanUpCalled) {
      return;
    }
    cleanUpCalled = true;
    ThaliMobileNativeWrapper.emitter.removeListener(
      'peerAvailabilityChanged', peerAvailabilityChangedHandler);
    t.end();
  }

  ThaliMobile.emitter.on('peerAvailabilityChanged',
    peerAvailabilityChangedHandler);

  ThaliMobile.start(express.Router(), new Buffer('foo'),
    ThaliMobile.networkTypes.NATIVE)
    .then(function () {
      return ThaliMobile.startListeningForAdvertisements();
    })
    .then(function () {
      return ThaliMobileNativeWrapper._handlePeerAvailabilityChanged({
        peerIdentifier: somePeerIdentifier,
        generation: 0,
        peerAvailable: true
      });
    })
    .catch(function (err) {
      t.fail(err);
      return cleanUp();
    });
});

test('If a peer is not available (and hence is not in the thaliMobile cache)' +
  ' but we already started trying to connect make sure recreate does not ' +
  'happen',
  function () {
    return !platform.isAndroid ||
      global.NETWORK_TYPE !== ThaliMobile.networkTypes.NATIVE;
  },
  tape.sinonTest(function (t) {
    var somePeerIdentifier = uuid.v4();

    var socket;
    var peerAvailabilityChangedHandler = function (peer) {
      t.fail('We should not have gotten a peer ' + JSON.stringify(peer));
      return cleanUp();
    };

    var connectionErrorReceived = false;
    var failedConnectionHandler = function (peer) {
      t.equal(peer.peerIdentifier, somePeerIdentifier, 'Failed on right peer');
      connectionErrorReceived = true;
    };

    var cleanUpCalled = false;
    function cleanUp() {
      if (cleanUpCalled) {
        return;
      }
      cleanUpCalled = true;
      ThaliMobile.emitter.removeListener('peerAvailabilityChanged',
        peerAvailabilityChangedHandler);
      ThaliMobileNativeWrapper.emitter.removeListener('failedNativeConnection',
        failedConnectionHandler);
      if (socket) {
        socket.destroy();
      }
      t.end();
    }

    ThaliMobile.emitter.on('peerAvailabilityChanged',
      peerAvailabilityChangedHandler);

    ThaliMobileNativeWrapper.emitter.on('failedNativeConnection',
      failedConnectionHandler);

    var originalListener = ThaliMobileNativeWrapper.terminateListener;

    function disconnect (peerIdentifier) {
      t.equal(peerIdentifier, somePeerIdentifier, 'Peer still matches');
      t.ok(connectionErrorReceived, 'We got the connection error');
      cleanUp();
      return Promise.resolve();
    }
    this.stub(ThaliMobileNativeWrapper, 'disconnect', disconnect);

    ThaliMobile.start(
      express.Router(),
      new Buffer('foo'),
      ThaliMobile.networkTypes.NATIVE
    )
    .then(function () {
      return ThaliMobile.startListeningForAdvertisements();
    })
    .then(function () {
      // This creates a listener for our bogus peer but without ever firing
      // a nonTCPPeerAvailabilityChanged event that would put this peer into
      // thaliMobile's cache.
      return ThaliMobileNativeWrapper._getServersManager().
        createPeerListener(somePeerIdentifier);
    })
    .then(function (port) {
      socket = net.createConnection(port, '127.0.0.1');
      socket.once('connect', function () {
        t.ok(true, 'We should have connected');
      });
    })
    .catch(function (err) {
      t.fail(err);
      ThaliMobileNativeWrapper.terminateListener = originalListener;
      cleanUp();
    });
  })
);

test('does not fire duplicate events after peer listener recreation',
  function () {
    return !platform.isAndroid ||
      global.NETWORK_TYPE !== ThaliMobile.networkTypes.NATIVE;
  },
  function (t) {
    var peerId = 'peer-id';
    var generation = 0;
    var initialPort = 1234;
    var recreatedPort = 1235;
    var EVENT_NAME = 'nonTCPPeerAvailabilityChangedEvent';
    var BLUETOOTH = connectionTypes.BLUETOOTH;

    var callCount = 0;
    ThaliMobile.emitter.on('peerAvailabilityChanged', function listener(peer) {
      callCount++;
      switch (callCount) {
        case 1:
          t.deepEqual(peer, {
            peerIdentifier: peerId,
            connectionType: BLUETOOTH,
            peerAvailable: true,
            generation: generation,
            newAddressPort: false,
          }, '1st call - correct peer');

          // emulate peer listener recreation
          setImmediate(function () {
            ThaliMobileNativeWrapper.emitter.emit(EVENT_NAME, {
              peerIdentifier: peerId,
              peerAvailable: false,
              generation: null,
              portNumber: null,
              recreated: true,
            });
          });
          break;
        case 2:
          t.deepEqual(peer, {
            peerIdentifier: peerId,
            connectionType: BLUETOOTH,
            peerAvailable: false,
            generation: null,
            newAddressPort: null,
          });

          // emulate peer listener recreation
          setImmediate(function () {
            ThaliMobileNativeWrapper.emitter.emit(EVENT_NAME, {
              peerIdentifier: peerId,
              peerAvailable: true,
              generation: generation,
              portNumber: recreatedPort,
              recreated: true,
            });
          });
          break;
        case 3:
          t.deepEqual(peer, {
            peerIdentifier: peerId,
            connectionType: BLUETOOTH,
            peerAvailable: true,
            generation: generation,
            newAddressPort: false,
          });

          // This should never happen in reality. Native Android does not send
          // repeated 'peerAvailabilityChanged' events. But this test checks
          // that thaliMobile ignores repeated events after recreation anyway.
          setImmediate(function () {
            ThaliMobileNativeWrapper.emitter.emit(EVENT_NAME, {
              peerIdentifier: peerId,
              peerAvailable: true,
              generation: generation,
              portNumber: recreatedPort,
              recreated: false,
            });

            ThaliMobile.emitter
              .removeListener('peerAvailabilityChanged', listener);
            t.end();
          });
          break;
        case 4:
          t.fail('Got unexpected peerAvailabilityChanged event');
      }
    });

    ThaliMobile.start(express.Router(), null, ThaliMobile.networkTypes.NATIVE)
    .then(function () {
      ThaliMobileNativeWrapper.emitter.emit(EVENT_NAME, {
        peerIdentifier: peerId,
        peerAvailable: true,
        generation: generation,
        portNumber: initialPort,
        recreated: false,
      });
    })
    .catch(function (err) {
      t.end(err || new Error('test failed'));
    });
  }
);


test('#stop should change peers', tape.sinonTest(function (t) {
  var spy = this.spy();

  var availabilityHandler = function(peer) {
    spy();

    switch (spy.callCount) {
      case 1:
        t.equal(Object.getOwnPropertyNames(
          ThaliMobile._peerAvailabilities[peer.connectionType]).length, 1,
          'Peer availabilities has one entry for our connection type');
        break;
      case 2:
        t.equal(Object.getOwnPropertyNames(
          ThaliMobile._peerAvailabilities[peer.connectionType]).length, 1,
          'Peer availabilities has one entry for our connection type');
        ThaliMobile.stop().then(function(){
          Object.getOwnPropertyNames(connectionTypes)
          .forEach(function (connectionKey) {
            var connectionType = connectionTypes[connectionKey];
            t.equal(Object.getOwnPropertyNames(
              ThaliMobile._peerAvailabilities[connectionType]).length,
              0, 'No peers');
          });
          finishTest();
        });
        break;
      default:
        break;
    }
  };

  function finishTest() {
    ThaliMobile.emitter
      .removeListener('peerAvailabilityChanged', availabilityHandler);
    t.end();
  }

  ThaliMobile.start(express.Router(), new Buffer('foo'),
    ThaliMobile.networkTypes.BOTH)
    .then(function () {
      return ThaliMobile.startListeningForAdvertisements();
    })
    .then(function () {
      var nativePeer  = generateLowerLevelPeers().nativePeer;
      var wifiPeer =  generateLowerLevelPeers().wifiPeer;

      ThaliMobile.emitter.on('peerAvailabilityChanged', availabilityHandler);
      emitNativePeerAvailability(nativePeer);
      emitWifiPeerAvailability(wifiPeer);
    })
    .catch(function (err) {
      t.fail('Failed out with ' + err);
      finishTest();
    });
}));

test('If there are more then PEERS_LIMIT peers presented ' +
  'then `discoveryDOS` event should be emitted', function (t) {
  var PEERS_LIMIT = 1;

  var CURRENT_MULTI_PEER_CONNECTIVITY_FRAMEWORK_PEERS_LIMIT =
    ThaliMobile._connectionTypePeersLimits
      [connectionTypes.MULTI_PEER_CONNECTIVITY_FRAMEWORK];

  var CURRENT_BLUETOOTH_PEERS_LIMIT =
    ThaliMobile._connectionTypePeersLimits[connectionTypes.BLUETOOTH];

  var CURRENT_TCP_NATIVE_PEERS_LIMIT =
    ThaliMobile._connectionTypePeersLimits[connectionTypes.TCP_NATIVE];

  ThaliMobile._connectionTypePeersLimits
    [connectionTypes.MULTI_PEER_CONNECTIVITY_FRAMEWORK] = PEERS_LIMIT;
  ThaliMobile._connectionTypePeersLimits[connectionTypes.BLUETOOTH] =
    PEERS_LIMIT;
  ThaliMobile._connectionTypePeersLimits[connectionTypes.TCP_NATIVE] =
    PEERS_LIMIT;

  function finishTest () {
    ThaliMobile._connectionTypePeersLimits
      [connectionTypes.MULTI_PEER_CONNECTIVITY_FRAMEWORK] = 
        CURRENT_MULTI_PEER_CONNECTIVITY_FRAMEWORK_PEERS_LIMIT;
    ThaliMobile._connectionTypePeersLimits[connectionTypes.BLUETOOTH] =
      CURRENT_BLUETOOTH_PEERS_LIMIT;
    ThaliMobile._connectionTypePeersLimits[connectionTypes.TCP_NATIVE] = 
      CURRENT_TCP_NATIVE_PEERS_LIMIT;
    t.end();
  }

  ThaliMobile.start(express.Router())
    .then(function () {
      ThaliMobile.emitter.on('discoveryDOS', function (info) {
        t.ok(info.limit, PEERS_LIMIT, 'DOS limit should be presented');
        t.ok(info.count, 2, 'Actual number of peers should be presented');
        finishTest();
      });

      var nativePeer = generateLowerLevelPeers().nativePeer;
      var additionalNativePeer = generateLowerLevelPeers().nativePeer;

      emitNativePeerAvailability(nativePeer);
      emitNativePeerAvailability(additionalNativePeer);
    });
});

if (!tape.coordinated) {
  return;
}

var pskIdentity = 'I am me!';
var pskKey = new Buffer('I am a reasonable long string');

var pskIdToSecret = function (id) {
  return id === pskIdentity ? pskKey : null;
};

var setupDiscoveryAndFindPeers = function (t, router, callback) {
  var availabilityHandler = function (peer) {
    if (!peer.peerAvailable) {
      return;
    }
    callback(peer, function () {
      ThaliMobile.emitter.removeListener(
        'peerAvailabilityChanged',
        availabilityHandler
      );
      // On purpose not stopping anything within the test
      // because another device might still be running the test
      // and waiting for advertisements. The stop happens in the
      // test teardown phase.
      t.end();
    });
  };
  ThaliMobile.emitter.on('peerAvailabilityChanged', availabilityHandler);

  ThaliMobile.start(router, pskIdToSecret)
  .then(function (combinedResult) {
    verifyCombinedResultSuccess(t, combinedResult);
    return ThaliMobile.startUpdateAdvertisingAndListening();
  })
  .then(function (combinedResult) {
    verifyCombinedResultSuccess(t, combinedResult);
    return ThaliMobile.startListeningForAdvertisements();
  })
  .then(function (combinedResult) {
    verifyCombinedResultSuccess(t, combinedResult);
  });
};

test('peer should be found once after listening and discovery started',
function () {
  return global.NETWORK_TYPE !== ThaliMobile.networkTypes.WIFI;
},
tape.sinonTest(function (t) {
  var spy = this.spy();
  var availabilityChangedHandler = function (peer) {
    // Only count changes that mark peer becoming available.
    if (peer.hostAddress !== null && peer.portNumber !== null) {
      spy();
    }
  };
  var peerFound = false;
  ThaliMobile.emitter.on('peerAvailabilityChanged',
    availabilityChangedHandler);
  setupDiscoveryAndFindPeers(t, express.Router(), function (peerStatus, done) {
    if (peerFound) {
      return;
    }
    peerFound = true;
    t.equal(peerStatus.peerAvailable, true, 'peer is available');

    // The timeout is the unavailability threshold plus a bit extra
    // so that our test verifies the peer is not marked unavailable
    // too soon. The reason the peer should not be marked unavailable
    // is that we advertise over SSDP every 500 milliseconds so the
    // unavailability threshold should never be met when all works
    // normally.
    var timeout = thaliConfig.TCP_PEER_UNAVAILABILITY_THRESHOLD + 500;
    setTimeout(function () {
      ThaliMobile.emitter.removeListener('peerAvailabilityChanged',
        availabilityChangedHandler);
      // The maximum amount is the participants count minues ourseld times 2,
      // because the same participant may be reached via Wifi and non-TCP.
      var maxAvailabilityChanges = (t.participants.length - 1) * 2;
      t.ok(spy.callCount <= maxAvailabilityChanges,
        'must not receive too many peer availabilities');
      done();
    }, timeout);
  });
}));

var participantState = {
  running: 'running',
  notRunning: 'notRunning',
  finished: 'finished'
};

test('can get data from all participants',
  function () {
    return global.NETWORK_TYPE === ThaliMobile.networkTypes.WIFI;
  },
  function (t) {
    var uuidPath = '/uuid';
    var router = express.Router();
    // Register a handler that returns the UUID of this
    // test instance to an HTTP GET request.
    router.get(uuidPath, function (req, res) {
      res.send(tape.uuid);
    });

    var remainingParticipants = {};
    t.participants.forEach(function (participant) {
      if (participant.uuid === tape.uuid) {
        return;
      }
      remainingParticipants[participant.uuid] = participantState.notRunning;
    });
    setupDiscoveryAndFindPeers(t, router, function (peer, done) {
      // Try to get data only from non-TCP peers so that the test
      // works the same way on desktop on CI where Wifi is blocked
      // between peers.
      if (peer.connectionType === connectionTypes.TCP_NATIVE) {
        return;
      }

      ThaliMobile.getPeerHostInfo(peer.peerIdentifier, peer.connectionType)
      .then(function (peerHostInfo) {
        return testUtils.get(
          peerHostInfo.hostAddress, peerHostInfo.portNumber,
          uuidPath, pskIdentity, pskKey
        ).catch(function () {
          // Ignore request failures. After peer listener recreating we are
          // getting new peerAvailabilityChanged event and retrying this request
          return null;
        });
      })
      .then(function (uuid) {
        if (uuid === null) {
          return;
        }
        if (remainingParticipants[uuid] !== participantState.notRunning) {
          return Promise.resolve(true);
        }
        remainingParticipants[uuid] = participantState.finished;
        var areWeDone = Object.getOwnPropertyNames(remainingParticipants)
          .every(
            function (participant) {
              return remainingParticipants[participant] ===
                participantState.finished;
            });
        if (areWeDone) {
          t.pass('received all uuids');
          done();
        }
      })
      .catch(function (error) {
        t.fail(error);
        done();
      });
    });
  }
);

// Taken from https://developer.mozilla.org/en-US/docs/Web/JavaScript/Reference/Global_Objects/Math/random
// This is not cryptographically secure and for our purposes it doesn't matter
function getRandomInt(min, max) {
  min = Math.ceil(min);
  max = Math.floor(max);
  return Math.floor(Math.random() * (max - min)) + min;
}

function twoSerialRequests(t, hostAddress, portNumber, echoPath, pskIdentity,
                       pskKey) {
  var randomMessageLength = getRandomInt(4000, 10000);
  var randomString = randomstring.generate(randomMessageLength);
  return testUtils.put(hostAddress, portNumber, echoPath,
    pskIdentity, pskKey, randomString)
    .then(function (responseBody) {
      t.equal(responseBody, randomString, 'Strings must match');
      randomMessageLength = getRandomInt(4000, 10000);
      randomString = randomstring.generate(randomMessageLength);
      return testUtils.put(hostAddress, portNumber, echoPath, pskIdentity,
        pskKey, randomString);
    })
    .then(function (responseBody) {
      t.equal(responseBody, randomString, 'Second strings must match');
      return null;
    });
}

function numberOfParallelRequests(t, hostAddress, portNumber, echoPath,
  pskIdentity, pskKey) {
  var numberOfConnections = getRandomInt(2, 10);
  logger.debug('Number of connections for hostAddress ' + hostAddress +
    ', portNumber ' + portNumber + ', is ' + numberOfConnections);
  var promises = [];
  for (var i = 0; i < numberOfConnections; ++i) {
    promises.push(twoSerialRequests(t, hostAddress, portNumber, echoPath,
      pskIdentity, pskKey));
  }
  return Promise.all(promises);
}

var uuidPath = '/uuid';
var echoPath = '/echo';

function setUpRouter() {
  var router = express.Router();
  // Register a handler that returns the UUID of this
  // test instance to an HTTP GET request.
  router.get(uuidPath, function (req, res) {
    res.send(tape.uuid);

    res.on('error', function (err) {
      logger.error('Received error on sending GET response ' + err);
    });

    res.on('close', function() {
      logger.error('GET request connection was closed');
    });
  });

  router.put(echoPath, function (req, res) {
    logger.debug('Got a put request');
    var requestBody = [];
    req.on('data', function (chunk) {
      requestBody.push(chunk);
    });
    req.on('end', function () {
      var body = Buffer.concat(requestBody).toString();
      res.end(body);
    });
    req.on('error', function (err) {
      logger.error('Received error on incoming server request, PUT - ' + err);
    });

    res.on('close', function () {
      logger.error('TCP/IP connection for server was terminated before we ' +
        'could send a response');
    });
    res.on('finish', function () {
      logger.debug('Completed sending response to OS');
    });
  });

  return router;
}

test('test for data corruption',
  function () {
    return global.NETWORK_TYPE === ThaliMobile.networkTypes.WIFI ||
      !platform.isAndroid;
  },
  function (t) {
    var router = setUpRouter();
    var participantsState = {};
    var peerIDToUUIDMap = {};
    var areWeDone = false;
    var promiseQueue = new PromiseQueue();

    // This timer purpose is to manually restart ThaliMobile every 60 seconds.
    // Whole test timeout is set to 5 minutes, so there will be at most 4
    // restart attempts.
    //
    // Timer is used because of possible race condition when stopping and
    // starting ThaliMobile every time error occurs, which led to test failure
    // because exception was thrown.
    //
    // This issue is tracked in #1719.
    var timer = setInterval(function() {
      logger.debug('Restarting test for data corruption');

      ThaliMobile.stop().then(function() {
        runTestFunction();
      });
    }, 60 * 1000);

    function runTestFunction () {
      t.participants.forEach(function (participant) {
        if (participant.uuid === tape.uuid) {
          return;
        }
        participantsState[participant.uuid] = participantState.notRunning;
      });

      setupDiscoveryAndFindPeers(t, router, function (peer, done) {
        testFunction(peer).then(function (result) {
          // Check if promise was resolved with true.
          if (result) {
            t.ok(true, 'Test for data corruption succeed');
            done();
            clearInterval(timer);
          }
        });
      });
    }

    function testFunction (peer) {
      // Try to get data only from non-TCP peers so that the test
      // works the same way on desktop on CI where Wifi is blocked
      // between peers.
      if (peer.connectionType === connectionTypes.TCP_NATIVE) {
        Promise.resolve(true);
      }

      if (peerIDToUUIDMap[peer.peerIdentifier] &&
        participantsState[peerIDToUUIDMap[peer.peerIdentifier] ===
        participantState.finished]) {
        Promise.resolve(true);
      }
      return promiseQueue.enqueue(function (resolve) {
        // To avoid multiple t.end() calls, just resolve here with null.
        // The areWeDone check will be called anyway in different section.
        if (areWeDone) {
          return resolve(null);
        }

        logger.debug('Found peer - ' + JSON.stringify(peer));

        var uuid = null;
        var hostAddress = null;
        var portNumber = null;

        ThaliMobile.getPeerHostInfo(peer.peerIdentifier, peer.connectionType)
          .then(function (peerHostInfo) {
            hostAddress = peerHostInfo.hostAddress;
            portNumber = peerHostInfo.portNumber;

            return testUtils.get(
              hostAddress, portNumber,
              uuidPath, pskIdentity, pskKey
            );
          })
          .then(function (responseBody) {
            uuid = responseBody;
            peerIDToUUIDMap[peer.peerIdentifier] = uuid;
            logger.debug('Got uuid back from GET - ' + uuid);

            if (participantsState[uuid] !== participantState.notRunning) {
              logger.debug('Participant is already done - ' + uuid);
              return resolve(null);
            } else {
              logger.debug('Participants state is ' + participantsState[uuid]);
            }

            participantsState[uuid] = participantState.running;

            return numberOfParallelRequests(t, hostAddress, portNumber,
              echoPath, pskIdentity, pskKey)
              .then(function () {
                logger.debug('Got back from parallel requests - ' + uuid);
                participantsState[uuid] = participantState.finished;
              });
          })
          .catch(function (error) {
            logger.debug('Got an error on HTTP requests: ' + error);
          })
          .then(function () {
            areWeDone = Object.getOwnPropertyNames(participantsState)
              .every(
                function (participant) {
                  return participantsState[participant] ===
                    participantState.finished;
                });

            if (areWeDone) {
              logger.debug('received all uuids');

              return resolve(true);
            }

            var serversManager = ThaliMobileNativeWrapper._getServersManager();
            serversManager.terminateOutgoingConnection(
              peer.peerIdentifier,
              peer.portNumber
            );

            // We have to give Android enough time to notice the killed
            // connection and recycle everything
            setTimeout(function () {
              return resolve(null);
            }, 1000);
          });
      });
    }

    runTestFunction();
  }
 );<|MERGE_RESOLUTION|>--- conflicted
+++ resolved
@@ -1547,13 +1547,7 @@
       .then(function () {
         return new Promise(function (resolve) {
           function networkChangedHandler (networkStatus) {
-<<<<<<< HEAD
             t.equals(networkStatus.wifi, 'off', 'wifi should be off');
-=======
-            // TODO Android can send event with 'wifi': 'off' and without
-            // 'bssidName' and 'ssidName'.
-            // t.equals(networkStatus.wifi, 'off', 'wifi should be off');
->>>>>>> 5252520b
             t.ok(networkStatus.bssidName === null, 'bssid should be null');
             t.ok(networkStatus.ssidName  === null, 'ssid should be null');
             resolve();
