'use strict';

var ThaliMobile = require('thali/NextGeneration/thaliMobile');
var ThaliMobileNativeWrapper = require('thali/NextGeneration/thaliMobileNativeWrapper');
var ThaliMobileNative = require('thali/NextGeneration/thaliMobileNative');
var USN = require('thali/NextGeneration/utils/usn');
var thaliConfig = require('thali/NextGeneration/thaliConfig');
var tape = require('../lib/thaliTape');
var testUtils = require('../lib/testUtils.js');
var express = require('express');
var validations = require('thali/validations');
var sinon = require('sinon');
var uuid = require('uuid');
var nodessdp = require('node-ssdp');
var objectAssign = require('object-assign');
var randomstring = require('randomstring');
var logger = require('thali/ThaliLogger')('testThaliMobile');
var Promise = require('bluebird');
var PromiseQueue = require('thali/NextGeneration/promiseQueue');
var platform = require('thali/NextGeneration/utils/platform');
var net = require('net');

var radioState = ThaliMobileNative.radioState;
var connectionTypes = ThaliMobileNativeWrapper.connectionTypes;
var verifyCombinedResultSuccess = testUtils.verifyCombinedResultSuccess;

var test = tape({
  setup: function (t) {
    t.notOk(ThaliMobile.isStarted(), 'ThaliMobile should be stopped');
    t.end();
  },
  teardown: function (t) {
    ThaliMobile.stop()
    .then(function (combinedResult) {
      verifyCombinedResultSuccess(t, combinedResult);
      t.end();
    });
  },

  // These time outs are excessive because of issues we are having
  // with Bluetooth, see #1569. When #1569 is fixed we will be able
  // to reduce these time outs to a reasonable level.
  testTimeout:      5 * 60 * 1000,
  teardownTimeout:  5 * 60 * 1000
});


var testIdempotentFunction = function (t, functionName) {
  ThaliMobile.start(express.Router())
  .then(function () {
    return ThaliMobile[functionName]();
  })
  .then(function (combinedResult) {
    verifyCombinedResultSuccess(t, combinedResult);
    return ThaliMobile[functionName]();
  })
  .then(function (combinedResult) {
    verifyCombinedResultSuccess(t, combinedResult);
    t.end();
  })
  .catch(function (error) {
    t.fail(error);
  });
};

var testFunctionBeforeStart = function (t, functionName) {
  ThaliMobile[functionName]()
  .then(function () {
    t.fail('call should not succeed');
    t.end();
  })
  .catch(function (error) {
    t.equal(error.message, 'Call Start!', 'specific error should be returned');
    t.end();
  });
};

var generateLowerLevelPeers = function () {
  var nativePeer = {
    peerIdentifier: uuid.v4(),
    peerAvailable: true,
    generation: 0,
    portNumber: platform.isIOS ? null : 12345
  };
  var wifiPeer = {
    peerIdentifier: uuid.v4(),
    generation: 0,
    hostAddress: '127.0.0.1',
    portNumber: 54321
  };
  return {
    nativePeer: nativePeer,
    wifiPeer: wifiPeer
  };
};

var emitNativePeerAvailability = function (testPeer) {
  ThaliMobileNativeWrapper.emitter
    .emit('nonTCPPeerAvailabilityChangedEvent', testPeer);
};

var emitWifiPeerAvailability = function (testPeer) {
  ThaliMobile._getThaliWifiInfrastructure()
    .emit('wifiPeerAvailabilityChanged', testPeer);
};

var getNativeConnectionType = function () {
  return platform.isIOS ?
    connectionTypes.MULTI_PEER_CONNECTIVITY_FRAMEWORK :
    connectionTypes.BLUETOOTH;
};

test('#startListeningForAdvertisements should fail if start not called',
  function (t) {
    testFunctionBeforeStart(t, 'startListeningForAdvertisements');
  }
);

test('#startUpdateAdvertisingAndListening should fail if start not called',
  function (t) {
    testFunctionBeforeStart(t, 'startUpdateAdvertisingAndListening');
  }
);

test('should be able to call #stopListeningForAdvertisements many times',
  function (t) {
    testIdempotentFunction(t, 'stopListeningForAdvertisements');
  }
);

test('should be able to call #startListeningForAdvertisements many times',
  function (t) {
    testIdempotentFunction(t, 'startListeningForAdvertisements');
  }
);

test('should be able to call #startUpdateAdvertisingAndListening many times',
  function (t) {
    testIdempotentFunction(t, 'startUpdateAdvertisingAndListening');
  }
);

test('should be able to call #stopAdvertisingAndListening many times',
  function (t) {
    testIdempotentFunction(t, 'stopAdvertisingAndListening');
  }
);

test('#start - Causing native or wifi to fail will cause a promise reject ',
  function (t) {
    ThaliMobile.start(null, {}, ThaliMobile.networkTypes.BOTH)
      .then(function () {
        t.fail('We should have failed');
      })
      .catch(function (result) {
        t.notOk(result.wifiResult, 'This should not cause wifi to fail');
        t.equal(result.nativeResult.message, 'Bad Router', 'native router ' +
          'should be bad');
      })
      .then(function () {
        t.end();
      });
  });

test('#start should fail if called twice in a row', function (t) {
  ThaliMobile.start(express.Router())
  .then(function (combinedResult) {
    verifyCombinedResultSuccess(t, combinedResult, 'first call should succeed');
    return ThaliMobile.start(express.Router());
  })
  .catch(function (error) {
    t.equal(error.message, 'Call Stop!', 'specific error should be returned');
    t.end();
  });
});

test('#start subscribes to the WiFi infrastructure events and #stop ' +
'unsubscribes from them (in WiFi-only mode)',
  function () {
    // TODO: requires #1453
    //
    // this test is for WIFI mode but for #1453 we also need similar tests for
    // NATIVE and for BOTH modes
    return true;
  },
  function (t) {
    var sandbox = sinon.sandbox.create();
    var wifiEmitter = ThaliMobile._getThaliWifiInfrastructure();
    var nativeEmitter = ThaliMobileNativeWrapper.emitter;

    var wifiOnSpy = sandbox.spy(wifiEmitter, 'on');
    var nativeOnSpy = sandbox.spy(nativeEmitter, 'on');
    var wifiOffSpy = sandbox.spy(wifiEmitter, 'removeListener');
    var nativeOffSpy = sandbox.spy(nativeEmitter, 'removeListener');

    function resetSpies() {
      wifiOnSpy.reset();
      nativeOnSpy.reset();
      wifiOffSpy.reset();
      nativeOffSpy.reset();
    }

    var expectedWifiEventNames = [
      'wifiPeerAvailabilityChanged',
      'discoveryAdvertisingStateUpdateWifiEvent',
      'networkChangedWifi',
    ].sort();

    var router = express.Router();

    ThaliMobile.start(router, null, ThaliMobile.networkTypes.WIFI)
    .then(function () {
      var wifiEventNames = wifiOnSpy.args.map(function (callArgs) {
        return callArgs[0];
      }).sort();
      t.deepEqual(wifiEventNames, expectedWifiEventNames,
        'listen to the correct wifi events');
      t.equals(nativeOnSpy.called, false,
        'does not listen to the native events');
      resetSpies();
      return ThaliMobile.stop();
    })
    .then(function () {
      var wifiEventNames = wifiOffSpy.args.map(function (callArgs) {
        return callArgs[0];
      }).sort();
      t.deepEqual(wifiEventNames, expectedWifiEventNames,
        'should remove wifi listeners');
    })
    .catch(t.fail)
    .then(function () {
      sandbox.restore();
      t.end();
    });
  }
);

test('does not emit duplicate discoveryAdvertisingStateUpdate',
  function () {
    // test is not for native transport because it fires artificial events from
    // the native layer
    return global.NETWORK_TYPE !== ThaliMobile.networkTypes.WIFI;
  },
  function (t) {
    var spy = sinon.spy();
    ThaliMobile.start(express.Router()).then(function () {
      return ThaliMobile.startListeningForAdvertisements();
    }).then(function () {
      return ThaliMobile.startUpdateAdvertisingAndListening();
    }).then(function () {
      var stateUpdateHandler = function (discoveryAdvertisingStatus) {
        spy();
        t.equals(spy.callCount, 1, 'called only once');
        t.equals(discoveryAdvertisingStatus.nonTCPDiscoveryActive, true,
          'discovery state matches');
        t.equals(discoveryAdvertisingStatus.nonTCPAdvertisingActive, true,
          'advertising state matches');
        process.nextTick(function () {
          ThaliMobile.emitter.removeListener(
            'discoveryAdvertisingStateUpdate', stateUpdateHandler
          );
          t.end();
        });
      };
      ThaliMobile.emitter.on('discoveryAdvertisingStateUpdate',
        stateUpdateHandler);
      var testStatus = {
        discoveryActive: true,
        advertisingActive: true
      };
      // Emit the same status twice.
      ThaliMobileNativeWrapper.emitter.emit(
        'discoveryAdvertisingStateUpdateNonTCP', testStatus
      );
      ThaliMobileNativeWrapper.emitter.emit(
        'discoveryAdvertisingStateUpdateNonTCP', testStatus
      );
    });
  }
);

test('does not send duplicate availability changes', function (t) {
  var nativePeer = generateLowerLevelPeers().nativePeer;
  var spy = sinon.spy(ThaliMobile.emitter, 'emit');
  emitNativePeerAvailability(nativePeer);
  process.nextTick(function () {
    t.equals(spy.callCount, 1, 'should be called once');
    emitNativePeerAvailability(nativePeer);
    process.nextTick(function () {
      t.equals(spy.callCount, 1, 'should not have been called more than once');
      ThaliMobile.emitter.emit.restore();
      t.end();
    });
  });
});

test('can get the network status', function (t) {
  ThaliMobile.getNetworkStatus()
  .then(function (networkChangedValue) {
    t.doesNotThrow(function () {
      [
        'wifi',
        'bluetooth',
        'bluetoothLowEnergy',
        'cellular'
      ]
      .forEach(function (requiredProperty) {
        validations.ensureNonNullOrEmptyString(
          networkChangedValue[requiredProperty]
        );
      });
    }, 'network status should have certain non-empty properties');
    t.end();
  });
});

test('peerAvailabilityChanged - peer added/removed to/from cache (native)',
  function (t) {
    var nativePeer = generateLowerLevelPeers().nativePeer;
    var callCount = 0;
    var connectionType = getNativeConnectionType();

    var availabilityHandler = function (peerStatus) {
      if (peerStatus.peerIdentifier !== nativePeer.peerIdentifier) {
        return;
      }
      callCount++;

      var cache = ThaliMobile._getPeerAvailabilities();
      var nativePeers = cache[connectionType];

      switch (callCount) {
        case 1:
          t.equal(peerStatus.peerAvailable, true,
            'peer should be available');
          t.ok(nativePeers[nativePeer.peerIdentifier],
            'cache contains native peer');
          nativePeer.peerAvailable = false;
          nativePeer.portNumber = null;
          emitNativePeerAvailability(nativePeer);
          break;
        case 2:
          t.equal(peerStatus.peerAvailable, false,
            'peer should be unavailable');
          t.notOk(nativePeers[nativePeer.peerIdentifier],
            'peer has been removed from cache');
          setImmediate(end);
          break;
        default:
          t.fail('should not be called more than twice');
          break;
      }
    };

    ThaliMobile.emitter.on('peerAvailabilityChanged', availabilityHandler);

    function end() {
      ThaliMobile.emitter
        .removeListener('peerAvailabilityChanged', availabilityHandler);
      t.end();
    }

    var cache = ThaliMobile._getPeerAvailabilities();
    var nativePeers = cache[connectionType];
    t.notOk(nativePeers[nativePeer.peerIdentifier],
      'we have not added peer to the cache yet');
    emitNativePeerAvailability(nativePeer);
  }
);

test('peerAvailabilityChanged - peer added/removed to/from cache (wifi)',
  function (t) {
    t.timeoutAfter(thaliConfig.TCP_PEER_UNAVAILABILITY_THRESHOLD / 2);

    var wifiPeer = generateLowerLevelPeers().wifiPeer;
    var callCount = 0;

    var availabilityHandler = function (peerStatus) {
      if (peerStatus.peerIdentifier !== wifiPeer.peerIdentifier) {
        return;
      }
      callCount++;

      var cache = ThaliMobile._getPeerAvailabilities();
      var wifiPeers = cache[connectionTypes.TCP_NATIVE];

      switch (callCount) {
        case 1:
          t.equal(peerStatus.peerAvailable, true,
            'peer should be available');
          t.ok(wifiPeers[wifiPeer.peerIdentifier],
            'cache contains wifi peer');
          wifiPeer.peerHost = null;
          wifiPeer.portNumber = null;
          emitWifiPeerAvailability(wifiPeer);
          break;
        case 2:
          t.equal(peerStatus.peerAvailable, false,
            'peer should be unavailable');
          t.notOk(wifiPeers[wifiPeer.peerIdentifier],
            'peer has been removed from cache');
          setImmediate(end);
          break;
        default:
          t.fail('should not be called more than twice');
          break;
      }
    };

    ThaliMobile.emitter.on('peerAvailabilityChanged', availabilityHandler);

    function end() {
      ThaliMobile.emitter
        .removeListener('peerAvailabilityChanged', availabilityHandler);
      t.end();
    }

    var cache = ThaliMobile._getPeerAvailabilities();
    var wifiPeers = cache[connectionTypes.TCP_NATIVE];
    t.notOk(wifiPeers[wifiPeer.peerIdentifier],
      'we have not added peer to the cache yet');
    emitWifiPeerAvailability(wifiPeer);
  }
);

test('peerAvailabilityChanged - peer with the same id, conn type, host, port ' +
'and generation is ignored',
  function (t) {
    var testPeers = generateLowerLevelPeers();
    var callCount = 0;
    var discoveredPeerIds = [];

    var isTestPeer = function (peer) {
      return (
        peer.peerIdentifier !== testPeers.wifiPeer.peerIdentifier ||
        peer.peerIdentifier !== testPeers.nativePeer.peerIdentifier
      );
    };

    var availabilityHandler = function (peerStatus) {
      if (!isTestPeer(peerStatus)) {
        return;
      }
      callCount++;

      switch (callCount) {
        case 1:
          t.equal(peerStatus.peerAvailable, true, 'first peer is available');
          discoveredPeerIds.push(peerStatus.peerIdentifier);
          break;
        case 2:
          t.equal(peerStatus.peerAvailable, true, 'second peer is available');
          discoveredPeerIds.push(peerStatus.peerIdentifier);
          t.notEqual(discoveredPeerIds[0], discoveredPeerIds[1],
            'first and second peers are different');
          setImmediate(end);
          break;
        default:
          t.fail('should not be called more than twice');
          break;
      }
    };

    ThaliMobile.emitter.on('peerAvailabilityChanged', availabilityHandler);

    function end() {
      ThaliMobile.emitter
        .removeListener('peerAvailabilityChanged', availabilityHandler);
      t.end();
    }

    emitNativePeerAvailability(testPeers.nativePeer);
    emitWifiPeerAvailability(testPeers.wifiPeer);
    emitNativePeerAvailability(testPeers.nativePeer);
    emitWifiPeerAvailability(testPeers.wifiPeer);
  }
);

test('native available - new peer is cached',
  function (t) {
    t.timeoutAfter(50);
    var nativePeer = generateLowerLevelPeers().nativePeer;
    var connectionType = getNativeConnectionType();

    var availabilityHandler = function (peerStatus) {
      if (peerStatus.peerIdentifier === nativePeer.peerIdentifier) {
        t.equal(peerStatus.peerAvailable, true, 'peer is available');
        end();
      }
    };

    ThaliMobile.emitter.on('peerAvailabilityChanged', availabilityHandler);

    function end() {
      ThaliMobile.emitter
        .removeListener('peerAvailabilityChanged', availabilityHandler);
      t.end();
    }

    var cache = ThaliMobile._getPeerAvailabilities();
    var nativePeers = cache[connectionType];
    t.notOk(nativePeers[nativePeer.peerIdentifier],
      'should not be in cache at start');

    emitNativePeerAvailability(nativePeer);
  }
);

test('native available - peer with same port and different generation is ' +
'cached (BLUETOOTH)',
  function () {
    return !platform.isAndroid;
  },
  function (t) {
    var nativePeer = generateLowerLevelPeers().nativePeer;
    var callCount = 0;

    var availabilityHandler = function (peerStatus) {
      if (peerStatus.peerIdentifier !== nativePeer.peerIdentifier) {
        return;
      }
      callCount++;

      switch (callCount) {
        case 1:
          t.equal(peerStatus.peerAvailable, true, 'peer should be available');
          nativePeer.generation = 3;
          emitNativePeerAvailability(nativePeer);
          break;
        case 2:
          t.equal(peerStatus.peerAvailable, true, 'peer should be available');
          nativePeer.generation = 1;
          emitNativePeerAvailability(nativePeer);
          break;
        case 3:
          t.equal(peerStatus.peerAvailable, true, 'peer should be available');
          emitNativePeerAvailability(nativePeer);
          setImmediate(end);
          break;
        default:
          t.fail('should not be called again');
          break;
      }
    };

    ThaliMobile.emitter.on('peerAvailabilityChanged', availabilityHandler);

    function end() {
      ThaliMobile.emitter
        .removeListener('peerAvailabilityChanged', availabilityHandler);
      t.end();
    }

    nativePeer.generation = 2;
    emitNativePeerAvailability(nativePeer);
  }
);

test('native available - peer with the same port and generation but with ' +
'enough time for generation to wrap around is cached (BLUETOOTH)',
  function () {
    return !platform.isAndroid;
  },
  function (t) {
    var nativePeer = generateLowerLevelPeers().nativePeer;
    var callCount = 0;

    // make update window shorter because nobody wants to wait 51 seconds for
    // test to complete
    var originalUpdateWindow = thaliConfig.UPDATE_WINDOWS_FOREGROUND_MS;
    thaliConfig.UPDATE_WINDOWS_FOREGROUND_MS = 0.1;

    t.timeoutAfter(thaliConfig.UPDATE_WINDOWS_FOREGROUND_MS * 1000);

    var availabilityHandler = function (peerStatus) {
      if (peerStatus.peerIdentifier !== nativePeer.peerIdentifier) {
        return;
      }
      callCount++;

      switch (callCount) {
        case 1:
          t.equal(peerStatus.peerAvailable, true, 'peer should be available');
          setTimeout(function () {
            emitNativePeerAvailability(nativePeer);
          }, thaliConfig.UPDATE_WINDOWS_FOREGROUND_MS * 500);
          break;
        case 2:
          t.equal(peerStatus.peerAvailable, true, 'peer should be available');
          setImmediate(end);
          break;
        default:
          t.fail('should not be called again');
          break;
      }
    };

    ThaliMobile.emitter.on('peerAvailabilityChanged', availabilityHandler);

    function end() {
      thaliConfig.UPDATE_WINDOWS_FOREGROUND_MS = originalUpdateWindow;
      ThaliMobile.emitter
        .removeListener('peerAvailabilityChanged', availabilityHandler);
      t.end();
    }

    nativePeer.generation = 2;
    emitNativePeerAvailability(nativePeer);
  }
);

test('native available - peer with greater generation is cached (MPCF)',
  function () {
    return !platform.isIOS;
  },
  function (t) {
    var nativePeer = generateLowerLevelPeers().nativePeer;
    var callCount = 0;
    var generationIncreased = false;

    var availabilityHandler = function (peerStatus) {
      if (peerStatus.peerIdentifier !== nativePeer.peerIdentifier) {
        return;
      }
      callCount++;

      switch (callCount) {
        case 1:
          t.equal(peerStatus.peerAvailable, true, 'peer should be available');
          nativePeer.generation = 1;
          // lower generation should be ignored
          emitNativePeerAvailability(nativePeer);
          setImmediate(function () {
            nativePeer.generation = 3;
            generationIncreased = true;
            emitNativePeerAvailability(nativePeer);
          });
          break;
        case 2:
          t.equal(peerStatus.peerAvailable, true, 'peer should be available');
          if (!generationIncreased) {
            t.fail('should not be called for lower generation');
          }
          var cache = ThaliMobile._getPeerAvailabilities();
          var cachedPeer =
            cache[getNativeConnectionType()][peerStatus.peerIdentifier];
          t.equal(cachedPeer.generation, 3, 'should store correct generation');
          setImmediate(end);
          break;
        default:
          t.fail('should not be called again');
          break;
      }
    };

    ThaliMobile.emitter.on('peerAvailabilityChanged', availabilityHandler);

    function end() {
      ThaliMobile.emitter
        .removeListener('peerAvailabilityChanged', availabilityHandler);
      t.end();
    }

    nativePeer.generation = 2;
    emitNativePeerAvailability(nativePeer);
  }
);

test('native available - peer with same or older generation is ignored (MPCF)',
  testUtils.skipOnAndroid,
  function (t) {
    var nativePeer = generateLowerLevelPeers().nativePeer;
    var nativePeer1 = objectAssign({}, nativePeer, { generation: 1 });
    var nativePeer2 = objectAssign({}, nativePeer, { generation: 2 });
    var nativePeer3 = objectAssign({}, nativePeer, { generation: 3 });

    var callCount = 0;
    var availabilityHandler = function (peerStatus) {
      callCount++;
      switch (callCount) {
        case 1: {
          t.equal(peerStatus.peerIdentifier, nativePeer.peerIdentifier,
            'discovered correct peer');
          t.equal(peerStatus.generation, 2, 'got correct generation');

          emitNativePeerAvailability(nativePeer1);
          setImmediate(function () {
            emitNativePeerAvailability(nativePeer3);
          });
          return;
        }
        case 2: {
          // peer with generation 1 should be ignored
          t.equal(peerStatus.peerIdentifier, nativePeer.peerIdentifier,
            'discovered correct peer');
          t.equal(peerStatus.generation, 3, 'got correct generation');

          setImmediate(end);
          return;
        }
        default: {
          t.fail('should not be called more than twice');
          return;
        }
      }
    };

    ThaliMobile.emitter.on('peerAvailabilityChanged', availabilityHandler);

    function end() {
      ThaliMobile.emitter
        .removeListener('peerAvailabilityChanged', availabilityHandler);
      t.end();
    }

    ThaliMobile.start(express.Router()).then(function () {
      emitNativePeerAvailability(nativePeer2);
    });
  }
);

test('native unavailable - new peer is ignored',
  function (t) {
    var nativePeer1 = generateLowerLevelPeers().nativePeer;
    var nativePeer2 = generateLowerLevelPeers().nativePeer;

    nativePeer1.peerAvailable = false;
    nativePeer2.peerAvailable = true;

    // handler should be called only once with the second peer info
    var availabilityHandler = function (peerStatus) {
      t.equal(peerStatus.peerIdentifier, nativePeer2.peerIdentifier,
        'discovered available peer');
      t.equal(peerStatus.peerAvailable, true, 'peer is available');
      ThaliMobile.emitter
        .removeListener('peerAvailabilityChanged', availabilityHandler);
      t.end();
    };

    ThaliMobile.emitter.on('peerAvailabilityChanged', availabilityHandler);

    ThaliMobile.start(express.Router()).then(function () {
      emitNativePeerAvailability(nativePeer1);
      setImmediate(function () {
        emitNativePeerAvailability(nativePeer2);
      });
    });
  }
);

test('native unavailable - cached peer is removed',
  function (t) {
    var nativePeer = generateLowerLevelPeers().nativePeer;
    var callCount = 0;

    var availabilityHandler = function (peerStatus) {
      if (peerStatus.peerIdentifier !== nativePeer.peerIdentifier) {
        return;
      }
      callCount++;

      switch (callCount) {
        case 1:
          t.equal(peerStatus.peerAvailable, true, 'peer should be available');

          nativePeer.peerAvailable = false;
          emitNativePeerAvailability(nativePeer);
          break;
        case 2:
          t.equal(peerStatus.peerAvailable, false,
            'peer should be unavailable');
          var cache = ThaliMobile._getPeerAvailabilities();
          var cachedPeer =
            cache[getNativeConnectionType()][peerStatus.peerIdentifier];
          t.equal(cachedPeer, undefined, 'should be removed from cache');
          setImmediate(end);
          break;
        default:
          t.fail('should not be called again');
          break;
      }
    };

    ThaliMobile.emitter.on('peerAvailabilityChanged', availabilityHandler);

    function end() {
      ThaliMobile.emitter
        .removeListener('peerAvailabilityChanged', availabilityHandler);
      t.end();
    }

    emitNativePeerAvailability(nativePeer);
  }
);

test('networkChanged - fires peerAvailabilityChanged event for wifi peers',
  function (t) {
    // Scenario:
    // 1. wifi and native layers discover peers (1 native and 1 wifi)
    //
    // Expected result: fire peerAvailabilityChanged twice with peerAvailable
    // set to true
    //
    // 2. got networkChangedNonTCP from mobileNativeWrapper with wifi: OFF
    //
    // Expected result: fire peerAvailabilityChanged with wifi peer's id and
    // peerAvailable set to false

    var testPeers = generateLowerLevelPeers();
    var callCount = 0;

    var isTestPeer = function (peer) {
      return (
        peer.peerIdentifier === testPeers.nativePeer.peerIdentifier ||
        peer.peerIdentifier === testPeers.wifiPeer.peerIdentifier
      );
    };

    function disableWifi() {
      ThaliMobileNativeWrapper.emitter.emit('networkChangedNonTCP', {
        wifi: radioState.OFF,
        bssidName: null,
        bluetoothLowEnergy: radioState.ON,
        bluetooth: radioState.ON,
        cellular: radioState.ON
      });
    }

    function enableWifi() {
      ThaliMobileNativeWrapper.emitter.emit('networkChangedNonTCP', {
        wifi: radioState.ON,
        bssidName: '00:00:00:00:00:00',
        bluetoothLowEnergy: radioState.ON,
        bluetooth: radioState.ON,
        cellular: radioState.ON
      });
    }

    function disconnectWifi() {
      ThaliMobileNativeWrapper.emitter.emit('networkChangedNonTCP', {
        wifi: radioState.ON,
        bssidName: null,
        bluetoothLowEnergy: radioState.ON,
        bluetooth: radioState.ON,
        cellular: radioState.ON
      });
    }

    var availabilityHandler = function (peerStatus) {
      if (!isTestPeer(peerStatus)) {
        return;
      }
      callCount++;

      switch (callCount) {
        case 1:
          t.equals(peerStatus.peerAvailable, true,
            'first peer is expected to be available');
          emitWifiPeerAvailability(testPeers.wifiPeer);
          break;
        case 2:
          t.equals(peerStatus.peerAvailable, true,
            'second peer is expected to be available');
          disableWifi();
          break;
        case 3:
          t.equals(peerStatus.peerAvailable, false,
            'peer became unavailable');
          t.equals(peerStatus.peerIdentifier, testPeers.wifiPeer.peerIdentifier,
            'it was wifi peer');
          enableWifi();
          emitWifiPeerAvailability(testPeers.wifiPeer);
          break;
        case 4:
          t.equals(peerStatus.peerAvailable, true, 'we found peer again');
          t.equals(peerStatus.peerIdentifier, testPeers.wifiPeer.peerIdentifier,
            'it was wifi peer');
          disconnectWifi();
          break;
        case 5:
          t.equals(peerStatus.peerAvailable, false,
            'peer became unavailable');
          t.equals(peerStatus.peerIdentifier, testPeers.wifiPeer.peerIdentifier,
            'it was wifi peer');
          setImmediate(end);
          break;
        default:
          t.fail('should not be called again');
          break;
      }
    };

    ThaliMobile.emitter.on('peerAvailabilityChanged', availabilityHandler);

    function end() {
      ThaliMobile.emitter
        .removeListener('peerAvailabilityChanged', availabilityHandler);
      t.end();
    }

    // Add initial peers
    ThaliMobile.start(express.Router()).then(function () {
      emitNativePeerAvailability(testPeers.nativePeer);
    }).catch(end);
  }
);

test('networkChanged - fires peerAvailabilityChanged event for native peers ' +
'(BLUETOOTH)',
  function () {
    return !platform.isAndroid;
  },
  function (t) {
    // Scenario:
    // 1. wifi and native layers discover peers (1 native and 1 wifi)
    //
    // Expected result: fire peerAvailabilityChanged twice with peerAvailable
    // set to true
    //
    // 2. got networkChangedNonTCP from mobileNativeWrapper with bluetooth: OFF
    //
    // Expected result: fire peerAvailabilityChanged with native peer's id and
    // peerAvailable set to false

    var testPeers = generateLowerLevelPeers();
    var callCount = 0;

    var isTestPeer = function (peer) {
      return (
        peer.peerIdentifier === testPeers.nativePeer.peerIdentifier ||
        peer.peerIdentifier === testPeers.wifiPeer.peerIdentifier
      );
    };

    function disableBluetooth() {
      ThaliMobileNativeWrapper.emitter.emit('networkChangedNonTCP', {
        wifi: radioState.ON,
        ssidName: 'WiFi Network SSID',
        bssidName: '00:00:00:00:00:00',
        bluetoothLowEnergy: radioState.OFF,
        bluetooth: radioState.OFF,
        cellular: radioState.ON
      });
    }

    var availabilityHandler = function (peerStatus) {
      if (!isTestPeer(peerStatus)) {
        return;
      }
      callCount++;

      switch (callCount) {
        case 1:
          t.equals(peerStatus.peerAvailable, true,
            'first peer is expected to be available');
          emitWifiPeerAvailability(testPeers.wifiPeer);
          break;
        case 2:
          t.equals(peerStatus.peerAvailable, true,
            'second peer is expected to be available');
          disableBluetooth();
          break;
        case 3:
          t.equals(peerStatus.peerAvailable, false,
            'peer became unavailable');
          t.equals(
            peerStatus.peerIdentifier,
            testPeers.nativePeer.peerIdentifier,
            'it was a native peer');
          setImmediate(end);
          break;
        default:
          t.fail('should not be called again');
          break;
      }
    };

    ThaliMobile.emitter.on('peerAvailabilityChanged', availabilityHandler);

    function end() {
      ThaliMobile.emitter
        .removeListener('peerAvailabilityChanged', availabilityHandler);
      t.end();
    }

    // Add initial peers
    ThaliMobile.start(express.Router()).then(function () {
      emitNativePeerAvailability(testPeers.nativePeer);
    });
  }
);

test('networkChanged - fires peerAvailabilityChanged event for native peers ' +
'(MPCF)',
  function () {
    return !platform.isIOS;
  },
  function (t) {
    // Scenario:
    // 1. wifi and native layers discover peers (1 native and 1 wifi)
    //
    // Expected result: fire peerAvailabilityChanged twice with peerAvailable
    // set to true
    //
    // 2. got networkChangedNonTCP from mobileNativeWrapper with
    //    bluetooth: OFF, wifi: ON
    //
    // Expected result: nothing changed
    //
    // 3. got networkChangedNonTCP from mobileNativeWrapper with
    //    bluetooth: OFF, wifi: OFF
    //
    // Expected result: fire peerAvailabilityChanged twice with peerAvailable
    // set to false

    var testPeers = generateLowerLevelPeers();
    var callCount = 0;
    var disableWifiCalled = false;

    var isTestPeer = function (peer) {
      return (
        peer.peerIdentifier === testPeers.nativePeer.peerIdentifier ||
        peer.peerIdentifier === testPeers.wifiPeer.peerIdentifier
      );
    };

    function disableBluetooth() {
      ThaliMobileNativeWrapper.emitter.emit('networkChangedNonTCP', {
        wifi: radioState.ON,
        bssidName: null,
        bluetoothLowEnergy: radioState.ON,
        bluetooth: radioState.OFF,
        cellular: radioState.ON
      });
    }

    function disableWifi() {
      disableWifiCalled = true;
      ThaliMobileNativeWrapper.emitter.emit('networkChangedNonTCP', {
        wifi: radioState.OFF,
        bssidName: null,
        bluetoothLowEnergy: radioState.ON,
        bluetooth: radioState.OFF,
        cellular: radioState.ON
      });
    }

    var availabilityHandler = function (peerStatus) {
      if (!isTestPeer(peerStatus)) {
        return;
      }
      callCount++;

      switch (callCount) {
        case 1:
          t.equals(peerStatus.peerAvailable, true,
            'first peer is expected to be available');
          emitWifiPeerAvailability(testPeers.wifiPeer);
          break;
        case 2:
          t.equals(peerStatus.peerAvailable, true,
            'second peer is expected to be available');
          disableBluetooth();
          setTimeout(function () {
            // disabling bluetooth only should not fire peerAvailabilityChanged.
            disableWifi();
          });
          break;
        case 3:
          if (!disableWifiCalled) {
            t.fail('Got peerAvailabilityChanged before wifi was disabled');
          }
          t.equals(peerStatus.peerAvailable, false, 'peer became unavailable');
          setImmediate(end);
          break;
        default:
          t.fail('should not be called again');
          break;
      }
    };

    ThaliMobile.emitter.on('peerAvailabilityChanged', availabilityHandler);

    function end() {
      ThaliMobile.emitter
        .removeListener('peerAvailabilityChanged', availabilityHandler);
      t.end();
    }

    // Add initial peers
    emitNativePeerAvailability(testPeers.nativePeer);
  }
);

test('multiconnect failure - new peer is ignored (MPCF)',
  function () {
    // This test does not make sense because thaliMobile does not listen to the
    // failedNativeConnection event. ThaliMobileNativeWrapper handles connection
    // failures by emitting "fake" peerAvailabilityChanged events to trigger
    // retry in the higher layers.
    //
    // See https://github.com/thaliproject/Thali_CordovaPlugin/issues/1527#issuecomment-261677036
    // for more details. We currently use the logic described in the "What we
    // shouldn't do" section.

    // return !platform.isIOS;
    return true;
  },
  function (t) {
    var nativePeer = generateLowerLevelPeers().nativePeer;

    var failedPeer = {
      peerIdentifier: nativePeer.peerIdentifier,
      connectionType: getNativeConnectionType()
    };

    var availabilityHandler = sinon.spy();

    function end() {
      var cache = ThaliMobile._getPeerAvailabilities();
      var cachedPeer =
        cache[getNativeConnectionType()][failedPeer.peerIdentifier];

      t.equal(cachedPeer, undefined, 'should not be in the cache');
      t.equal(availabilityHandler.callCount, 0, 'should not be called');
      ThaliMobile.emitter
        .removeListener('peerAvailabilityChanged', availabilityHandler);
      t.end();
    }

    ThaliMobile.emitter.on('peerAvailabilityChanged', availabilityHandler);

    ThaliMobileNativeWrapper.emitter.emit('failedNativeConnection', failedPeer);

    end();
  }
);

test('multiconnect failure - cached peer fires peerAvailabilityChanged (MPCF)',
  function () {
    return platform._isRealMobile ||
           global.NETWORK_TYPE === ThaliMobile.networkTypes.WIFI ||
           platform.isAndroid;
  },
  function (t) {
    var nativePeer = generateLowerLevelPeers().nativePeer;
    var callCounter = 0;
    var errorMessage = 'Connection could not be established';

    var availabilityHandler = function (peer) {
      ++callCounter;

      switch (callCounter) {
        case 1: {
          var cache = ThaliMobile._getPeerAvailabilities();
          var cachedPeer =
            cache[getNativeConnectionType()][peer.peerIdentifier];

          t.equal(cachedPeer.peerIdentifier, nativePeer.peerIdentifier,
            'should be in the cache');
          Mobile.fireMultiConnectConnectionFailure({
            peerIdentifier: peer.peerIdentifier,
            error: errorMessage
          });
          return;
        }
        case 2: {
          t.equal(peer.peerIdentifier, nativePeer.peerIdentifier,
              'peerIds match');
          t.equal(peer.peerAvailable, false, 'peer is unavailable');
          return;
        }
        case 3: {
          t.equal(peer.peerIdentifier, nativePeer.peerIdentifier,
            'peerIds match');
          t.equal(peer.peerAvailable, true, 'peer should be available');
          return cleanUp();
        }
      }
    };

    var cleanUpCalled = false;

    function cleanUp() {
      if (cleanUpCalled) {
        return;
      }
      cleanUpCalled = true;
      ThaliMobile.emitter.removeListener(
        'peerAvailabilityChanged', availabilityHandler);
      t.end();
    }

    ThaliMobile.emitter.on('peerAvailabilityChanged', availabilityHandler);

    ThaliMobile.start(express.Router()).then(function () {
      emitNativePeerAvailability(nativePeer);
    });
  }
);

test('newAddressPort field (TCP_NATIVE)', function (t) {
  t.timeoutAfter(thaliConfig.TCP_PEER_UNAVAILABILITY_THRESHOLD / 2);

  var wifiPeer = generateLowerLevelPeers().wifiPeer;
  var callCount = 0;

  var availabilityHandler = function (peerStatus) {
    if (peerStatus.peerIdentifier !== wifiPeer.peerIdentifier) {
      return;
    }
    callCount++;

    switch (callCount) {
      case 1:
        t.equals(peerStatus.newAddressPort, false,
          'peer discovered first time does not have new address');
        wifiPeer.generation = 20;
        emitWifiPeerAvailability(wifiPeer);
        break;
      case 2:
        t.equals(peerStatus.newAddressPort, false,
          'address has not been changed');
        wifiPeer.portNumber += 1;
        emitWifiPeerAvailability(wifiPeer);
        break;
      case 3:
        t.equals(peerStatus.newAddressPort, true,
          'new port handled correctly');
        wifiPeer.hostAddress += '1';
        emitWifiPeerAvailability(wifiPeer);
        break;
      case 4:
        t.equals(peerStatus.newAddressPort, true,
          'new host handled correctly');
        wifiPeer.hostAddress = null;
        wifiPeer.portNumber = null;
        emitWifiPeerAvailability(wifiPeer);
        break;
      case 5:
        t.equals(peerStatus.newAddressPort, null,
          'newAddressPort is null for unavailable peers');
        setImmediate(end);
        break;
      default:
        t.fail('should not be called again');
    }
  };


  ThaliMobile.emitter.on('peerAvailabilityChanged', availabilityHandler);
  function end() {
    ThaliMobile.emitter
      .removeListener('peerAvailabilityChanged', availabilityHandler);
    t.end();
  }

  emitWifiPeerAvailability(wifiPeer);
});

test('newAddressPort field (BLUETOOTH)',
  function () {
    return !platform.isAndroid;
  },
  function (t) {
    var nativePeer = generateLowerLevelPeers().nativePeer;
    var callCount = 0;

    var availabilityHandler = function (peerStatus) {
      if (peerStatus.peerIdentifier !== nativePeer.peerIdentifier) {
        return;
      }
      callCount++;

      switch (callCount) {
        case 1:
          t.equals(peerStatus.newAddressPort, false,
            'peer discovered first time does not have new address');
          nativePeer.generation = 20;
          emitNativePeerAvailability(nativePeer);
          break;
        case 2:
          t.equals(peerStatus.newAddressPort, false,
            'address has not been changed');
          nativePeer.portNumber += 1;
          emitNativePeerAvailability(nativePeer);
          break;
        case 3:
          t.equals(peerStatus.newAddressPort, true,
            'new port handled correctly');
          nativePeer.peerAvailable = false;
          emitNativePeerAvailability(nativePeer);
          break;
        case 4:
          t.equals(peerStatus.newAddressPort, null,
            'newAddressPort is null for unavailable peers');
          setImmediate(end);
          break;
        default:
          t.fail('should not be called again');
      }
    };


    ThaliMobile.emitter.on('peerAvailabilityChanged', availabilityHandler);
    function end() {
      ThaliMobile.emitter
        .removeListener('peerAvailabilityChanged', availabilityHandler);
      t.end();
    }

    emitNativePeerAvailability(nativePeer);
  }
);

test('newAddressPort field (MPCF)',
  function () {
    return !platform.isIOS;
  },
  function (t) {
    // newAddressPort should be checked after multiConnectConnectionFailure
    t.skip('NOT IMPLEMENTED');
    t.end();
  }
);

test('newAddressPort after listenerRecreatedAfterFailure event (BLUETOOTH)',
  function () {
    return !platform.isAndroid;
  },
  function (t) {
    // Scenario:
    // 1. bluetooth peer in availability cache
    // 2. tcpServerManager fires 'listenerRecreatedAfterFailure' with the SAME
    //    port as an old one (before recreation)
    //
    // Expected result: peerAvailabilityChanged event fired with newAddressPort
    // set tot true
    t.skip('NOT IMPLEMENTED');
    t.end();
  }
);

test('#getPeerHostInfo - error when peer has not been discovered yet',
function (t) {
  var connectionType = connectionTypes.TCP_NATIVE;
  ThaliMobile.getPeerHostInfo('foo', connectionType)
    .then(function () {
      t.fail('should never be called');
      t.end();
    })
    .catch(function (err) {
      t.equal(err.message, 'peer not available');
      t.end();
    });
});

function validatePeerHostInfo (t, peerHostInfo) {
  var expectedKeys = ['hostAddress', 'portNumber', 'suggestedTCPTimeout'];
  var actualKeys = Object.keys(peerHostInfo);
  expectedKeys.sort();
  actualKeys.sort();
  t.deepEqual(actualKeys, expectedKeys, 'contains expected properties');
}

test('#getPeerHostInfo - returns discovered cached native peer (BLUETOOTH)',
  function () {
    return !platform.isAndroid;
  },
  function (t) {
    var peer = {
      peerIdentifier: 'foo',
      peerAvailable: true,
      generation: 0,
      portNumber: 9999
    };

    ThaliMobileNativeWrapper.emitter.emit(
      'nonTCPPeerAvailabilityChangedEvent',
      peer
    );

    var connectionType = connectionTypes.BLUETOOTH;

    ThaliMobile.getPeerHostInfo(peer.peerIdentifier, connectionType)
    .then(function (peerHostInfo) {
      validatePeerHostInfo(t, peerHostInfo);
      t.equal(peerHostInfo.hostAddress, '127.0.0.1', 'the same hostAddress');
      t.equal(peerHostInfo.portNumber, peer.portNumber, 'the same portNumber');
      t.end();
    }).catch(t.end);
  }
);

test('#getPeerHostInfo - returns discovered cached native peer and calls ' +
'`_multiConnect` to retrieve the port (MPCF)',
  function () {
    return !platform.isIOS;
  },
  function (t) {
    var peer = {
      peerIdentifier: 'foo',
      peerAvailable: true,
      generation: 0,
      portNumber: null
    };
    var resolvedPortNumber = 12345;

    var multiConnectStub = sinon.stub(
      ThaliMobileNativeWrapper,
      '_multiConnect',
      function (peerId) {
        if (peerId !== peer.peerIdentifier) {
          return Promise.reject(new Error('Connection could not be established'));
        }
        return Promise.resolve(resolvedPortNumber);
      }
    );

    ThaliMobileNativeWrapper.emitter.emit(
      'nonTCPPeerAvailabilityChangedEvent',
      peer
    );

    var connectionType = connectionTypes.MULTI_PEER_CONNECTIVITY_FRAMEWORK;

    ThaliMobile.getPeerHostInfo(peer.peerIdentifier, connectionType)
    .then(function (peerHostInfo) {
      validatePeerHostInfo(t, peerHostInfo);
      t.equal(peerHostInfo.hostAddress, '127.0.0.1', 'the same hostAddress');
      t.equal(peerHostInfo.portNumber, resolvedPortNumber, 'the same portNumber');
    })
    .catch(t.fail)
    .then(function () {
      multiConnectStub.restore();
      t.end();
    });
  }
);

test('#getPeerHostInfo - returns discovered cached wifi peer',
  function (t) {
    var peer = {
      peerIdentifier: 'foo',
      generation: 0,
      hostAddress: 'someaddress',
      portNumber: 9999
    };

    var thaliWifiInfrastructure = ThaliMobile._getThaliWifiInfrastructure();
    thaliWifiInfrastructure.emit('wifiPeerAvailabilityChanged', peer);

    var connectionType = connectionTypes.TCP_NATIVE;

    ThaliMobile.getPeerHostInfo(peer.peerIdentifier, connectionType)
    .then(function (peerHostInfo) {
      validatePeerHostInfo(t, peerHostInfo);
      t.equal(peerHostInfo.hostAddress, peer.hostAddress,
        'the same hostAddress');
      t.equal(peerHostInfo.portNumber, peer.portNumber, 'the same portNumber');
      t.end();
    }).catch(t.end);
  }
);

test('#disconnect fails on wifi peers', function (t) {
  var wifiPeer = generateLowerLevelPeers().wifiPeer;

  var availabilityHandler = function (peerStatus) {
    if (peerStatus.peerIdentifier !== wifiPeer.peerIdentifier) {
      return;
    }
    ThaliMobile.emitter
      .removeListener('peerAvailabilityChanged', availabilityHandler);

    ThaliMobile
      .disconnect(wifiPeer.peerIdentifier, peerStatus.connectionType)
      .then(function () {
        t.fail('disconnect should not be successful');
      })
      .catch(function (error) {
        t.equal(error.message, 'Wifi does not support disconnect',
          'Got specific error message');
        return null;
      })
      .then(t.end);
  };

  ThaliMobile.emitter.on('peerAvailabilityChanged', availabilityHandler);

  ThaliMobile.start(express.Router()).then(function () {
    emitWifiPeerAvailability(wifiPeer);
  });
});

test('#disconnect delegates native peers to the native wrapper',
  function () {
    return global.NETWORK_TYPE === ThaliMobile.networkTypes.WIFI;
  },
  function (t) {
    var nativePeer = generateLowerLevelPeers().nativePeer;

    var availabilityHandler = function (peerStatus) {
      if (peerStatus.peerIdentifier !== nativePeer.peerIdentifier) {
        return;
      }
      ThaliMobile.emitter
        .removeListener('peerAvailabilityChanged', availabilityHandler);

      var nativeDisconnectSpy =
        sinon.spy(ThaliMobileNativeWrapper, 'disconnect');

      ThaliMobile
        .disconnect(
          nativePeer.peerIdentifier,
          peerStatus.connectionType,
          nativePeer.portNumber
        )
        .catch(function () {
          t.fail('should not fail');
        })
        .then(function () {
          t.ok(nativeDisconnectSpy.calledOnce,
            'native wrapper `disconnect` called once');
          t.ok(nativeDisconnectSpy.calledWithExactly(
            nativePeer.peerIdentifier,
            nativePeer.portNumber
          ), 'native wrapper `disconnect` called with peer data');
        })
        .then(function () {
          nativeDisconnectSpy.restore();
          t.end();
        });
    };

    ThaliMobile.emitter.on('peerAvailabilityChanged', availabilityHandler);

    ThaliMobile.start(express.Router()).then(function () {
      emitNativePeerAvailability(nativePeer);
    });
  }
);

test('network changes emitted correctly',
  function () {
    return (
      // iOS does not support toggleWifi
      platform.isIOS ||
      global.NETWORK_TYPE !== ThaliMobile.networkTypes.WIFI ||
      global.NETWORK_TYPE      !== ThaliMobile.networkTypes.BOTH
    );
  },
  function (t) {
    testUtils.ensureWifi(true)
      .then(function () {
        return ThaliMobile.start(express.Router());
      })
      .then(function () {
        return new Promise(function (resolve) {
          function networkChangedHandler (networkStatus) {
            // TODO Android can send event with 'wifi': 'off' and without
            // 'bssidName' and 'ssidName'.
            // t.equals(networkStatus.wifi, 'off', 'wifi should be off');
            t.ok(networkStatus.bssidName == null, 'bssid should be null');
            t.ok(networkStatus.ssidName  == null, 'ssid should be null');
            resolve();
          }
          ThaliMobile.emitter.once('networkChanged', networkChangedHandler);
          testUtils.toggleWifi(false);
        });
      })
      .then(function () {
        var networkChangedHandler;
        return new Promise(function (resolve) {
          networkChangedHandler = function (networkStatus) {
            t.equals(networkStatus.wifi, 'on', 'wifi should be on');

            if (networkStatus.bssidName && networkStatus.ssidName) {
              t.ok(
                testUtils.validateBSSID(networkStatus.bssidName),
                'bssid should be valid'
              );
              t.ok(
                networkStatus.ssidName && networkStatus.ssidName.length > 0,
                'ssid should exist'
              );
              resolve();
            } else {
              // Phone is still trying to connect to wifi.
              // We are waiting for 'ssidName' and 'bssidName'.
            }
          };
          ThaliMobile.emitter.on('networkChanged', networkChangedHandler);
          testUtils.toggleWifi(true);
        })
          .finally(function () {
            ThaliMobile.emitter.removeListener('networkChanged', networkChangedHandler);
          });
      })
      .then(function () {
        return testUtils.ensureWifi(true);
      })
      .then(function () {
        t.end();
      });
  });

function noNetworkChanged (t, toggle) {
  return new Promise(function (resolve) {
    var isEmitted = false;
    function networkChangedHandler () {
      isEmitted = true;
    }
    ThaliMobile.emitter.once('networkChanged', networkChangedHandler);

    toggle()
      .then(function () {
        setImmediate(function () {
          t.notOk(isEmitted, 'event should not be emitted');
          ThaliMobile.emitter.removeListener('networkChanged',
            networkChangedHandler);
          resolve();
        });
      });
  });
}

test('network changes not emitted in started state',
  function () {
    return (
      // iOS does not support toggleWifi
      platform.isIOS ||
      global.NETWORK_TYPE !== ThaliMobile.networkTypes.WIFI ||
      global.NETWORK_TYPE      !== ThaliMobile.networkTypes.BOTH
    );
  },
  function (t) {
    testUtils.ensureWifi(true)
      .then(function () {
        return noNetworkChanged(t, function () {
          return testUtils.toggleWifi(true);
        });
      })
      .then(function () {
        t.end();
      });
  });

test('network changes not emitted in stopped state',
  function () {
    return (
      // iOS does not support toggleWifi
      platform.isIOS ||
      global.NETWORK_TYPE !== ThaliMobile.networkTypes.WIFI ||
      global.NETWORK_TYPE      !== ThaliMobile.networkTypes.BOTH
    );
  },
  function (t) {
    testUtils.ensureWifi(false)
      .then(function () {
        return noNetworkChanged(t, function () {
          return testUtils.toggleWifi(false);
        });
      })
      .then(function () {
        return testUtils.ensureWifi(true);
      })
      .then(function () {
        t.end();
      });
  });

// Scenario:
// 1. We got peerAvailabilityChanged event (peerAvailable: true).
// 2. We are trying to connect to this peer.
// 3. Connection fails for some reason (it happens with Bluetooth)
//
// Expected result:
// 1. thaliMobile gets peerAvailabilityChanged event for the same peer and
//    peerAvailable set to false
// 2. After peer listener is recreated in mux layer we are getting new
//    peerAvailabilityChanged event with peerAvailable set to true
//
// To emulate failing non-TCP connection we fire artificial
// peerAvailabilityChanged event with some unknown peer id.

test('We properly fire peer unavailable and then available when ' +
'connection fails on Android',
function () {
  return !(platform.isAndroid &&
    global.NETWORK_TYPE === ThaliMobile.networkTypes.NATIVE);
},
function(t) {

  var somePeerIdentifier = uuid.v4();

  var socket;
  var callCounter = 0;
  var connectionErrorReceived = false;

  var failedConnectionHandler = function (peer) {
    t.equal(peer.peerIdentifier, somePeerIdentifier, 'Failed on right peer');
    t.equal(peer.recreated, true, 'Marked as recreated');
    connectionErrorReceived = true;
  };

  var peerAvailabilityChangedHandler = function (peer) {
    ++callCounter;
    switch (callCounter) {
      case 1: {
        t.equal(peer.peerIdentifier, somePeerIdentifier, 'peerIds match');
        t.equal(peer.peerAvailable, true, 'peer is available');
        ThaliMobile.getPeerHostInfo(peer.peerIdentifier, peer.connectionType)
        .then(function (peerHostInfo) {
          socket = net.connect({
            port: peerHostInfo.portNumber,
            host: peerHostInfo.hostAddress
          });
          socket.once('connect', function () {
            t.ok(true, 'We should have connected');
            // We are connected to the peer listener
            // At this point mux layer is going to call Mobile('connect') and
            // fail
          });
        });
        return;
      }
      case 2: {
        t.equal(peer.peerIdentifier, somePeerIdentifier, 'still same peer IDs');
        t.equal(peer.peerAvailable, false, 'peer should not be available');
        return;
      }
      case 3: {
        t.equal(peer.peerIdentifier, somePeerIdentifier, 'peerIds match again');
        t.equal(peer.peerAvailable, true, 'peer is available again');
        t.ok(connectionErrorReceived, 'We got the error we expected');
        return cleanUp();
      }
    }
  };

  var cleanUpCalled = false;
  function cleanUp() {
    if (cleanUpCalled) {
      return;
    }
    cleanUpCalled = true;
    ThaliMobileNativeWrapper.emitter.removeListener('failedNativeConnection',
      failedConnectionHandler);
    ThaliMobileNativeWrapper.emitter.removeListener(
      'peerAvailabilityChanged', peerAvailabilityChangedHandler);
    if (socket) {
      socket.destroy();
    }
    t.end();
  }

  ThaliMobileNativeWrapper.emitter.on('failedNativeConnection',
    failedConnectionHandler);

  ThaliMobile.emitter.on('peerAvailabilityChanged',
    peerAvailabilityChangedHandler);

  ThaliMobile.start(express.Router(), new Buffer('foo'),
    ThaliMobile.networkTypes.NATIVE)
    .then(function () {
      return ThaliMobile.startListeningForAdvertisements();
    })
    .then(function () {
      return ThaliMobileNativeWrapper._handlePeerAvailabilityChanged({
        peerIdentifier: somePeerIdentifier,
        generation: 0,
        peerAvailable: true
      });
    })
    .catch(function (err) {
      t.fail(err);
      return cleanUp();
    });
});

test('We properly fire peer unavailable and then available when ' +
'connection fails on iOS',
function () {
  return !(platform.isIOS &&
    global.NETWORK_TYPE === ThaliMobile.networkTypes.NATIVE);
},
function(t) {

  var somePeerIdentifier = uuid.v4();
  var callCounter = 0;

  var peerAvailabilityChangedHandler = function (peer) {
    ++callCounter;
    switch (callCounter) {
      case 1: {
        t.equal(peer.peerIdentifier, somePeerIdentifier, 'peerIds match');
        t.equal(peer.peerAvailable, true, 'peer is available');
        ThaliMobile.getPeerHostInfo(peer.peerIdentifier, peer.connectionType)
        .then(function () {
          t.fail('peerHostInfo should failed');
        })
        .catch(function(e) {
          t.equal(e.message, 'Connection could not be established',
            'error description matches');
        });
        return;
      }
      case 2: {
        t.equal(peer.peerIdentifier, somePeerIdentifier, 'still same peer IDs');
        t.equal(peer.peerAvailable, false, 'peer should not be available');
        return;
      }
      case 3: {
        t.equal(peer.peerIdentifier, somePeerIdentifier, 'peerIds match again');
        t.equal(peer.peerAvailable, true, 'peer is available again');
        return cleanUp();
      }
    }
  };

  var cleanUpCalled = false;
  function cleanUp() {
    if (cleanUpCalled) {
      return;
    }
    cleanUpCalled = true;
    ThaliMobileNativeWrapper.emitter.removeListener(
      'peerAvailabilityChanged', peerAvailabilityChangedHandler);
    t.end();
  }

  ThaliMobile.emitter.on('peerAvailabilityChanged',
    peerAvailabilityChangedHandler);

  ThaliMobile.start(express.Router(), new Buffer('foo'),
    ThaliMobile.networkTypes.NATIVE)
    .then(function () {
      return ThaliMobile.startListeningForAdvertisements();
    })
    .then(function () {
      return ThaliMobileNativeWrapper._handlePeerAvailabilityChanged({
        peerIdentifier: somePeerIdentifier,
        generation: 0,
        peerAvailable: true
      });
    })
    .catch(function (err) {
      t.fail(err);
      return cleanUp();
    });
});

test('If a peer is not available (and hence is not in the thaliMobile cache)' +
  ' but we already started trying to connect make sure recreate does not ' +
  'happen',
  function () {
    return !platform.isAndroid ||
      global.NETWORK_TYPE !== ThaliMobile.networkTypes.NATIVE;
  },
  function (t) {
    var somePeerIdentifier = uuid.v4();

    var socket;
    var peerAvailabilityChangedHandler = function (peer) {
      t.fail('We should not have gotten a peer ' + JSON.stringify(peer));
      return cleanUp();
    };

    var connectionErrorReceived = false;
    var failedConnectionHandler = function (peer) {
      t.equal(peer.peerIdentifier, somePeerIdentifier, 'Failed on right peer');
      connectionErrorReceived = true;
    };

    var cleanUpCalled = false;
    function cleanUp() {
      if (cleanUpCalled) {
        return;
      }
      cleanUpCalled = true;
      ThaliMobile.emitter.removeListener('peerAvailabilityChanged',
        peerAvailabilityChangedHandler);
      ThaliMobileNativeWrapper.emitter.removeListener('failedNativeConnection',
        failedConnectionHandler);
      if (socket) {
        socket.destroy();
      }
      t.end();
    }

    ThaliMobile.emitter.on('peerAvailabilityChanged',
      peerAvailabilityChangedHandler);

    ThaliMobileNativeWrapper.emitter.on('failedNativeConnection',
      failedConnectionHandler);

    var originalListener = ThaliMobileNativeWrapper.terminateListener;

    function disconnect (peerIdentifier) {
      t.equal(peerIdentifier, somePeerIdentifier, 'Peer still matches');
      t.ok(connectionErrorReceived, 'We got the connection error');
      ThaliMobileNativeWrapper.disconnect.restore();
      cleanUp();
      return Promise.resolve();
    }
    sinon.stub(ThaliMobileNativeWrapper, 'disconnect', disconnect);

    ThaliMobile.start(
      express.Router(),
      new Buffer('foo'),
      ThaliMobile.networkTypes.NATIVE
    )
    .then(function () {
      return ThaliMobile.startListeningForAdvertisements();
    })
    .then(function () {
      // This creates a listener for our bogus peer but without ever firing
      // a nonTCPPeerAvailabilityChanged event that would put this peer into
      // thaliMobile's cache.
      return ThaliMobileNativeWrapper._getServersManager().
        createPeerListener(somePeerIdentifier);
    })
    .then(function (port) {
      socket = net.createConnection(port, '127.0.0.1');
      socket.once('connect', function () {
        t.ok(true, 'We should have connected');
      });
    })
    .catch(function (err) {
      t.fail(err);
      ThaliMobileNativeWrapper.terminateListener = originalListener;
      cleanUp();
    });
  }
);

test('does not fire duplicate events after peer listener recreation',
  function () {
    return !platform.isAndroid ||
      global.NETWORK_TYPE !== ThaliMobile.networkTypes.NATIVE;
  },
  function (t) {
    var peerId = 'peer-id';
    var generation = 0;
    var initialPort = 1234;
    var recreatedPort = 1235;
    var EVENT_NAME = 'nonTCPPeerAvailabilityChangedEvent';
    var BLUETOOTH = connectionTypes.BLUETOOTH;

    var callCount = 0;
    ThaliMobile.emitter.on('peerAvailabilityChanged', function listener(peer) {
      callCount++;
      switch (callCount) {
        case 1:
          t.deepEqual(peer, {
            peerIdentifier: peerId,
            connectionType: BLUETOOTH,
            peerAvailable: true,
            generation: generation,
            newAddressPort: false,
          }, '1st call - correct peer');

          // emulate peer listener recreation
          setImmediate(function () {
            ThaliMobileNativeWrapper.emitter.emit(EVENT_NAME, {
              peerIdentifier: peerId,
              peerAvailable: false,
              generation: null,
              portNumber: null,
              recreated: true,
            });
          });
          break;
        case 2:
          t.deepEqual(peer, {
            peerIdentifier: peerId,
            connectionType: BLUETOOTH,
            peerAvailable: false,
            generation: null,
            newAddressPort: null,
          });

          // emulate peer listener recreation
          setImmediate(function () {
            ThaliMobileNativeWrapper.emitter.emit(EVENT_NAME, {
              peerIdentifier: peerId,
              peerAvailable: true,
              generation: generation,
              portNumber: recreatedPort,
              recreated: true,
            });
          });
          break;
        case 3:
          t.deepEqual(peer, {
            peerIdentifier: peerId,
            connectionType: BLUETOOTH,
            peerAvailable: true,
            generation: generation,
            newAddressPort: false,
          });

          // This should never happen in reality. Native Android does not send
          // repeated 'peerAvailabilityChanged' events. But this test checks
          // that thaliMobile ignores repeated events after recreation anyway.
          setImmediate(function () {
            ThaliMobileNativeWrapper.emitter.emit(EVENT_NAME, {
              peerIdentifier: peerId,
              peerAvailable: true,
              generation: generation,
              portNumber: recreatedPort,
              recreated: false,
            });

            ThaliMobile.emitter
              .removeListener('peerAvailabilityChanged', listener);
            t.end();
          });
          break;
        case 4:
          t.fail('Got unexpected peerAvailabilityChanged event');
      }
    });

    ThaliMobile.start(express.Router(), null, ThaliMobile.networkTypes.NATIVE)
    .then(function () {
      ThaliMobileNativeWrapper.emitter.emit(EVENT_NAME, {
        peerIdentifier: peerId,
        peerAvailable: true,
        generation: generation,
        portNumber: initialPort,
        recreated: false,
      });
    })
    .catch(function (err) {
      t.end(err || new Error('test failed'));
    });
  }
);

<<<<<<< HEAD
test('#stop should change peers', function (t) {
  var spy = sinon.spy();

  ThaliMobile.start(express.Router(), new Buffer('foo'),
    ThaliMobile.networkTypes.BOTH)
    .then(function () {
      return ThaliMobile.startListeningForAdvertisements();
    })
    .then(function () {
      var nativePeer  = generateLowerLevelPeers().nativePeer;
      var wifiPeer =  generateLowerLevelPeers().wifiPeer;

      var availabilityHandler = function(peer) {
        spy();
        if(spy.callCount === 2) {
          t.equal(Object.getOwnPropertyNames(
            ThaliMobile._peerAvailabilities[peer.connectionType]).length, 1,
            'Peer availabilities has one entry for our connection type');

          ThaliMobile.stop().then(function(){
            Object.getOwnPropertyNames(connectionTypes)
            .forEach(function (connectionKey) {
              var connectionType = connectionTypes[connectionKey];
              t.equal(Object.getOwnPropertyNames(
                ThaliMobile._peerAvailabilities[connectionType]).length,
                0, 'No peers');
            });
            t.end();
          });
        }
      };

      ThaliMobile.emitter.on('peerAvailabilityChanged', availabilityHandler);

      emitNativePeerAvailability(nativePeer);
      emitWifiPeerAvailability(wifiPeer);
    })
    .catch(function (err) {
      t.fail('Failed out with ' + err);
      t.end();
    });
=======
test('If there are more then PEERS_LIMIT peers presented ' +
  'then `discoveryDOS` event should be emitted', function (t) {
    var PEERS_LIMIT = 1;

    var CURRENT_MULTI_PEER_CONNECTIVITY_FRAMEWORK_PEERS_LIMIT =
      ThaliMobile._connectionTypePeersLimits
        [connectionTypes.MULTI_PEER_CONNECTIVITY_FRAMEWORK];

    var CURRENT_BLUETOOTH_PEERS_LIMIT =
      ThaliMobile._connectionTypePeersLimits[connectionTypes.BLUETOOTH];

    var CURRENT_TCP_NATIVE_PEERS_LIMIT =
      ThaliMobile._connectionTypePeersLimits[connectionTypes.TCP_NATIVE];

    ThaliMobile._connectionTypePeersLimits
      [connectionTypes.MULTI_PEER_CONNECTIVITY_FRAMEWORK] = PEERS_LIMIT;
    ThaliMobile._connectionTypePeersLimits[connectionTypes.BLUETOOTH] =
      PEERS_LIMIT;
    ThaliMobile._connectionTypePeersLimits[connectionTypes.TCP_NATIVE] =
      PEERS_LIMIT;

    function finishTest (connectionType) {
      ThaliMobile._connectionTypePeersLimits
        [connectionTypes.MULTI_PEER_CONNECTIVITY_FRAMEWORK] = 
          CURRENT_MULTI_PEER_CONNECTIVITY_FRAMEWORK_PEERS_LIMIT;
      ThaliMobile._connectionTypePeersLimits[connectionTypes.BLUETOOTH] =
        CURRENT_BLUETOOTH_PEERS_LIMIT;
      ThaliMobile._connectionTypePeersLimits[connectionTypes.TCP_NATIVE] = 
        CURRENT_TCP_NATIVE_PEERS_LIMIT;
      t.end();
    }

    ThaliMobile.start(express.Router())
      .then(function () {
        ThaliMobile.emitter.on('discoveryDOS', function (info) {
          t.ok(info.limit, PEERS_LIMIT, 'DOS limit should be presented');
          t.ok(info.count, 2, 'Actual number of peers should be presented');
          finishTest();
        });

        var nativePeer = generateLowerLevelPeers().nativePeer;
        var additionalNativePeer = generateLowerLevelPeers().nativePeer;

        emitNativePeerAvailability(nativePeer);
        emitNativePeerAvailability(additionalNativePeer);
      });
>>>>>>> d1de635e
});

if (!tape.coordinated) {
  return;
}

var pskIdentity = 'I am me!';
var pskKey = new Buffer('I am a reasonable long string');

var pskIdToSecret = function (id) {
  return id === pskIdentity ? pskKey : null;
};

var setupDiscoveryAndFindPeers = function (t, router, callback) {
  var availabilityHandler = function (peer) {
    if (!peer.peerAvailable) {
      return;
    }
    callback(peer, function () {
      ThaliMobile.emitter.removeListener(
        'peerAvailabilityChanged',
        availabilityHandler
      );
      // On purpose not stopping anything within the test
      // because another device might still be running the test
      // and waiting for advertisements. The stop happens in the
      // test teardown phase.
      t.end();
    });
  };
  ThaliMobile.emitter.on('peerAvailabilityChanged', availabilityHandler);

  ThaliMobile.start(router, pskIdToSecret)
  .then(function (combinedResult) {
    verifyCombinedResultSuccess(t, combinedResult);
    return ThaliMobile.startUpdateAdvertisingAndListening();
  })
  .then(function (combinedResult) {
    verifyCombinedResultSuccess(t, combinedResult);
    return ThaliMobile.startListeningForAdvertisements();
  })
  .then(function (combinedResult) {
    verifyCombinedResultSuccess(t, combinedResult);
  });
};

test('peer should be found once after listening and discovery started',
function () {
  return global.NETWORK_TYPE !== ThaliMobile.networkTypes.WIFI;
},
function (t) {
  var spy = sinon.spy();
  var availabilityChangedHandler = function (peer) {
    // Only count changes that mark peer becoming available.
    if (peer.hostAddress !== null && peer.portNumber !== null) {
      spy();
    }
  };
  var peerFound = false;
  ThaliMobile.emitter.on('peerAvailabilityChanged',
    availabilityChangedHandler);
  setupDiscoveryAndFindPeers(t, express.Router(), function (peerStatus, done) {
    if (peerFound) {
      return;
    }
    peerFound = true;
    t.equal(peerStatus.peerAvailable, true, 'peer is available');

    // The timeout is the unavailability threshold plus a bit extra
    // so that our test verifies the peer is not marked unavailable
    // too soon. The reason the peer should not be marked unavailable
    // is that we advertise over SSDP every 500 milliseconds so the
    // unavailability threshold should never be met when all works
    // normally.
    var timeout = thaliConfig.TCP_PEER_UNAVAILABILITY_THRESHOLD + 500;
    setTimeout(function () {
      ThaliMobile.emitter.removeListener('peerAvailabilityChanged',
        availabilityChangedHandler);
      // The maximum amount is the participants count minues ourseld times 2,
      // because the same participant may be reached via Wifi and non-TCP.
      var maxAvailabilityChanges = (t.participants.length - 1) * 2;
      t.ok(spy.callCount <= maxAvailabilityChanges,
        'must not receive too many peer availabilities');
      done();
    }, timeout);
  });
});

var participantState = {
  running: 'running',
  notRunning: 'notRunning',
  finished: 'finished'
};

test('can get data from all participants',
  function () {
    return global.NETWORK_TYPE === ThaliMobile.networkTypes.WIFI;
  },
  function (t) {
    var uuidPath = '/uuid';
    var router = express.Router();
    // Register a handler that returns the UUID of this
    // test instance to an HTTP GET request.
    router.get(uuidPath, function (req, res) {
      res.send(tape.uuid);
    });

    var remainingParticipants = {};
    t.participants.forEach(function (participant) {
      if (participant.uuid === tape.uuid) {
        return;
      }
      remainingParticipants[participant.uuid] = participantState.notRunning;
    });
    setupDiscoveryAndFindPeers(t, router, function (peer, done) {
      // Try to get data only from non-TCP peers so that the test
      // works the same way on desktop on CI where Wifi is blocked
      // between peers.
      if (peer.connectionType === connectionTypes.TCP_NATIVE) {
        return;
      }

      ThaliMobile.getPeerHostInfo(peer.peerIdentifier, peer.connectionType)
      .then(function (peerHostInfo) {
        return testUtils.get(
          peerHostInfo.hostAddress, peerHostInfo.portNumber,
          uuidPath, pskIdentity, pskKey
        ).catch(function () {
          // Ignore request failures. After peer listener recreating we are
          // getting new peerAvailabilityChanged event and retrying this request
          return null;
        });
      })
      .then(function (uuid) {
        if (uuid === null) {
          return;
        }
        if (remainingParticipants[uuid] !== participantState.notRunning) {
          return Promise.resolve(true);
        }
        remainingParticipants[uuid] = participantState.finished;
        var areWeDone = Object.getOwnPropertyNames(remainingParticipants)
          .every(
            function (participant) {
              return remainingParticipants[participant] ===
                participantState.finished;
            });
        if (areWeDone) {
          t.pass('received all uuids');
          done();
        }
      })
      .catch(function (error) {
        t.fail(error);
        done();
      });
    });
  }
);

// Taken from https://developer.mozilla.org/en-US/docs/Web/JavaScript/Reference/Global_Objects/Math/random
// This is not cryptographically secure and for our purposes it doesn't matter
function getRandomInt(min, max) {
  min = Math.ceil(min);
  max = Math.floor(max);
  return Math.floor(Math.random() * (max - min)) + min;
}

function twoSerialRequests(t, hostAddress, portNumber, echoPath, pskIdentity,
                       pskKey) {
  var randomMessageLength = getRandomInt(4000, 10000);
  var randomString = randomstring.generate(randomMessageLength);
  return testUtils.put(hostAddress, portNumber, echoPath,
    pskIdentity, pskKey, randomString)
    .then(function (responseBody) {
      t.equal(responseBody, randomString, 'Strings must match');
      randomMessageLength = getRandomInt(4000, 10000);
      randomString = randomstring.generate(randomMessageLength);
      return testUtils.put(hostAddress, portNumber, echoPath, pskIdentity,
        pskKey, randomString);
    })
    .then(function (responseBody) {
      t.equal(responseBody, randomString, 'Second strings must match');
      return null;
    });
}

function numberOfParallelRequests(t, hostAddress, portNumber, echoPath,
  pskIdentity, pskKey) {
  var numberOfConnections = getRandomInt(2, 10);
  logger.debug('Number of connections for hostAddress ' + hostAddress +
    ', portNumber ' + portNumber + ', is ' + numberOfConnections);
  var promises = [];
  for (var i = 0; i < numberOfConnections; ++i) {
    promises.push(twoSerialRequests(t, hostAddress, portNumber, echoPath,
      pskIdentity, pskKey));
  }
  return Promise.all(promises);
}

var uuidPath = '/uuid';
var echoPath = '/echo';

function setUpRouter() {
  var router = express.Router();
  // Register a handler that returns the UUID of this
  // test instance to an HTTP GET request.
  router.get(uuidPath, function (req, res) {
    res.send(tape.uuid);

    res.on('error', function (err) {
      logger.error('Received error on sending GET response ' + err);
    });

    res.on('close', function() {
      logger.error('GET request connection was closed');
    });
  });

  router.put(echoPath, function (req, res) {
    logger.debug('Got a put request');
    var requestBody = [];
    req.on('data', function (chunk) {
      requestBody.push(chunk);
    });
    req.on('end', function () {
      var body = Buffer.concat(requestBody).toString();
      res.end(body);
    });
    req.on('error', function (err) {
      logger.error('Received error on incoming server request, PUT - ' + err);
    });

    res.on('close', function () {
      logger.error('TCP/IP connection for server was terminated before we ' +
        'could send a response');
    });
    res.on('finish', function () {
      logger.debug('Completed sending response to OS');
    });
  });

  return router;
}

test('test for data corruption',
  function () {
    return global.NETWORK_TYPE === ThaliMobile.networkTypes.WIFI ||
      !platform.isAndroid;
  },
  function (t) {
    var router = setUpRouter();
    var participantsState = {};
    var peerIDToUUIDMap = {};
    var areWeDone = false;
    var promiseQueue = new PromiseQueue();

    // This timer purpose is to manually restart ThaliMobile every 60 seconds.
    // Whole test timeout is set to 5 minutes, so there will be at most 4
    // restart attempts.
    //
    // Timer is used because of possible race condition when stopping and
    // starting ThaliMobile every time error occurs, which led to test failure
    // because exception was thrown.
    //
    // This issue is tracked in #1719.
    var timer = setInterval(function() {
      logger.debug('Restarting test for data corruption');

      ThaliMobile.stop().then(function() {
        runTestFunction();
      });
    }, 60 * 1000);

    function runTestFunction () {
      t.participants.forEach(function (participant) {
        if (participant.uuid === tape.uuid) {
          return;
        }
        participantsState[participant.uuid] = participantState.notRunning;
      });

      setupDiscoveryAndFindPeers(t, router, function (peer, done) {
        testFunction(peer).then(function (result) {
          // Check if promise was resolved with true.
          if (result) {
            t.ok(true, 'Test for data corruption succeed');
            done();
            clearInterval(timer);
          }
        });
      });
    }

    function testFunction (peer) {
      // Try to get data only from non-TCP peers so that the test
      // works the same way on desktop on CI where Wifi is blocked
      // between peers.
      if (peer.connectionType === connectionTypes.TCP_NATIVE) {
        Promise.resolve(true);
      }

      if (peerIDToUUIDMap[peer.peerIdentifier] &&
        participantsState[peerIDToUUIDMap[peer.peerIdentifier] ===
        participantState.finished]) {
        Promise.resolve(true);
      }
      return promiseQueue.enqueue(function (resolve) {
        // To avoid multiple t.end() calls, just resolve here with null.
        // The areWeDone check will be called anyway in different section.
        if (areWeDone) {
          return resolve(null);
        }

        logger.debug('Found peer - ' + JSON.stringify(peer));

        var uuid = null;
        var hostAddress = null;
        var portNumber = null;

        ThaliMobile.getPeerHostInfo(peer.peerIdentifier, peer.connectionType)
          .then(function (peerHostInfo) {
            hostAddress = peerHostInfo.hostAddress;
            portNumber = peerHostInfo.portNumber;

            return testUtils.get(
              hostAddress, portNumber,
              uuidPath, pskIdentity, pskKey
            );
          })
          .then(function (responseBody) {
            uuid = responseBody;
            peerIDToUUIDMap[peer.peerIdentifier] = uuid;
            logger.debug('Got uuid back from GET - ' + uuid);

            if (participantsState[uuid] !== participantState.notRunning) {
              logger.debug('Participant is already done - ' + uuid);
              return resolve(null);
            } else {
              logger.debug('Participants state is ' + participantsState[uuid]);
            }

            participantsState[uuid] = participantState.running;

            return numberOfParallelRequests(t, hostAddress, portNumber,
              echoPath, pskIdentity, pskKey)
              .then(function () {
                logger.debug('Got back from parallel requests - ' + uuid);
                participantsState[uuid] = participantState.finished;
              });
          })
          .catch(function (error) {
            logger.debug('Got an error on HTTP requests: ' + error);
          })
          .then(function () {
            areWeDone = Object.getOwnPropertyNames(participantsState)
              .every(
                function (participant) {
                  return participantsState[participant] ===
                    participantState.finished;
                });

            if (areWeDone) {
              logger.debug('received all uuids');

              return resolve(true);
            }

            var serversManager = ThaliMobileNativeWrapper._getServersManager();
            serversManager.terminateOutgoingConnection(
              peer.peerIdentifier,
              peer.portNumber
            );

            // We have to give Android enough time to notice the killed
            // connection and recycle everything
            setTimeout(function () {
              return resolve(null);
            }, 1000);
          });
      });
    }

    runTestFunction();
  }
 );<|MERGE_RESOLUTION|>--- conflicted
+++ resolved
@@ -2039,7 +2039,7 @@
   }
 );
 
-<<<<<<< HEAD
+
 test('#stop should change peers', function (t) {
   var spy = sinon.spy();
 
@@ -2081,7 +2081,8 @@
       t.fail('Failed out with ' + err);
       t.end();
     });
-=======
+});
+
 test('If there are more then PEERS_LIMIT peers presented ' +
   'then `discoveryDOS` event should be emitted', function (t) {
     var PEERS_LIMIT = 1;
@@ -2128,7 +2129,6 @@
         emitNativePeerAvailability(nativePeer);
         emitNativePeerAvailability(additionalNativePeer);
       });
->>>>>>> d1de635e
 });
 
 if (!tape.coordinated) {
