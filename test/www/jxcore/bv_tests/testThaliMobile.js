--- conflicted
+++ resolved
@@ -270,13 +270,9 @@
     }
     spy();
     if (spy.calledOnce) {
-<<<<<<< HEAD
       t.equal(peer.hostAddress, testServerHostAddress,
         'host address should match');
       t.equal(peer.portNumber, testServerPort, 'port should match');
-=======
-      t.equal(peer.peerAvailable, true, 'peer should be available');
->>>>>>> f472785d
     } else if (spy.calledTwice) {
       t.equal(peer.peerAvailable, false, 'peer should become unavailable');
 
