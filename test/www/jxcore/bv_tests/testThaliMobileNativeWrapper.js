--- conflicted
+++ resolved
@@ -2,10 +2,7 @@
 
 var express = require('express');
 var request = require('request');
-<<<<<<< HEAD
-=======
 //var net = require('net');
->>>>>>> b8ccb9f7
 
 if (typeof Mobile === 'undefined') {
   return;
@@ -25,19 +22,12 @@
   teardown: function (t) {
     thaliMobileNativeWrapper.stop()
     .then(function () {
-<<<<<<< HEAD
-=======
-      t.end();
-    })
-    .catch(function (err) {
-      t.fail('teardown failed with ' + JSON.stringify(err));
->>>>>>> b8ccb9f7
       t.end();
     })
     .catch(function (err) {
       t.fail('teardown failed with ' + JSON.stringify(err));
       t.end();
-    })
+    });
   }
 });
 
@@ -54,11 +44,7 @@
     t.notOk(error, 'still no errors');
     t.end();
   })
-<<<<<<< HEAD
-  .catch(function(error) {
-=======
   .catch(function (error) {
->>>>>>> b8ccb9f7
     t.fail('testIdempotentFunction failed with ' + JSON.stringify(error));
     t.end();
   });
@@ -187,13 +173,6 @@
     })
     .then(function () {
       if (needManualNotify) {
-<<<<<<< HEAD
-        Mobile.wifiPeerAvailabilityChanged('foo');        
-      }
-    });
-}
-
-=======
         Mobile.wifiPeerAvailabilityChanged('foo');
       }
     });
@@ -276,7 +255,6 @@
   });
 });
 */
->>>>>>> b8ccb9f7
 if (!jxcore.utils.OSInfo().isMobile) {
   // This test primarily exists to make sure that we can easily debug the full
   // connection life cycle from the HTTP client through thaliMobileNativeWrapper
@@ -287,19 +265,6 @@
   test('can do HTTP requests between peers without coordinator', function (t) {
     trivialEndToEndTest(t, true);
   });
-<<<<<<< HEAD
-}
-
-if (!jxcore.utils.OSInfo().isMobile) {
-  test('Make sure all services are stopped when we call stop', function (t) {
-    // TODO: Make sure we check that advertisingAndListening as well as
-    // listeningForAdvertisements are turned off and the serversManager
-    // and application server are deactivated
-    t.ok('IMPLEMENT ME!!!');
-    t.end();
-  });
-=======
->>>>>>> b8ccb9f7
 
   test('make sure terminateConnection is properly hooked up', function (t) {
     // TODO: Our goal is NOT to test that the function works since it is
@@ -374,11 +339,7 @@
                   'right error reason');
           t.ok(err.errors.length === 0, 'Stop should be fine');
           t.equal(err.routerPort, routerPort, 'same port');
-<<<<<<< HEAD
-          t.notOk(thaliMobileNativeWrapper._isStarted(), 'we should be off')
-=======
           t.notOk(thaliMobileNativeWrapper._isStarted(), 'we should be off');
->>>>>>> b8ccb9f7
           t.end();
         });
       thaliMobileNativeWrapper.start(express.Router())
@@ -447,9 +408,5 @@
     // TODO: This really needs to be run live
     t.ok('IMPLEMENT ME!!!!');
     t.end();
-<<<<<<< HEAD
-});
-=======
-  }
-);
->>>>>>> b8ccb9f7
+  }
+);