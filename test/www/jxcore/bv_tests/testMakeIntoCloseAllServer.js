'use strict';

var net = require('net');
var tape = require('../lib/thali-tape');
var makeIntoCloseAllServer = require('thali/NextGeneration/makeIntoCloseAllServer');

var test = tape({
  setup: function (t) {
    t.end();
  },
  teardown: function (t) {
    t.end();
  }
});

test('closeAll can close even when connections open', function (t) {
  var testServer = net.createServer(function (socket) {
    socket.pipe(socket);
  });
  testServer = makeIntoCloseAllServer(testServer);
  testServer.listen(0, function () {
    var testServerPort = testServer.address().port;
    var connection = net.connect(testServerPort, function () {
      testServer.closeAll(function () {
        connection = net.connect(testServerPort, function () {
          t.fail('connection should not succeed');
          t.end();
        });
        connection.on('error', function (error) {
          t.equals(error.code, 'ECONNREFUSED',
            'not possible to connect to the server anymore');
          t.end();
        });
      });
    });
    connection.on('error', function (error) {
      t.equals(error.code, 'ECONNRESET',
        'expect a specific error when the connection is closed');
    });
  });
});

test('closeAll with promise', function (t) {
  var testServer = net.createServer(function (socket) {
    socket.pipe(socket);
  });
  testServer = makeIntoCloseAllServer(testServer);
  testServer.listen(0, function () {
    var testServerPort = testServer.address().port;
    var connection = net.connect(testServerPort, function () {
      testServer.closeAllPromise()
        .then(function () {
          connection = net.connect(testServerPort, function () {
            t.fail('connection should not succeed');
            t.end();
          });
          connection.on('error', function (error) {
            t.equals(error.code, 'ECONNREFUSED',
              'not possible to connect to the server anymore');
            t.end();
          });
        }).catch(function (err) {
        t.fail(err);
        t.end();
      });
    });
    connection.on('error', function (error) {
      t.equals(error.code, 'ECONNRESET',
        'expect a specific error when the connection is closed');
    });
  });
});

test('closeAll properly throws when closing a non open server with ' +
  'eatNotRunning set to false', function (t) {
  var testServer = net.createServer(function () {

  });
  testServer = makeIntoCloseAllServer(testServer);
  testServer.closeAllPromise()
    .then(function () {
      t.fail('we should have gotten an error');
      t.end();
    })
    .catch(function (err) {
<<<<<<< HEAD
      t.ok(err instanceof Error && err.message === 'Not running',
        'Got the right error');
=======
      t.ok(err instanceof Error && err.message === 'Not running', 
              'Got the right error');
>>>>>>> ca532853
      t.end();
    })
});

test('closeAll works even with a server that is not listening yet with' +
<<<<<<< HEAD
  'eatNotRunning set to true',
  function (t) {
    var testServer = net.createServer(function () {

=======
  'eatNotRunning set to true', 
  function (t) {
    var testServer = net.createServer(function () {
      
>>>>>>> ca532853
    });
    testServer = makeIntoCloseAllServer(testServer, true);
    testServer.closeAllPromise()
      .then(function () {
        t.end();
      })
      .catch(function (err) {
        t.fail(err);
        t.end();
      });
  });<|MERGE_RESOLUTION|>--- conflicted
+++ resolved
@@ -51,18 +51,18 @@
       testServer.closeAllPromise()
         .then(function () {
           connection = net.connect(testServerPort, function () {
-            t.fail('connection should not succeed');
-            t.end();
-          });
+              t.fail('connection should not succeed');
+              t.end();
+            });
           connection.on('error', function (error) {
             t.equals(error.code, 'ECONNREFUSED',
               'not possible to connect to the server anymore');
             t.end();
           });
         }).catch(function (err) {
-        t.fail(err);
-        t.end();
-      });
+          t.fail(err);
+          t.end();
+        });
     });
     connection.on('error', function (error) {
       t.equals(error.code, 'ECONNRESET',
@@ -83,29 +83,17 @@
       t.end();
     })
     .catch(function (err) {
-<<<<<<< HEAD
-      t.ok(err instanceof Error && err.message === 'Not running',
-        'Got the right error');
-=======
       t.ok(err instanceof Error && err.message === 'Not running', 
               'Got the right error');
->>>>>>> ca532853
       t.end();
     })
 });
 
 test('closeAll works even with a server that is not listening yet with' +
-<<<<<<< HEAD
-  'eatNotRunning set to true',
-  function (t) {
-    var testServer = net.createServer(function () {
-
-=======
   'eatNotRunning set to true', 
   function (t) {
     var testServer = net.createServer(function () {
       
->>>>>>> ca532853
     });
     testServer = makeIntoCloseAllServer(testServer, true);
     testServer.closeAllPromise()
