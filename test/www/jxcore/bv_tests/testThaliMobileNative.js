'use strict';

// Issue #419
var ThaliMobile = require('thali/NextGeneration/thaliMobile');
var platform = require('thali/NextGeneration/utils/platform');
if (global.NETWORK_TYPE === ThaliMobile.networkTypes.WIFI) {
  return;
}

var net = require('net');
var randomString = require('randomstring');
var tape = require('../lib/thaliTape');
var makeIntoCloseAllServer = require('thali/NextGeneration/makeIntoCloseAllServer');
var Promise = require('lie');
var assert = require('assert');
var thaliMobileNativeTestUtils = require('../lib/thaliMobileNativeTestUtils');

var logger = require('../lib/testLogger')('testThaliMobileNative');

// jshint -W064

// A variable that can be used to store a server
// that will get closed in teardown.
var serverToBeClosed = null;

var test = tape({
  setup: function (t) {
    serverToBeClosed = {
      closeAll: function (callback) {
        callback();
      }
    };
    t.end();
  },
  teardown: function (t) {
    thaliMobileNativeTestUtils.multiConnectEmitter.removeAllListeners();
    serverToBeClosed.closeAll(function () {
      Mobile('stopListeningForAdvertisements').callNative(function (err) {
        t.notOk(
          err,
          'Should be able to call stopListeningForAdvertisements in teardown'
        );
        Mobile('stopAdvertisingAndListening').callNative(function (err) {
          t.notOk(
            err,
            'Should be able to call stopAdvertisingAndListening in teardown'
          );
          t.end();
        });
      });
    });
  }
});

test('Can call start/stopListeningForAdvertisements', function (t) {
  Mobile('startListeningForAdvertisements').callNative(function (err) {
    t.notOk(err, 'Can call startListeningForAdvertisements without error');
    Mobile('stopListeningForAdvertisements').callNative(function (err) {
      t.notOk(err, 'Can call stopListeningForAdvertisements without error');
      t.end();
    });
  });
});

test('Calling startListeningForAdvertisements twice is NOT an error',
function (t) {
  Mobile('startListeningForAdvertisements').callNative(function (err) {
    t.notOk(err, 'Can call startListeningForAdvertisements without error');
    Mobile('startListeningForAdvertisements').callNative(function (err) {
      t.notOk(
        err,
        'Can call startListeningForAdvertisements twice without error'
      );
      t.end();
    });
  });
});

test('Calling stopListeningForAdvertisements without calling start is NOT ' +
  'an error', function (t) {
  Mobile('stopListeningForAdvertisements').callNative(function (err) {
    t.notOk(err, 'Can call stopListeningForAdvertisements without error');
    Mobile('stopListeningForAdvertisements').callNative(function (err) {
      t.notOk(err, 'Can call stopListeningForAdvertisements without error');
      t.end();
    });
  });
});

test('Can call start/stopUpdateAdvertisingAndListening', function (t) {
  Mobile('startUpdateAdvertisingAndListening').callNative(4242, function (err) {
    t.notOk(err, 'Can call startUpdateAdvertisingAndListening without error');
    Mobile('stopAdvertisingAndListening').callNative(function (err) {
      t.notOk(
        err, 'Can call stopAdvertisingAndListening without error'
      );
      t.end();
    });
  });
});

test('Calling startUpdateAdvertisingAndListening twice is NOT an error',
function (t) {
  Mobile('startUpdateAdvertisingAndListening').callNative(4242, function (err) {
    t.notOk(err, 'Can call startUpdateAdvertisingAndListening without error');
    Mobile('startUpdateAdvertisingAndListening').callNative(4243,
    function (err) {
      t.notOk(
        err,
        'Can call startUpdateAdvertisingAndListening twice without error'
      );
      t.end();
    });
  });
});

test('Can call stopUpdateAdvertisingAndListening twice without start and ' +
  'it is not an error', function (t) {
  Mobile('stopAdvertisingAndListening').callNative(function (err) {
    t.notOk(err, 'Can call startUpdateAdvertisingAndListening without error');
    Mobile('stopAdvertisingAndListening').callNative(function (err) {
      t.notOk(err, 'Can call stopAdvertisingAndListening without error');
      t.end();
    });
  });
});

if (!tape.coordinated) {
  return;
}

test('peerAvailabilityChange is called', function (t) {
  var complete = false;
  Mobile('peerAvailabilityChanged').registerToNative(function (peers) {
    if (!complete)
    {
      t.ok(peers instanceof Array, 'peers must be an array');
      t.ok(peers.length !== 0, 'peers must not be zero-length');

      var peer = peers[0];
      var keys = Object.keys(peer);
      var expectedKeys = ['peerIdentifier', 'peerAvailable', 'generation'];
<<<<<<< HEAD

      keys.sort();
      expectedKeys.sort();

=======

      keys.sort();
      expectedKeys.sort();

>>>>>>> 360075e6
      t.deepEqual(keys, expectedKeys,
        'peer must have only peerIdentifier, peerAvailable and generation ' +
        'properties');
      t.ok(typeof peer.peerIdentifier === 'string',
        'peerIdentifier must be a string');
      t.ok(typeof peer.generation === 'number',
        'generation must be a number');

      complete = true;
      t.end();
    }
  });

  Mobile('startUpdateAdvertisingAndListening').callNative(4242, function (err) {
    t.notOk(err, 'Can call startUpdateAdvertisingAndListeningwithout error');
    Mobile('startListeningForAdvertisements').callNative(function (err) {
      t.notOk(err, 'Can call startListeningForAdvertisements without error');
    });
  });
});


function connectionDiesClean(t, connection) {
  var errorFired = false;
  var endFired = false;
  var closedFired = false;
  connection.on('error', function () {
    assert(!errorFired, 'On error handle to a socket');

    // if (endFired) {
    //   logger.debug('Got error after end');
    // }

    errorFired = true;
  });
  connection.on('end', function () {
    assert(!endFired, 'One end handle to a socket');
    assert(!errorFired, 'Should not get an end after error');
    endFired = true;
  });
  connection.on('close', function () {
    assert(!closedFired, 'One close to a customer');
    // if (!errorFired && !endFired) {
    //   logger.debug('Got to close without error or end!');
    // }
    // t.ok(errorFired || endFired,
    //   'At least one should fire before we hit close');
    closedFired = true;
  });
}

function connectToListenerSendMessageGetResponseLength(t, port, request,
                                                        responseLength,
                                                        timeout) {
  return new Promise(function (resolve, reject) {
    var dataResult = null;
    var connection = net.connect(port, function () {
      connection.write(request);
      thaliMobileNativeTestUtils.getMessageByLength(connection, responseLength)
        .then(function (data) {
          dataResult = data;
        })
        .catch(function (err) {
          err.connection = connection;
          reject(err);
        });
    });

    function rejectWithError(message) {
      var error = new Error(message);
      error.connection = connection;
      reject(error);
    }

    connectionDiesClean(t,  connection);
    connection.setTimeout(timeout, function () {
      rejectWithError('We timed out');
    });
    connection.on('end', function () {
      if (!dataResult) {
        return rejectWithError('Got end without data result');
      }
      dataResult.connection = connection;
      resolve(dataResult);
    });
    connection.on('error', function (err) {
      rejectWithError('Got error in ' +
        'connectToListenerSendMessageGetResponseAndThen - ' + err);
    });
  });
}

test('Can connect to a remote peer', function (t) {
  var connecting = false;

  var echoServer = net.createServer(function (socket) {
    socket.pipe(socket);
  });

  echoServer = makeIntoCloseAllServer(echoServer);
  serverToBeClosed = echoServer;

  function onConnectSuccess(err, connection) {
    // Called if we successfully connect to to a peer
    logger.info(connection);

    t.ok(connection.hasOwnProperty('listeningPort'),
      'Must have listeningPort');
    t.ok(typeof connection.listeningPort === 'number',
      'listeningPort must be a number');
    t.end();
  }

  function onConnectFailure () {
    t.fail('Connect failed!');
    t.end();
  }

  echoServer.listen(0, function () {
    var applicationPort = echoServer.address().port;

    Mobile('peerAvailabilityChanged').registerToNative(function (peers) {
      logger.info('Received peerAvailabilityChanged with peers: ' +
        JSON.stringify(peers)
      );
      peers.forEach(function (peer) {
        if (peer.peerAvailable && !connecting) {
          connecting = true;
          var RETRIES = 10;
          thaliMobileNativeTestUtils.connectToPeer(peer, RETRIES,
                                            onConnectSuccess, onConnectFailure);
        }
      });
    });

    Mobile('startUpdateAdvertisingAndListening').callNative(applicationPort,
    function (err) {
      t.notOk(err, 'Can call startUpdateAdvertisingAndListening without error');
      Mobile('startListeningForAdvertisements').callNative(function (err) {
        t.notOk(err, 'Can call startListeningForAdvertisements without error');
      });
    });
  });
});

test('Connect port dies if not connected to in time',
  function() {
    /*
     This test should not be ran on Android until #714 is solved (implemented).
     This test should not be ran on iOS until #1340 is solved (implemented).
     */
    return platform.isAndroid || platform.isIOS;
  },
  function (t) {
    /*
     If we don't connect to the port returned by the connect call in time
     then it should close down and we should get a connection error.
     */
    serverToBeClosed =
      thaliMobileNativeTestUtils.getConnectionToOnePeerAndTest(t,
        function (listeningPort) {
          setTimeout(function () {
            var connection = net.connect(listeningPort,
              function () {
                t.fail('Connection should have failed due to time out');
              });
            connection.on('error', function (err) {
              t.equal(err.message, 'connect ECONNREFUSED',
                'failed correctly due to refused connection');
              t.end();
            });
          }, 3000);
        });
  });

test('Can shift large amounts of data', function (t) {
  var connecting = false;

  var sockets = {};
  var echoServer = net.createServer(function (socket) {
    socket.on('data', function (data) {
      socket.write(data);
    });
    socket.on('end', socket.end);
    socket.on('error', function (error) {
      logger.warn('Error on echo server socket: ' + error);
      t.fail();
    });
    sockets[socket.remotePort] = socket;
  });
  echoServer = makeIntoCloseAllServer(echoServer);
  serverToBeClosed = echoServer;

  var dataSize = 4096;
  var toSend = randomString.generate(dataSize);

  function shiftData(sock) {

    sock.on('error', function (error) {
      logger.warn('Error on client socket: ' + error);
      t.fail();
    });

    var toRecv = '';

    var done = false;
    sock.on('data', function (data) {
      var remaining = dataSize - toRecv.length;

      if (remaining >= data.length) {
        toRecv += data.toString();
        data = data.slice(0, 0);
      }
      else {
        toRecv += data.toString('utf8', 0, remaining);
        data = data.slice(remaining);
      }

      if (toRecv.length === dataSize) {
        if (!done) {
          done = true;
          t.ok(toSend === toRecv, 'received should match sent forward');
          t.end();
        }
        if (data.length) {
          sock.write(data);
        }
      }
    });

    logger.info('forwardSend');
    sock.write(toSend);
  }

  function onConnectSuccess(err, connection) {
    var client = null;

    // We're happy here if we make a connection to anyone
    logger.info(connection);

    client = net.connect(connection.listeningPort, function () {
      shiftData(client);
    });
  }

  function onConnectFailure() {
    t.fail('Connect failed!');
    t.end();
  }

  Mobile('peerAvailabilityChanged').registerToNative(function (peers) {
    peers.forEach(function (peer) {
      if (peer.peerAvailable && !connecting) {
        connecting = true;
        var RETRIES = 10;
        thaliMobileNativeTestUtils
          .connectToPeer(peer, RETRIES, onConnectSuccess, onConnectFailure);
      }
    });
  });

  echoServer.listen(0, function () {

    var applicationPort = echoServer.address().port;

    Mobile('startUpdateAdvertisingAndListening').callNative(applicationPort,
    function (err) {
      t.notOk(err, 'Can call startUpdateAdvertisingAndListening without error');
      Mobile('startListeningForAdvertisements').callNative(function (err) {
        t.notOk(err, 'Can call startListeningForAdvertisements without error');
      });
    });
  });
});

function findSmallestParticipant(participants) {
  var smallest = null;
  participants.forEach(function (participant) {
    smallest = !smallest ? participant.uuid :
      participant.uuid < smallest ? participant.uuid :
        smallest;
  });
  return smallest;
}

test('We do not emit peerAvailabilityChanged events until one of the start ' +
  'methods is called', function (t) {
  // the node with the smallest UUID will be the one who waits 2 seconds
  // before listening for advertisements and making sure it gets some.
  // Everyone else will just start advertising immediately and end the
  // test (waiting for the smallest peer ID to end when it sees the
  // announcements and thus close)
  var smallest = findSmallestParticipant(t.participants);

  if (tape.uuid !== smallest) {
    Mobile('startListeningForAdvertisements').callNative(function (err) {
      t.notOk(err, 'We should start listening fine');
      Mobile('startUpdateAdvertisingAndListening').callNative(4242,
        function (err) {
          t.notOk(err, 'We should start updating fine');
          t.end();
        });
    });
    return;
  }

  var readyToReceiveEvents = false;
  var gotFirstChanged = false;
  Mobile('peerAvailabilityChanged').registerToNative(function () {
    if (!readyToReceiveEvents) {
      t.fail('We got an availability event too soon');
    } else {
      if (!gotFirstChanged) {
        gotFirstChanged = true;
        // Stop listening, give some time for any in queue ads to drain and
        // then check we aren't getting any further ads
        Mobile('stopAdvertisingAndListening').callNative(function (err) {
          t.notOk(err, 'stop ads worked');
          Mobile('stopListeningForAdvertisements').callNative(function (err) {
            t.notOk(err, 'test stop worked');
            setTimeout(function () {
              readyToReceiveEvents = false;
              setTimeout(function () {
                t.end();
              }, 2000);
            }, 1000);
          });
        });
      }
    }
  });

  setTimeout(function () {
    readyToReceiveEvents = true;
    // Only calling start update for iOS
    Mobile('startUpdateAdvertisingAndListening').callNative(4242,
      function (err) {
        t.notOk(err, 'Ready to advertise');
        Mobile('startListeningForAdvertisements').callNative(function (err) {
          t.notOk(err, 'Ready to listen');
        });
      });
  }, 2000);
});

function QuitSignal() {
  this.raised = false;
  this.timeOuts = [];
  this.cancelCalls = [];
}

QuitSignal.prototype.addCancelCall = function (cancelCall) {
  assert(!this.raised, 'No calling addCancelCall after signal is raised');
  this.cancelCalls.push(cancelCall);
};

QuitSignal.prototype.addTimeout = function (timeOut, successCb) {
  assert(!this.raised, 'No calling addTimeout after signal is raised');
  this.timeOuts.push({ timeOut: timeOut, successCb: successCb});
};

QuitSignal.prototype.removeTimeout = function (timeOut) {
  assert(!this.raised, 'No calling removeTimeout after signal is raised');
  var keys = Object.keys(this.timeOuts);
  for (var i = 0; i < keys.length; ++i) {
    if (this.timeOuts[keys[i]] === timeOut) {
      delete this.timeOuts[keys[i]];
    }
  }
};

QuitSignal.prototype.raiseSignal = function () {
  if (this.raised) {
    return;
  }
  this.raised = true;
  this.timeOuts.forEach(function (timeOutStruct) {
    clearTimeout(timeOutStruct.timeOut);
    timeOutStruct.successCb(null, null);
  });
  this.cancelCalls.forEach(function (cancelCall) {
    cancelCall();
  });
};

function parseMessage(dataBuffer) {
  return {
    uuid: dataBuffer.slice(0, tape.uuid.length).toString(),
    code: dataBuffer.slice(tape.uuid.length, tape.uuid.length + 1).toString(),
    bulkData: dataBuffer.slice(tape.uuid.length + 1)
  };
}

var bulkMessage = new Buffer(100000);
bulkMessage.fill(1);

function messageLength() {
  return tape.uuid.length + 1 + bulkMessage.length;
}

/**
 *
 * @readonly
 * @enum {string}
 */
var protocolResult = {
  /** The sender is not in the same generation as the receiver */
  WRONG_GEN: '0',
  /** The sender is not in the participants list for the receiver */
  WRONG_TEST: '1',
  /** Everything matched */
  SUCCESS: '2',
  /** We got an old advertisement for ourselves! */
  WRONG_ME: '3',
  /** A peer on our list gave us bad syntax, no hope of test passing */
  WRONG_SYNTAX: '4'
};

function createMessage(code) {
  var message =
    Buffer.concat([new Buffer(tape.uuid), new Buffer(code), bulkMessage]);
  assert(message.length === messageLength(), 'Right size message');
  return message;
}

/**
 *
 * @param {Object} t
 * @param {string} uuid
 */
function peerInTestList(t, uuid) {
  for (var i = 0; i < t.participants.length; ++i) {
    if (t.participants[i].uuid === uuid) {
      return true;
    }
  }
  return false;
}

/**
 * @readonly
 * @type {{FATAL: string, NON_FATAL: string, OK: string}}
 */
var validateResponse = {
  FATAL: 'fatal',
  NON_FATAL: 'non-fatal',
  OK: 'ok'
};

function validateServerResponse(t, serverResponse) {
  if (!peerInTestList(t, serverResponse.uuid)) {
    logger.debug('Unrecognized peer at client');
    return validateResponse.NON_FATAL;
  }

  if (Buffer.compare(bulkMessage, serverResponse.bulkData) !== 0) {
    logger.debug('Bulk message is wrong');
    return validateResponse.FATAL;
  }

  switch (serverResponse.code) {
    case protocolResult.WRONG_ME:
    case protocolResult.WRONG_GEN: {
      logger.debug('Survivable response error ' + serverResponse.code);
      return validateResponse.NON_FATAL;
    }
    case protocolResult.WRONG_TEST: // Server is on our list but we aren't on
                                    // its
    case protocolResult.WRONG_SYNTAX: {
      logger.debug('Unsurvivable response error ' + serverResponse.code);
      return validateResponse.FATAL;
    }
    case protocolResult.SUCCESS: {
      return validateResponse.OK;
    }
    default: {
      logger.debug('Got unrecognized result code ' + serverResponse.code);
      return validateResponse.FATAL;
    }
  }
}

function clientSuccessConnect(t, roundNumber, connection, peersWeSucceededWith)
{
  return new Promise(function (resolve, reject) {
    var error = null;

    var clientMessage = createMessage(roundNumber.toString());

    connectToListenerSendMessageGetResponseLength(t,
        connection.listeningPort, clientMessage, messageLength(), 10000)
        .then(function (dataBuffer) {
          var connection = dataBuffer.connection;
          var parsedMessage = parseMessage(dataBuffer);
          switch (validateServerResponse(t, parsedMessage)) {
            case validateResponse.NON_FATAL: {
              connection.destroy();
              error = new Error('Got non-fatal error, see logs');
              error.fatal = false;
              return reject(error);
            }
            case validateResponse.OK: {
              // 'parsedMessage.uuid' may be already in 'peersWeSucceededWith'.
              // We are just ignoring this case.
              peersWeSucceededWith[parsedMessage.uuid] = true;
              resolve();
              logger.debug('Response validated, calling connection.end');
              connection.end();
              break;
            }
            default: { // Includes validateResponse.FATAL
              connection.destroy();
              error = new Error('Got fatal error, see logs');
              error.fatal = true;
              return reject(error);
            }
          }
        })
        .catch(function (err) {
          logger.debug('connectToListenerSendMessageGetResponseLength is ' +
            'returning error due to - ' + err + ' in round ' + roundNumber);
          err.connection.destroy();
          err.fatal = false;
          reject(err);
        });
  });
}

// We want to know whether all remote participants are sitting in `hashTable`.
function verifyPeers(t, hashTable) {
  var notFoundParticipants = t.participants.filter(function (participant) {
    return !hashTable[participant.uuid];
  });
  // Current local participant should be ignored.
  return (
    notFoundParticipants.length === 1 &&
    notFoundParticipants[0].uuid === tape.uuid
  );
}

function clientRound(t, roundNumber, boundListener, quitSignal) {
  var peersWeAreOrHaveResolved = {};
  var peersWeSucceededWith = {};
  return new Promise(function (resolve, reject) {
    boundListener.listener = function (peers) {
      if (verifyPeers(t, peersWeSucceededWith)) {
        return;
      }

      var peerPromises = [];
      peers.forEach(function (peer) {
        if (peersWeAreOrHaveResolved[peer.peerIdentifier]) {
          return;
        }

        if (!peer.peerAvailable) {
          // In theory a peer could become unavailable and then with the same
          // peerID available again so we have to be willing to accept future
          // connections from this peer.
          return;
        }

        peersWeAreOrHaveResolved[peer.peerIdentifier] = true;

        var RETRIES = 10;
        peerPromises.push(thaliMobileNativeTestUtils.
          connectToPeerPromise(peer, RETRIES, quitSignal)
          .catch(function (err) {
            err.fatal = false;
            return Promise.reject(err);
          })
          .then(function (connection) {
            if (quitSignal.raised) {
              return;
            }
            return clientSuccessConnect(t, roundNumber, connection,
              peersWeSucceededWith);
          })
          .catch(function (err) {
            if (err.fatal) {
              return Promise.reject(err);
            }
            logger.debug('Got recoverable client error ' + err);
            // Failure could be transient so we have to keep trying
            delete peersWeAreOrHaveResolved[peer.peerIdentifier];
            return Promise.resolve();
          }));
      });
      Promise.all(peerPromises)
        .then(function () {
          if (verifyPeers(t, peersWeSucceededWith)) {
            quitSignal.raiseSignal();
            resolve();
          }
        })
        .catch(function (err) {
          quitSignal.raiseSignal();
          reject(err);
        });
    };
  });
}

function validateRequest(t, roundNumber, parsedMessage) {
  if (!peerInTestList(t, parsedMessage.uuid)) {
    logger.debug('Unrecognized peer at server');
    return protocolResult.WRONG_TEST;
  }

  if (Buffer.compare(parsedMessage.bulkData, bulkMessage) !== 0) {
    return protocolResult.WRONG_SYNTAX;
  }

  if (parsedMessage.uuid === tape.uuid) {
    return protocolResult.WRONG_ME;
  }

  if (parsedMessage.code !== roundNumber.toString()) {
    return protocolResult.WRONG_GEN;
  }

  return protocolResult.SUCCESS;
}

function serverRound(t, roundNumber, pretendLocalMux, quitSignal) {
  var validPeersForThisRound = [];
  return new Promise(function (resolve, reject) {
    quitSignal.addCancelCall(function () {
      reject();
    });
    var connectionListener = function (socket) {
      connectionDiesClean(t, socket);
      thaliMobileNativeTestUtils.getMessageByLength(socket, messageLength())
        .then(function (dataBuffer) {
          var parsedMessage = parseMessage(dataBuffer);
          var validationResult =
            validateRequest(t, roundNumber, parsedMessage);
          socket.write(createMessage(validationResult), function () {
            logger.debug('serverRound: Message written, closing socket (calling socket.end)');
            socket.end();
          });
          switch (validationResult) {
            case protocolResult.WRONG_SYNTAX: // Usually connection died
            case protocolResult.WRONG_TEST:
            case protocolResult.WRONG_ME:
            case protocolResult.WRONG_GEN: {
              return;
            }
            case protocolResult.SUCCESS: {
              socket.on('end', function () {
                validPeersForThisRound.push(parsedMessage.uuid);
                if (validPeersForThisRound.length === t.participants.length - 1)
                {
                  resolve();
                }
              });
              return;
            }
            default: {
              return reject(new Error('validationResult code ' +
                validationResult));
            }
          }
        })
        .catch(function (err) {
          logger.debug('Got a non-fatal error in server ' + err);
        });
    };
    if (roundNumber === 0) { // 0 round calls start update from startAndListen
      pretendLocalMux.on('connection', connectionListener);
    } else {
      Mobile('startUpdateAdvertisingAndListening').callNative(
        pretendLocalMux.address().port,
        function (err) {
          t.notOk(err, 'Round ' + roundNumber + ' ready');
          if (err) {
            reject(err);
          }
          pretendLocalMux.removeAllListeners('connection');
          pretendLocalMux.on('connection', connectionListener);
        });
    }
  });
}

function setUpPretendLocalMux() {
  var pretendLocalMux = net.createServer();
  pretendLocalMux.on('error', function (err) {
    logger.debug('got error on pretendLocalMux ' + err);
  });

  pretendLocalMux = makeIntoCloseAllServer(pretendLocalMux);
  serverToBeClosed = pretendLocalMux;

  return pretendLocalMux;
}

test('Test updating advertising and parallel data transfer', function (t) {
  var pretendLocalMux = setUpPretendLocalMux();
  var clientQuitSignal = new QuitSignal();
  var serverQuitSignal = new QuitSignal();

  /*
   * Lets us change our listeners for incoming peer events between rounds.
   * This is just to avoid having to set up another emitter
   */
  var boundListener = {
    listener: null
  };

  var timeoutId = setTimeout(function () {
    clientQuitSignal.raiseSignal();
    serverQuitSignal.raiseSignal();
    t.fail('Test timed out');
    t.end();
  }, 60 * 1000);

  Promise.all([
    clientRound(t, 0, boundListener, clientQuitSignal),
    serverRound(t, 0, pretendLocalMux, serverQuitSignal)
  ])
  .then(function () {
    logger.debug('We made it through round one');
    clientQuitSignal = new QuitSignal();
    serverQuitSignal = new QuitSignal();
    return Promise.all([
      clientRound(t, 1, boundListener, clientQuitSignal),
      serverRound(t, 1, pretendLocalMux, serverQuitSignal)
    ]);
  })
  .catch(function (err) {
    t.fail('Got error ' + err);
  })
  .then(function () {
    clearTimeout(timeoutId);
    t.end();
  });

  thaliMobileNativeTestUtils.startAndListen(t, pretendLocalMux, function (peers) {
    boundListener.listener(peers);
  });
});<|MERGE_RESOLUTION|>--- conflicted
+++ resolved
@@ -140,17 +140,10 @@
       var peer = peers[0];
       var keys = Object.keys(peer);
       var expectedKeys = ['peerIdentifier', 'peerAvailable', 'generation'];
-<<<<<<< HEAD
 
       keys.sort();
       expectedKeys.sort();
 
-=======
-
-      keys.sort();
-      expectedKeys.sort();
-
->>>>>>> 360075e6
       t.deepEqual(keys, expectedKeys,
         'peer must have only peerIdentifier, peerAvailable and generation ' +
         'properties');
