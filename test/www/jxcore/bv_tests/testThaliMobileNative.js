--- conflicted
+++ resolved
@@ -3,22 +3,6 @@
 var net = require('net');
 var randomstring = require('randomstring');
 var tape = require('../lib/thali-tape');
-<<<<<<< HEAD
-var express = require('express');
-var ThaliMobileNativeWrapper = require('thali/NextGeneration/thaliMobileNativeWrapper');
-
-var test = tape({
-  setup: function (t) {
-    ThaliMobileNativeWrapper.start(express.Router())
-    .then(function () {
-      t.end();
-    });
-  },
-  teardown: function (t) {
-    ThaliMobileNativeWrapper.stop()
-    .then(function () {
-      t.end();
-=======
 var logger = require('thali/thalilogger')('testThaliMobileNative');
 
 var test = tape({
@@ -40,7 +24,6 @@
         );
         t.end();
       });
->>>>>>> 758d463b
     });
   }
 });
@@ -101,15 +84,6 @@
 }
 
 test('peerAvailabilityChange is called', function (t) {
-<<<<<<< HEAD
-  ThaliMobileNativeWrapper.emitter.once('nonTCPPeerAvailabilityChangedEvent',
-  function (peer) {
-    t.ok(peer.hasOwnProperty('peerIdentifier'),
-      'peer must have peerIdentifier');
-    t.ok(typeof peer.peerIdentifier === 'string',
-      'peerIdentifier must be a string');
-    t.end();
-=======
 
   var complete = false;
 
@@ -133,7 +107,6 @@
       complete = true;
       t.end();
     }
->>>>>>> 758d463b
   });
 
   Mobile('startUpdateAdvertisingAndListening').callNative(4242, function (err) {
@@ -174,12 +147,9 @@
 }
 
 test('Can connect to a remote peer', function (t) {
-<<<<<<< HEAD
-=======
 
   var connecting = false;
 
->>>>>>> 758d463b
   var echoServer = net.createServer(function (socket) {
     socket.pipe(socket);
   });
@@ -231,41 +201,6 @@
 
     var applicationPort = echoServer.address().port;
 
-<<<<<<< HEAD
-    ThaliMobileNativeWrapper.emitter.once('nonTCPPeerAvailabilityChangedEvent',
-    function (peer) {
-      Mobile('connect').callNative(peer.peerIdentifier,
-      function (err, connection) {
-        // We're happy here if we make a connection to anyone
-        if (err == null) {
-          connection = JSON.parse(connection);
-          console.log(connection);
-
-          t.ok(connection.hasOwnProperty('listeningPort'), 'Must have listeningPort');
-          t.ok(typeof connection.listeningPort === 'number', 'listeningPort must be a number');
-          t.ok(connection.hasOwnProperty('clientPort'), 'Connection must have clientPort');
-          t.ok(typeof connection.clientPort === 'number', 'clientPort must be a number');
-          t.ok(connection.hasOwnProperty('serverPort'), 'Connection must have serverPort');
-          t.ok(typeof connection.serverPort === 'number', 'serverPort must be a number');
-
-          if (connection.listeningPort !== 0)
-          {
-            // Forward connection
-            t.ok(connection.clientPort === 0);
-            t.ok(connection.serverPort === 0);
-          }
-          else
-          {
-            // Reverse connection
-            t.ok(connection.clientPort !== 0);
-            t.ok(connection.serverPort !== 0);
-          }
-
-          t.end();
-        } else {
-          t.fail('Error from connect: ' + err);
-          t.end();
-=======
     Mobile('peerAvailabilityChanged').registerToNative(function (peers) {
       logger.info('Received peerAvailabilityChanged with peers: ' +
         JSON.stringify(peers)
@@ -275,7 +210,6 @@
           connecting = true;
           var RETRIES = 10;
           connectToPeer(peer, RETRIES, onConnectSuccess, onConnectFailure);
->>>>>>> 758d463b
         }
       });
     });
@@ -292,11 +226,8 @@
 
 test('Can shift large amounts of data', function (t) {
 
-<<<<<<< HEAD
-=======
   var connecting = false;
 
->>>>>>> 758d463b
   var sockets = {};
   var echoServer = net.createServer(function (socket) {
     socket.on('data', function (data) {
@@ -314,12 +245,13 @@
   var toSend = randomstring.generate(dataSize);
 
   function shiftData(sock, reverseConnection) {
-    var toRecv = '';
 
     sock.on('error', function (error) {
       logger.info('Error on client socket: ' + error);
       t.fail();
     });
+
+    var toRecv = '';
 
     if (reverseConnection) {
 
@@ -336,10 +268,7 @@
         totalRecvd += data.length;
 
         if (totalRecvd === dataSize) {
-<<<<<<< HEAD
-=======
           logger.info('reverseSend');
->>>>>>> 758d463b
           // We've seen all the remote's data, send our own
           sock.write(toSend);
         }
@@ -351,15 +280,6 @@
 
         if (toRecv.length === dataSize) {
           // Should have an exact copy of what we sent
-<<<<<<< HEAD
-          t.ok(toRecv === toSend, 'received should match sent');
-          t.end();
-        }
-      });
-    } else {
-      // This one's more straightforward.. we're going to send first, read back our echo and then
-      // echo out any extra data
-=======
           t.ok(toRecv === toSend, 'received should match sent reverse');
           t.end();
         }
@@ -370,7 +290,6 @@
       // This one's more straightforward.. we're going to send first,
       // read back our echo and then echo out any extra data
 
->>>>>>> 758d463b
       var done = false;
       sock.on('data', function (data) {
 
@@ -390,11 +309,7 @@
         if (toRecv.length === dataSize) {
           if (!done) {
             done = true;
-<<<<<<< HEAD
-            t.ok(toSend === toRecv, 'received should match sent');
-=======
             t.ok(toSend === toRecv, 'received should match sent forward');
->>>>>>> 758d463b
             t.end();
           }
           if (data.length) {
@@ -408,32 +323,6 @@
     }
   }
 
-<<<<<<< HEAD
-  ThaliMobileNativeWrapper.emitter.once('nonTCPPeerAvailabilityChangedEvent',
-    function (peer) {
-      Mobile('connect').callNative(peer.peerIdentifier,
-      function (err, connection) {
-        // We're happy here if we make a connection to anyone
-        if (err == null) {
-          connection = JSON.parse(connection);
-          var client = null;
-          if (connection.listeningPort) {
-            console.log('Forward connection');
-            // We made a forward connection
-            client = net.connect(connection.listeningPort, function () {
-              shiftData(client, false);
-            });
-          } else {
-            console.log('Reverse connection');
-            // We made a reverse connection
-            client = sockets[connection.clientPort];
-            shiftData(client, true);
-          }
-        }
-      });
-    }
-  );
-=======
   function onConnectSuccess(err, connection) {
 
     var client = null;
@@ -469,7 +358,6 @@
       }
     });
   });
->>>>>>> 758d463b
 
   echoServer.listen(0, function () {
 
