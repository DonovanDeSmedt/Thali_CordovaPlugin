--- conflicted
+++ resolved
@@ -333,18 +333,10 @@
   return new Promise(function (resolve, reject) {
     testServer.once('complete', function () {
       if (allSuccess) {
-<<<<<<< HEAD
         resolve();
       } else {
         reject('Some of TAP tests failed. See logs for more details.');
       }
-      tests = {};
-=======
-        resolve('Successfully completed');
-      } else {
-        reject('Completed with errors');
-      }
->>>>>>> 8dcb5066
     });
   });
 };
