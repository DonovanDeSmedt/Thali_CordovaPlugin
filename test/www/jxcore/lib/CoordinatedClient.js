'use strict';

var util     = require('util');
var format   = util.format;
var inherits = util.inherits;

var net          = require('net');
var objectAssign = require('object-assign');
var uuidValidate = require('uuid-validate');
var assert       = require('assert');
var tape         = require('tape-catch');
var EventEmitter = require('events').EventEmitter;

var asserts = require('./utils/asserts');
var Promise = require('./utils/Promise');

var testUtils     = require('./testUtils');
var serverAddress = require('../server-address');
var ServerClient  = require('./ServerClient');

var logger = require('./testLogger')('CoordinatedClient');


function CoordinatedClient(tests, uuid, platform, version, hasRequiredHardware, nativeUTFailed) {
  asserts.isArray(tests);
  tests.forEach(function (test) {
    asserts.isString(test.name);
    asserts.isFunction(test.fun);
    asserts.isFunction(test.options.setup);
    asserts.isFunction(test.options.teardown);
    asserts.isNumber(test.options.setupTimeout);
    asserts.isNumber(test.options.testTimeout);
    asserts.isNumber(test.options.teardownTimeout);
    asserts.isNumber(test.options.emitRetryCount);
    asserts.isNumber(test.options.emitRetryTimeout);
  });
  assert(
    tests.length > 0,
    'we should have at least one test'
  );

  this._tests = tests.slice();
  this._testNames = this._tests.map(function (test) {
    return test.name;
  });

  asserts.isString(uuid);
  this._uuid = uuid;

  asserts.isString(platform);
  this._platform = platform;

  asserts.exists(version);
  this._version = version;

  asserts.isBool(hasRequiredHardware);
  this._hasRequiredHardware = hasRequiredHardware;

  asserts.isBool(nativeUTFailed);
  this._nativeUTFailed = nativeUTFailed;

  this._state = CoordinatedClient.states.created;

  this._serverClient = new ServerClient(serverAddress, 3000, {
    reconnectionAttempts: 15,
    reconnectionDelay:    200,
    emitTimeout:          2 * 60 * 1000
  });
  this._bind();
}

inherits(CoordinatedClient, EventEmitter);

CoordinatedClient.states = {
  created:   'created',
  completed: 'completed'
};

CoordinatedClient.prototype._bind = function () {
  this._serverClient
  .on('connect', this._connect.bind(this))
  .on('error',   this._error.bind(this))

  .once('schedule',   this._schedule.bind(this))
  .on  ('discard',    this._discard.bind(this))
  .on  ('disqualify', this._disqualify.bind(this))
  .on  ('close',      this._disconnect.bind(this))
  .on  ('error',      this._error.bind(this))
  .once('complete',   this._complete.bind(this))

  .connect();
}

// Both 'connect' and 'reconnect' will be here.
CoordinatedClient.prototype._connect = function () {
  logger.debug('connected to the test server');
<<<<<<< HEAD
=======
  this._newConnection();
}
CoordinatedClient.prototype._reconnect = function () {
  logger.debug('reconnected to the test server');
  this._newConnection();
}

CoordinatedClient.prototype._newConnection = function () {
  if(
    this._state !== CoordinatedClient.states.created &&
    this._state !== CoordinatedClient.states.connected
  ) {
    // We can ignore this reconnect event.
    return;
  }
  this._state = CoordinatedClient.states.connected;
>>>>>>> b68d80a9

  this._serverClient.emitData('present', {
    name:    testUtils.getName(),
    uuid:    this._uuid,
    type:    'unittest',
    tests:   this._testNames,
    os:      this._platform,
    version: this._version,
    hasRequiredHardware: this._hasRequiredHardware,
    nativeUTFailed: this._nativeUTFailed
  });
}

CoordinatedClient.prototype._schedule = function (data) {
  var self = this;

  var testNames = CoordinatedClient.getData(data);
  asserts.arrayEquals(testNames, this._testNames);

  this._serverClient.emitData('schedule_confirmed', data)
  .then(function () {
    // Each begin schedule must provide an uniq tape instance
    // See https://github.com/substack/tape#var-htest--testcreateharness
    // and https://github.com/substack/tape#var-stream--testcreatestreamopts
    // for more details

    var htest = tape.createHarness();
    htest.createStream().pipe(process.stdout);

    var promises = self._tests.map(function (test) {
      return self._scheduleTest(htest, test);
    });
    return Promise.all(promises);
  })
  .catch(function (error) {
    logger.error(
      'unexpected error: \'%s\', stack: \'%s\'',
      error.toString(), error.stack
    );
    self._failed(error);
  });
}

CoordinatedClient.prototype._discard = function (data) {
  var self = this;

  this._serverClient.emitData('discard_confirmed', data)
  .then(function () {
    logger.debug('device discarded as surplus from the test server');
  });

  self._state = CoordinatedClient.states.completed;
}

CoordinatedClient.prototype._disqualify = function (data) {
  var self = this;

  this._serverClient.emitData('disqualify_confirmed', data)
  .then(function () {
    if (data) {
      var errorText = CoordinatedClient.getData(data);
      logger.error('device disqualified from the test server, reason: \'%s\'', errorText);
      self._failed(new Error(
        'Test client failed: ' + errorText
      ));
      return;
    }
    logger.debug('device disqualified from the test server');

    return testUtils.returnsValidNetworkStatus()
    .then(function (validStatus) {
      if (!validStatus) {
        self._failed(new Error(
          'test client failed, network status is not valid'
        ));
      }
    });
  });

<<<<<<< HEAD
  // We are waiting for 'disconnect' event.
=======
>>>>>>> b68d80a9
  self._state = CoordinatedClient.states.completed;
}

CoordinatedClient.prototype._disconnect = function () {
  if (this._state === CoordinatedClient.states.completed) {
    logger.debug('completed device disconnected from the test server');
    this._succeed();
  } else {
    // Just log the error since socket.io will try to reconnect.
    logger.debug('device disconnected from the test server');
  }
}

CoordinatedClient.prototype._error = function (error) {
  logger.error(
    'unexpected error: \'%s\', stack: \'%s\'',
    error.toString(), error.stack
  );
  this._failed(error);
}

CoordinatedClient.prototype._complete = function (data) {
  var self = this;

  this._serverClient.emitData('complete_confirmed', data)
  .then(function () {
    logger.debug('all tests completed');
  });

  self._state = CoordinatedClient.states.completed;
}

CoordinatedClient.prototype._succeed = function () {
  logger.debug('test client succeed');
  this._serverClient.close();
  this.emit('finished');
}

CoordinatedClient.prototype._failed = function (error) {
  logger.debug('test client failed');
  this._serverClient.close();
  this.emit('finished', error);
}

<<<<<<< HEAD
CoordinatedClient.prototype._scheduleTest = function (test) {
=======
// Emitting message to 'connected' socket without confirmation.
// We will just check that socket is 'connected'.
CoordinatedClient.prototype._emit = function (event, data, externalOptions) {
  var self = this;

  var options = objectAssign({}, this._defaults, externalOptions);
  var timeout;
  var retryIndex = 0;
  data = data || '';

  return new Promise(function (resolve, reject) {
    function emit() {
      if (retryIndex >= options.emitRetryCount) {
        reject(new Error(
          'retry count exceed'
        ));
        return;
      }
      retryIndex ++;

      if (self._io.connected) {
        self._io.emit(event, data);
        resolve();
        return;
      }
      timeout = setTimeout(emit, options.emitRetryTimeout);
    }
    emit();
  })
  .catch(function (error) {
    logger.error(
      'unexpected error: \'%s\', stack: \'%s\'',
      error.toString(), error.stack
    );
    return Promise.reject(error);
  })
  .finally(function () {
    clearTimeout(timeout);
  });
}

CoordinatedClient.prototype._scheduleTest = function (htest, test) {
>>>>>>> b68d80a9
  var self = this;

  function runEvent (event) {
    return new Promise(function (resolve, reject) {
      logger.debug('we are waiting for event: \'%s\'', event);
      self._serverClient.once(event, function (data) {
        logger.debug('we are emitting data for event: \'%s\', data: \'%s\'', event + '_confirmed', JSON.stringify(data));
        self._serverClient.emitData(event + '_confirmed', data, test.options)
        .then(function () {
          resolve(CoordinatedClient.getData(data));
        })
        .catch(reject);
      });
    });
  }

  function skipEvent (tape, event, timeout) {
    return runEvent(event)
    .then(function () {
      return new Promise(function (resolve, reject) {
        tape.once('end', function () {
          logger.debug('we are emitting data for event: \'%s\', data: \'%s\'', event + '_skipped', undefined);
          self._serverClient.emitData(event + '_skipped', undefined, test.options)
          .then(resolve)
          .catch(reject);
        });
        tape.end();
      });
    })
    .timeout(
      timeout,
      format('timeout exceed while skipping test: \'%s\'', test.name)
    );
  }

  function processEvent(tape, event, fun, timeout) {
    return runEvent(event)
    .then(function (parsedData) {
      // Only for testing purposes.
      if (parsedData) {
        tape.participants = parsedData;
      }

      var resultHandler;
      var endHandler;

      return new Promise(function (resolve, reject) {
        // 'end' can be called without 'result', so success is true by default.
        // We can receive 'result' many times.
        // For example each 'tape.ok' will provide a 'result'.
        var success = true;
        resultHandler = function (result) {
          if (!result.ok) {
            success = false;
          }
        }
        tape.on('result', resultHandler);

        endHandler = function () {
          tape.removeListener('result', resultHandler);
          resultHandler = null;
          endHandler    = null;

          logger.debug('we are emitting data for event: \'%s\', data: \'%s\'', event + '_finished', JSON.stringify({
            success: success,
            data:    tape.data
          }));
          self._serverClient.emitData(
            event + '_finished',
            {
              success: success,
              data:    tape.data
            },
            test.options
          )
          .then(function () {
            if (success) {
              resolve(parsedData);
            } else {
              var error = format('test failed, name: \'%s\'', test.name);
              logger.error(error);
              reject(new Error(error));
            }
          })
          .catch(reject);
        }
        tape.once('end', endHandler);

        fun(tape);
      })
      .finally(function () {
        if (resultHandler) {
          tape.removeListener('result', resultHandler);
        }
        if (endHandler) {
          tape.removeListener('end', endHandler);
        }
      });
    })
    .timeout(
      timeout,
      format('timeout exceed while processing test: \'%s\'', test.name)
    );
  }

  function sync (tape, timeout) {
    // returns something like 'at file:lineNumber'.
    function getCaller (level) {
      var traces = (new Error()).stack.split('\n');
      assert(
        traces.length > level,
        format('stack should have a least %d lines', level + 1)
      );
      return traces[level].trim();
    }
    var callerId = getCaller(3);

    logger.debug('we are emitting data for event: \'%s\', data: \'%s\'', 'sync', callerId);
    return self._serverClient.emitData('sync', callerId, test.options)
    .then(function () {
      return runEvent('syncFinished');
    })
    .timeout(
      timeout,
      format('timeout exceed while syncing test: \'%s\'', test.name)
    );
  }

  return new Promise(function (resolve, reject) {
    htest('setup', function (tape) {
      tape.sync = sync.bind(undefined, tape, test.options.setupTimeout);

      processEvent(tape, 'setup_' + test.name, test.options.setup, test.options.setupTimeout)
      .catch(reject);
    });

    htest(test.name, function (tape) {
      tape.sync = sync.bind(undefined, tape, test.options.testTimeout);

      Promise.try(function () {
        if (test.canBeSkipped) {
          return test.canBeSkipped();
        } else {
          return false;
        }
      })
      .then(function (canBeSkipped) {
        if (canBeSkipped) {
          logger.info('test was skipped, name: \'%s\'', test.name);
          return skipEvent(tape, 'run_' + test.name, test.options.testTimeout);
        } else {
          return processEvent(tape, 'run_' + test.name, test.fun, test.options.testTimeout);
        }
      })
      .catch(reject);
    });

    htest('teardown', function (tape) {
      tape.sync = sync.bind(undefined, tape, test.options.teardownTimeout);

      processEvent(tape, 'teardown_' + test.name, test.options.teardown, test.options.teardownTimeout)
      // We should exit after test teardown.
      .then(resolve)
      .catch(reject);
    });
  });
}

// We should remove prefix (uuid.v4) from data.
CoordinatedClient.getData = function (data) {
  assert(
    uuidValidate(data.uuid, 4),
    'we should have a valid uuid.v4'
  );
  return data.content;
}

module.exports = CoordinatedClient;<|MERGE_RESOLUTION|>--- conflicted
+++ resolved
@@ -94,25 +94,6 @@
 // Both 'connect' and 'reconnect' will be here.
 CoordinatedClient.prototype._connect = function () {
   logger.debug('connected to the test server');
-<<<<<<< HEAD
-=======
-  this._newConnection();
-}
-CoordinatedClient.prototype._reconnect = function () {
-  logger.debug('reconnected to the test server');
-  this._newConnection();
-}
-
-CoordinatedClient.prototype._newConnection = function () {
-  if(
-    this._state !== CoordinatedClient.states.created &&
-    this._state !== CoordinatedClient.states.connected
-  ) {
-    // We can ignore this reconnect event.
-    return;
-  }
-  this._state = CoordinatedClient.states.connected;
->>>>>>> b68d80a9
 
   this._serverClient.emitData('present', {
     name:    testUtils.getName(),
@@ -192,10 +173,6 @@
     });
   });
 
-<<<<<<< HEAD
-  // We are waiting for 'disconnect' event.
-=======
->>>>>>> b68d80a9
   self._state = CoordinatedClient.states.completed;
 }
 
@@ -240,52 +217,7 @@
   this.emit('finished', error);
 }
 
-<<<<<<< HEAD
-CoordinatedClient.prototype._scheduleTest = function (test) {
-=======
-// Emitting message to 'connected' socket without confirmation.
-// We will just check that socket is 'connected'.
-CoordinatedClient.prototype._emit = function (event, data, externalOptions) {
-  var self = this;
-
-  var options = objectAssign({}, this._defaults, externalOptions);
-  var timeout;
-  var retryIndex = 0;
-  data = data || '';
-
-  return new Promise(function (resolve, reject) {
-    function emit() {
-      if (retryIndex >= options.emitRetryCount) {
-        reject(new Error(
-          'retry count exceed'
-        ));
-        return;
-      }
-      retryIndex ++;
-
-      if (self._io.connected) {
-        self._io.emit(event, data);
-        resolve();
-        return;
-      }
-      timeout = setTimeout(emit, options.emitRetryTimeout);
-    }
-    emit();
-  })
-  .catch(function (error) {
-    logger.error(
-      'unexpected error: \'%s\', stack: \'%s\'',
-      error.toString(), error.stack
-    );
-    return Promise.reject(error);
-  })
-  .finally(function () {
-    clearTimeout(timeout);
-  });
-}
-
 CoordinatedClient.prototype._scheduleTest = function (htest, test) {
->>>>>>> b68d80a9
   var self = this;
 
   function runEvent (event) {
