'use strict';

var util = require('util').format;

var platform = require('thali/NextGeneration/utils/platform');
var logger = require('../lib/testLogger')('thaliMobileNativeTestUtils');
var randomString = require('randomstring');
<<<<<<< HEAD
var Promise = require('lie');
var makeIntoCloseAllServer =
  require('thali/NextGeneration/makeIntoCloseAllServer');
=======
var Promise = require('bluebird');
var makeIntoCloseAllServer = require('thali/NextGeneration/makeIntoCloseAllServer');
>>>>>>> 3b92887d
var net = require('net');
var inherits = require('util').inherits;
var EventEmitter = require('events').EventEmitter;

var ThaliMobileNativeWrapper =
  require('thali/NextGeneration/thaliMobileNativeWrapper.js');

function startAndListen(t, server, peerAvailabilityChangedHandler) {
  server.listen(0, function () {

    var applicationPort = server.address().port;

    Mobile('peerAvailabilityChanged')
      .registerToNative(peerAvailabilityChangedHandler);

    Mobile('startUpdateAdvertisingAndListening').callNative(applicationPort,
      function (err) {
        t.notOk(err,
          'Can call startUpdateAdvertisingAndListening without error');
        Mobile('startListeningForAdvertisements').callNative(function (err) {
          t.notOk(err,
            'Can call startListeningForAdvertisements without error');
        });
      });
  });
}

module.exports.startAndListen = startAndListen;

function getMessageByLength(socket, lengthOfMessage) {
  return new Promise(function (resolve, reject) {
    var readData = new Buffer(0);
    var dataHandlerFunc = function (data) {
      readData = Buffer.concat([readData, data]);
      if (readData.length >= lengthOfMessage) {
        socket.removeListener('data', dataHandlerFunc);
        if (readData.length === lengthOfMessage) {
          resolve(readData);
        } else {
          reject(new Error('data is too long - ' + readData.length + ', ' +
            'expected - ' + lengthOfMessage));
        }
      }
    };
    socket.on('data', dataHandlerFunc);
  });
}

module.exports.getMessageByLength = getMessageByLength;


var RETRY_COUNT   = 10;
var RETRY_TIMEOUT = 3000;

function connectToPeer(peer, quitSignal) {
  var connectMethod;
  if (platform.isAndroid) {
    connectMethod = androidConnectToPeer;
  } else if (platform.isIOS) {
    connectMethod = iOSConnectToPeer;
  } else {
    return Promise.reject(new Error('unknown platform'));
  }

  return new Promise(function (resolve, reject) {
    var retryIndex = 0;

    function retry () {
      if (quitSignal && quitSignal.raised) {
        // 'connection' will be null.
        return resolve(null);
      }

      // It will return 'connection'.
      connectMethod(peer, quitSignal)
        .then(resolve)
        .catch(function (error) {
          if (error.isFatal) {
            logger.error('Fatal connect error: \'%s\'', error.message);
            return reject(error);
          }
          logger.warn('Connect error: \'%s\'', error.message);

          if (retryIndex >= RETRY_COUNT) {
            error = 'Too many connect retries';
            logger.error(error);
            return reject(new Error(error));
          }

          retryIndex ++;
          logger.info('New connect retry, number: \'%d\'', retryIndex);
          setTimeout(retry, RETRY_TIMEOUT);
        });
    }
    retry();
  });
}
module.exports.connectToPeer = connectToPeer;

function androidConnectToPeer(peer, quitSignal) {
  return new Promise(function (resolve, reject) {
    Mobile('connect')
      .callNative(peer.peerIdentifier, function (error, connection) {
        if (quitSignal && quitSignal.raised) {
          return resolve(null);
        }

        if (error) {
          error = new Error(error);
          if (error.message === 'Already connect(ing/ed)') {
            error.isFatal = true;
          }
          return reject(error);
        }

        if (!connection) {
          return reject(new Error('connect returned no connection'));
        }
        connection = JSON.parse(connection);
        resolve(connection);
      });
  });
}

<<<<<<< HEAD
function MultiConnectEmitter () {
  EventEmitter.call(module.exports.multiConnectEmitter);
  ThaliMobileNativeWrapper.emitter.on('_multiConnectResolved',
    function (syncValue, error, listeningPort) {
      module.exports.multiConnectEmitter
        .emit('multiConnectResolved', syncValue, error, listeningPort);
    });
  ThaliMobileNativeWrapper.emitter.on('_multiConnectConnectionFailure',
    function (peerIdentifier, error) {
      module.exports.multiConnectEmitter
        .emit('multiConnectConnectionFailure', peerIdentifier, error);
=======
function createMultiConnectEmitter() {
  var emitter = new EventEmitter();

  Mobile('multiConnectResolved')
    .registerToNative(function (syncValue, error, listeningPort) {
      emitter.emit('multiConnectResolved', syncValue, error, listeningPort);
    });
  Mobile('multiConnectConnectionFailure')
    .registerToNative(function (peerIdentifier, error) {
      emitter.emit('multiConnectConnectionFailure', peerIdentifier, error);
>>>>>>> 3b92887d
    });

  return emitter;
}

var multiConnectEmitter = createMultiConnectEmitter();
module.exports.multiConnectEmitter = multiConnectEmitter;

function iOSConnectToPeer(peer, quitSignal) {
  var originalSyncValue = randomString.generate();
  var multiConnectHandler;

  return new Promise(function (resolve, reject) {
    multiConnectHandler = function (syncValue, error, listeningPort) {
      logger.debug(
        'Got multiConnectResolved -' +
        'syncValue: \'%s\', error: \'%s\', listeningPort: \'%s\'',
        syncValue, error, listeningPort
      );

      if (quitSignal && quitSignal.raised) {
        return resolve(null);
      }

      if (error) {
        return reject(new Error(error));
      }
      if (syncValue !== originalSyncValue) {
        logger.warn(
          'multiConnectResolved received invalid ' +
          'syncValue: \'%s\', originalSyncValue: \'%s\'',
          syncValue, originalSyncValue
        );
        return;
      }

      var port = parseInt(listeningPort, 10);
      if (isNaN(port) || port != listeningPort) {
        return reject(new Error(format(
          'listeningPort is not a valid number: \'%s\'', listeningPort
        )));
      }
      resolve({
        listeningPort: port
      });
    };

    multiConnectEmitter.on('multiConnectResolved', multiConnectHandler);
    Mobile('multiConnect')
      .callNative(peer.peerIdentifier, originalSyncValue, function (error) {
        logger.debug('Got \'multiConnect\' callback');

        if (error) {
          error = new Error(format(
            'We got an error synchronously from multiConnect, ' +
            'that really shouldn\'t happen: \'%s\'', error
          ));
          error.isFatal = true;
          return reject(error);
        }
      });
  })
    .finally(function () {
      multiConnectEmitter.removeListener('multiConnectResolved', multiConnectHandler);
    });
}


function getConnectionToOnePeerAndTest(t, connectTest) {
  var echoServer = net.createServer(function (socket) {
    socket.pipe(socket);
  });
  echoServer = makeIntoCloseAllServer(echoServer);
  var runningTest = false;
  var currentTestPeer = null;
  var failedPeers = 0;
  var maxFailedPeers = 5;


  function tryToConnect() {
    runningTest = true;
    connectToPeer(currentTestPeer)
      .then(function (connectionCallback) {
        connectTest(connectionCallback.listeningPort, currentTestPeer);
      })
      .catch(function () {
        ++failedPeers;
        if (failedPeers >= maxFailedPeers) {
          t.fail('Could not get connection to anyone');
          t.end();
        } else {
          runningTest = false;
        }
      });
  }

  startAndListen(t, echoServer, function (peers) {
    if (runningTest) {
      return;
    }
    for (var i = 0; i < peers.length; ++i) {
      currentTestPeer = peers[i];
      if (!currentTestPeer.peerAvailable) {
        continue;
      }
      tryToConnect();
      break;
    }
  });

  return echoServer;
}

module.exports.getConnectionToOnePeerAndTest = getConnectionToOnePeerAndTest;<|MERGE_RESOLUTION|>--- conflicted
+++ resolved
@@ -5,14 +5,10 @@
 var platform = require('thali/NextGeneration/utils/platform');
 var logger = require('../lib/testLogger')('thaliMobileNativeTestUtils');
 var randomString = require('randomstring');
-<<<<<<< HEAD
 var Promise = require('lie');
 var makeIntoCloseAllServer =
   require('thali/NextGeneration/makeIntoCloseAllServer');
-=======
 var Promise = require('bluebird');
-var makeIntoCloseAllServer = require('thali/NextGeneration/makeIntoCloseAllServer');
->>>>>>> 3b92887d
 var net = require('net');
 var inherits = require('util').inherits;
 var EventEmitter = require('events').EventEmitter;
@@ -137,7 +133,6 @@
   });
 }
 
-<<<<<<< HEAD
 function MultiConnectEmitter () {
   EventEmitter.call(module.exports.multiConnectEmitter);
   ThaliMobileNativeWrapper.emitter.on('_multiConnectResolved',
@@ -149,25 +144,12 @@
     function (peerIdentifier, error) {
       module.exports.multiConnectEmitter
         .emit('multiConnectConnectionFailure', peerIdentifier, error);
-=======
-function createMultiConnectEmitter() {
-  var emitter = new EventEmitter();
-
-  Mobile('multiConnectResolved')
-    .registerToNative(function (syncValue, error, listeningPort) {
-      emitter.emit('multiConnectResolved', syncValue, error, listeningPort);
     });
-  Mobile('multiConnectConnectionFailure')
-    .registerToNative(function (peerIdentifier, error) {
-      emitter.emit('multiConnectConnectionFailure', peerIdentifier, error);
->>>>>>> 3b92887d
-    });
-
-  return emitter;
-}
-
-var multiConnectEmitter = createMultiConnectEmitter();
-module.exports.multiConnectEmitter = multiConnectEmitter;
+}
+
+inherits(MultiConnectEmitter, EventEmitter);
+
+module.exports.multiConnectEmitter = new MultiConnectEmitter();
 
 function iOSConnectToPeer(peer, quitSignal) {
   var originalSyncValue = randomString.generate();
