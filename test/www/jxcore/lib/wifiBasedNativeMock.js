--- conflicted
+++ resolved
@@ -189,17 +189,6 @@
   } else {
     incomingConnectionsServer = net.createServer(function (socket) {
       var proxySocket = net.connect(portNumber, function () {
-<<<<<<< HEAD
-        proxySocket.on('error', function (err) {
-          logger.debug('error on proxy socket - ' + err);
-        });
-        proxySocket.on('close', socket.destroy);
-      });
-      proxySocket.pipe(socket).pipe(proxySocket);
-      socket.on('error', function (err) {
-        logger.debug('error on socket - ' + err);
-      });
-=======
         logger.debug('proxy socket connected');
       });
       proxySocket.on('error', function (err) {
@@ -210,7 +199,6 @@
       socket.on('error', function (err) {
         logger.debug('error on socket - ' + err);
       });
->>>>>>> b8ccb9f7
       socket.on('close', proxySocket.destroy);
     });
     incomingConnectionsServer =
