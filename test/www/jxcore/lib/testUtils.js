--- conflicted
+++ resolved
@@ -3,34 +3,9 @@
 var logCallback;
 var os = require('os');
 var tmp = require('tmp');
-<<<<<<< HEAD
 var PouchDB = require('PouchDB');
 var path = require('path');
 var randomstring = require('randomstring');
-
-/**
- * Turn Bluetooth and WiFi either on or off.
- * This is a NOOP on iOS and the desktop.
- * @param {boolean} on - true to turn radios on and false to turn them off
- */
-exports.toggleRadios = function (on) {
-
-  if (typeof jxcore === 'undefined' || !jxcore.utils.OSInfo().isMobile ||
-      !jxcore.utils.OSInfo().isAndroid)
-  {
-    return;
-  }
-
-  if (jxcore.utils.OSInfo().isAndroid) {
-    console.log('Toggling radios to ' + on);
-    exports.toggleBluetooth(on, function () {
-      exports.toggleWifi(on, function () {
-        console.log('Radios toggled');
-      });
-    });
-  } else {
-    console.log('ERROR: toggleRadios called on unsupported platform');
-=======
 var Promise = require('lie');
 var logger = require('thali/thalilogger')('testUtils');
 
@@ -40,7 +15,6 @@
   }
   if (jxcore.utils.OSInfo().isIOS) {
     return Promise.resolve();
->>>>>>> 8875d4f7
   }
   return new Promise(function (resolve, reject) {
     Mobile[toggleFunction](on, function (err) {
@@ -53,18 +27,9 @@
   });
 };
 
-<<<<<<< HEAD
-exports.toggleWifi = function (on, callback) {
-
-  if (typeof jxcore === 'undefined') {
-    callback();
-    return;
-  }
-=======
 module.exports.toggleWifi = function (on) {
   return doToggle('toggleWiFi', on);
 };
->>>>>>> 8875d4f7
 
 exports.toggleBluetooth = function (on) {
   return doToggle('toggleBluetooth', on);
@@ -172,17 +137,7 @@
       console.log('BLE advertisement is supported');
     });
   }, 5000);
-<<<<<<< HEAD
 }
-
-module.exports.getMockWifiNetworkStatus = function (wifiEnabled) {
-  return {
-    wifi: wifiEnabled ? 'on' : 'off',
-    bluetooth: 'doNotCare',
-    bluetoothLowEnergy: 'doNotCare',
-    cellular: 'doNotCare'
-  };
-};
 
 
 module.exports.getTestPouchDBInstance = function (name) {
@@ -202,7 +157,4 @@
     charset: 'alphabetic'
   });
   return module.exports.getTestPouchDBInstance(randomPouchDBName);
-};
-=======
-}
->>>>>>> 8875d4f7
+};