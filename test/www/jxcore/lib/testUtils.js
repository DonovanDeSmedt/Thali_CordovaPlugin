'use strict';

var util = require('util');
var format = util.format;

var os = require('os');
var tmp = require('tmp');
var PouchDB = require('pouchdb');
var path = require('path');
var randomString = require('randomstring');
var Promise = require('bluebird');
var https = require('https');
var logger = require('thali/ThaliLogger')('testUtils');
var ForeverAgent = require('forever-agent');
var thaliConfig = require('thali/NextGeneration/thaliConfig');
var expressPouchdb = require('express-pouchdb');
var platform = require('thali/NextGeneration/utils/platform');
var makeIntoCloseAllServer = require('thali/NextGeneration/makeIntoCloseAllServer');
var notificationBeacons =
  require('thali/NextGeneration/notification/thaliNotificationBeacons');
var express = require('express');
var fs = require('fs-extra-promise');
var extend = require('js-extend').extend;
var inherits = require('inherits');

var pskId = 'yo ho ho';
var pskKey = new Buffer('Nothing going on here');

var isMobile = (
  typeof jxcore !== 'undefined' &&
  jxcore.utils &&
  jxcore.utils.OSInfo() &&
  jxcore.utils.OSInfo().isMobile
);

var doToggle = function (toggleFunction, on) {
  if (typeof Mobile === 'undefined') {
    return Promise.resolve();
  }
  if (platform.isIOS) {
    return Promise.resolve();
  }
  return new Promise(function (resolve, reject) {
    Mobile[toggleFunction](on, function (err) {
      if (err) {
        logger.warn('Mobile.%s returned an error: %s', toggleFunction, err);
        return reject(new Error(err));
      }
      return resolve();
    });
  });
};

module.exports.toggleWifi = function (on) {
  return doToggle('toggleWiFi', on);
};

exports.toggleBluetooth = function (on) {
  return doToggle('toggleBluetooth', on);
};

/**
 * Turn Bluetooth and Wifi either on or off.
 * This doesn't have any effect on iOS and on mocked up desktop
 * environment, the network changes will be simulated (i.e., doesn't affect
 * the network status of the host machine).
 * @param {boolean} on Pass true to turn radios on and false to turn them off
 * @returns {Promise<?Error>}
 */
module.exports.toggleRadios = function (on) {
  logger.info('Toggling radios to: %s', on);
  return module.exports.toggleBluetooth(on)
  .then(function () {
    return module.exports.toggleWifi(on);
  });
};

function isFunction(functionToCheck) {
  var getType = {};
  return functionToCheck && getType.toString.call(functionToCheck) ===
    '[object Function]';
}

var myName = '';
var myNameCallback = null;

/**
 * Set the name given used by this device. The name is
 * retrievable via a function exposed to the Cordova side.
 * @param {string} name
 */
module.exports.setName = function (name) {
  myName = name;
  if (isFunction(myNameCallback)) {
    myNameCallback(name);
  } else {
    logger.warn('myNameCallback not set!');
  }
};

/**
 * Get the name of this device.
 */
module.exports.getName = function () {
  return myName;
};

<<<<<<< HEAD
if (typeof jxcore !== 'undefined' && platform.isMobile) {
  Mobile('setLogCallback').registerAsync(function (callback) {
    logCallback = callback;
  });

=======
if (isMobile) {
>>>>>>> 22f1a62f
  Mobile('setMyNameCallback').registerAsync(function (callback) {
    myNameCallback = callback;
    // If the name is already set, pass it to the callback
    // right away.
    if (myName) {
      myNameCallback(myName);
    }
  });
}

/**
 * Returns the file path to the temporary directory that can be used by tests
 * to store temporary data.
 * On desktop, returns a directory that does not persist between app restarts
 * and is removed when the process exits.
 * @returns {string}
 */
var tmpObject = null;
module.exports.tmpDirectory = function () {
<<<<<<< HEAD
  if (typeof jxcore !== 'undefined' && platform.isMobile) {
=======
  if (isMobile) {
>>>>>>> 22f1a62f
    return os.tmpdir();
  }

  tmp.setGracefulCleanup();
  if (tmpObject === null) {
    tmpObject = tmp.dirSync({
      unsafeCleanup: true
    });
  }
  return tmpObject.name;
};

/**
 * Returns a promise that resolved with true or false depending on if this
 * device has the hardware capabilities required.
 * On Android, checks the BLE multiple advertisement feature and elsewhere
 * always resolves with true.
 */
module.exports.hasRequiredHardware = function () {
  return new Promise(function (resolve) {
    if (platform.isAndroid) {
      var checkBleMultipleAdvertisementSupport = function () {
        Mobile('isBleMultipleAdvertisementSupported').callNative(
          function (error, result) {
            if (error) {
              logger.warn('BLE multiple advertisement error: ' + error);
              resolve(false);
              return;
            }
            switch (result) {
              case 'Not resolved': {
                logger.info(
                  'BLE multiple advertisement support not yet resolved'
                );
                setTimeout(checkBleMultipleAdvertisementSupport, 5000);
                break;
              }
              case 'Supported': {
                logger.info('BLE multiple advertisement supported');
                resolve(true);
                break;
              }
              case 'Not supported': {
                logger.info('BLE multiple advertisement not supported');
                resolve(false);
                break;
              }
              default: {
                logger.warn('BLE multiple advertisement issue: ' + result);
                resolve(false);
              }
            }
          }
        );
      };
      checkBleMultipleAdvertisementSupport();
    } else {
      resolve(true);
    }
  });
};

module.exports.returnsValidNetworkStatus = function () {
  // The require is here instead of top of file so that
  // we can require the test utils also from an environment
  // where Mobile isn't defined (which is a requirement when
  // thaliMobile is required).
  var ThaliMobile = require('thali/NextGeneration/thaliMobile');
  // Check that network status is as expected and
  // report to CI that this device is ready.
  return ThaliMobile.getNetworkStatus()
  .then(function (networkStatus) {
    logger.debug(
      'Device did not have required hardware capabilities!'
    );
    if (networkStatus.bluetoothLowEnergy === 'on') {
      // If we are on a device that doesn't have required capabilities
      // the network status for BLE must not be reported to be "on"
      // which would mean "The radio is on and available for use."
      return Promise.resolve(false);
    } else {
      return Promise.resolve(true);
    }
  });
};

module.exports.getOSVersion = function () {
  return new Promise(function (resolve) {
<<<<<<< HEAD
    if (!platform.isMobile) {
=======
    if (!isMobile) {
>>>>>>> 22f1a62f
      return resolve('dummy');
    }
    Mobile('getOSVersion').callNative(function (version) {
      resolve(version);
    });
  });
};


module.exports.verifyCombinedResultSuccess =
  function (t, combinedResult, message) {
    t.equal(combinedResult.wifiResult, null,
      message || 'error should be null');
    t.equal(combinedResult.nativeResult, null,
      message || 'error should be null');
  };

function levelDownPouchDBGenerator(defaultDirectory) {
  // Shamelessly stolen from https://github.com/pouchdb/pouchdb/blob/fb77927d2f14911478032884f1576b770815bcab/packages/pouchdb-core/src/setup.js#L108-L137
  function PouchAlt(name, opts, callback) {
    if (!(this instanceof PouchAlt)) {
      return new PouchAlt(name, opts, callback);
    }

    if (typeof opts === 'function' || typeof opts === 'undefined') {
      callback = opts;
      opts = {};
    }

    if (name && typeof name === 'object') {
      opts = name;
      name = undefined;
    }

    opts = extend({}, opts);

    if (name !== undefined && name.indexOf('http') !== 0) {
      if (!opts.db) {
        opts.db = require('leveldown-mobile');
      }

      if (!opts.prefix) {
        opts.prefix = defaultDirectory;
      }
    }

    PouchDB.call(this, name, opts, callback);
  }

  inherits(PouchAlt, PouchDB);

  PouchAlt.preferredAdapters = PouchDB.preferredAdapters.slice();
  Object.keys(PouchDB).forEach(function (key) {
    if (!(key in PouchAlt)) {
      PouchAlt[key] = PouchDB[key];
    }
  });

  return PouchAlt;
}

// Use a folder specific to this test so that the database content
// will not interfere with any other databases that might be created
// during other tests.
var dbPath = path.join(module.exports.tmpDirectory(), 'pouchdb-test-directory');
fs.ensureDirSync(dbPath);
module.exports.getPouchDBTestDirectory = function () {
  return dbPath;
}

var LevelDownPouchDB = levelDownPouchDBGenerator(dbPath);

module.exports.getLevelDownPouchDb = function () {
  return LevelDownPouchDB;
};

var getRandomName = function () {
  return randomString.generate({
    length: 40,
    charset: 'alphabetic'
  });
};
module.exports.getRandomPouchDBName = getRandomName;
module.exports.getUniqueRandomName  = getRandomName;

module.exports.getRandomlyNamedTestPouchDBInstance = function () {
  return new LevelDownPouchDB(module.exports.getRandomPouchDBName());
};

module.exports.getPouchDBFactoryInRandomDirectory = function () {
  var directory = path.join(dbPath, randomString.generate({
    length: 20,
    charset: 'alphabetic'
  }));
  fs.ensureDirSync(directory);
  return levelDownPouchDBGenerator(directory);
};

var preAmbleSizeInBytes = notificationBeacons.PUBLIC_KEY_SIZE +
  notificationBeacons.EXPIRATION_SIZE;

module.exports.extractPreAmble = function (beaconStreamWithPreAmble) {
  return beaconStreamWithPreAmble.slice(0, preAmbleSizeInBytes);
};

module.exports.extractBeacon = function (beaconStreamWithPreAmble,
                                         beaconIndexToExtract) {
  var beaconStreamNoPreAmble =
    beaconStreamWithPreAmble.slice(preAmbleSizeInBytes);
  var beaconCount = 0;
  for (var i = 0; i < beaconStreamNoPreAmble.length;
       i += notificationBeacons.BEACON_SIZE) {
    if (beaconCount === beaconIndexToExtract) {
      return beaconStreamNoPreAmble
        .slice(i, i + notificationBeacons.BEACON_SIZE);
    }
    ++beaconCount;
  }
  return null;
};

module.exports._get = function (host, port, path, options) {
  var complete = false;
  return new Promise(function (resolve, reject) {
    var request = https.request(options, function (response) {
      var responseBody = '';
      response.on('data', function (data) {
        responseBody += data;
      });
      response.on('end', function () {
        complete = true;
        resolve(responseBody);
      });
      response.on('error', function (error) {
        if (!complete) {
          logger.error('%j', error);
          reject(error);
        }
      });
      response.resume();
    });
    request.on('error', function (error) {
      if (!complete) {
        logger.error('%j', error);
        reject(error);
      }
    });
    // Wait for 15 seconds since the request can take a while
    // in mobile environment over a non-TCP transport.
    request.setTimeout(15 * 1000);
    request.end();
  });
};

module.exports.get = function (host, port, path, pskIdentity, pskKey) {
  var options = {
    hostname: host,
    port: port,
    path: path,
    agent: new ForeverAgent.SSL({
      ciphers: thaliConfig.SUPPORTED_PSK_CIPHERS,
      pskIdentity: pskIdentity,
      pskKey: pskKey
    })
  };
  return module.exports._get(host, port, path, options);
};

module.exports.getWithAgent = function (host, port, path, agent) {
  var options = {
    hostname: host,
    port: port,
    path: path,
    agent: agent
  };
  return module.exports._get(host, port, path, options);
};

/**
 * @typedef {Object} peerAndBody
 * @property {string} httpResponseBody
 * @property {string} peerId
 */

/**
 * This function will grab the first peer it can via nonTCPAvailableHandler and
 * will try to issue the GET request. If it fails then it will continue to
 * listen to nonTCPAvailableHandler until it sees a port for the same PeerID
 * and will try the GET again. It will repeat this process if there are
 * failures until the timer runs out.
 *
 * @param {string} path
 * @param {string} pskIdentity
 * @param {Buffer} pskKey
 * @param {?string} [selectedPeerId] This is only used for a single test that
 * needs to reconnect to a known peer, otherwise it is null.
 * @returns {Promise<Error | peerAndBody>}
 */
module.exports.getSamePeerWithRetry = function (path, pskIdentity, pskKey,
                                                selectedPeerId) {
  // We don't load thaliMobileNativeWrapper until after the tests have started
  // running so we pick up the right version of mobile
  var thaliMobileNativeWrapper = require('thali/NextGeneration/thaliMobileNativeWrapper');
  return new Promise(function (resolve, reject) {
    var retryCount = 0;
    var MAX_TIME_TO_WAIT_IN_MILLISECONDS = 1000 * 30 * 2;
    var exitCalled = false;
    var peerID = selectedPeerId;
    var getRequestPromise = null;

    function exitCall(success, failure) {
      if (exitCalled) {
        return;
      }
      exitCalled = true;
      clearTimeout(timeoutId);
      thaliMobileNativeWrapper.emitter
        .removeListener('nonTCPPeerAvailabilityChangedEvent',
          nonTCPAvailableHandler);
      return failure ? reject(failure) : resolve(
        {
          httpResponseBody: success,
          peerId: peerID
        });
    }

    var timeoutId = setTimeout(function () {
      exitCall(null, new Error('Timer expired'));
    }, MAX_TIME_TO_WAIT_IN_MILLISECONDS);

    function tryAgain(portNumber, err) {
      ++retryCount;
      logger.warn('Retry count for getSamePeerWithRetry is ' + retryCount);
      getRequestPromise =
        module.exports.get('127.0.0.1', portNumber, path, pskIdentity, pskKey);
      getRequestPromise
        .then(function (result) {
          exitCall(result);
        })
        .catch(function (err) {
          logger.debug('getSamePeerWithRetry got an error it will retry - ' +
            err);
        });
    }

    function nonTCPAvailableHandler(record) {
      // Ignore peer unavailable events
      if (record.portNumber === null) {
        if (peerID && record.peerIdentifier === peerID) {
          logger.warn('We got a peer unavailable notification for a ' +
            'peer we are looking for.');
        }
        return;
      }

      if (peerID && record.peerIdentifier !== peerID) {
        return;
      }

      logger.debug('We got a peer ' + JSON.stringify(record));

      if (!peerID) {
        peerID = record.peerIdentifier;
        return tryAgain(record.portNumber);
      }


      // We have a predefined peerID
      if (!getRequestPromise) {
        return tryAgain(record.portNumber);
      }

      getRequestPromise
        .then(function () {
          // In theory this could maybe happen if a connection somehow got
          // cut before we were notified of a successful result thus causing
          // the system to automatically issue a new port, but that is
          // unlikely
        })
        .catch(function (err) {
          return tryAgain(record.portNumber, err);
        });
    }

    thaliMobileNativeWrapper.emitter.on('nonTCPPeerAvailabilityChangedEvent',
      nonTCPAvailableHandler);
  });
};

module.exports.createPskPouchDBRemote = function (serverPort, dbName,
                                                 pskId, pskKey, host) {
  var serverUrl = 'https://' + (host ? host : '127.0.0.1') + ':' + serverPort +
    thaliConfig.BASE_DB_PATH + '/' + dbName;

  /**
   * See the notes in thaliReplicationPeerAction.start for why the below
   * is here and why it's wrong and should use agent instead but can't.
   */
  return new LevelDownPouchDB(serverUrl,
    {
      ajax: {
        agentClass: ForeverAgent.SSL,
        agentOptions: {
          keepAlive: true,
          keepAliveMsecs: thaliConfig.TCP_TIMEOUT_WIFI/2,
          maxSockets: Infinity,
          maxFreeSockets: 256,
          ciphers: thaliConfig.SUPPORTED_PSK_CIPHERS,
          pskIdentity: pskId,
          pskKey: pskKey,
          secureOptions: pskId + serverUrl
        }
      }
    });
};

module.exports.validateCombinedResult = function (combinedResult) {
  if (combinedResult.wifiResult !== null ||
    combinedResult.nativeResult !== null) {
    return Promise.reject(new Error('Had a failure in ThaliMobile.start - ' +
      JSON.stringify(combinedResult)));
  }
  return Promise.resolve();
};

module.exports.setUpServer = function (testBody, appConfig) {
  var app = express();
  appConfig && appConfig(app);
  app.use(thaliConfig.BASE_DB_PATH, expressPouchdb(LevelDownPouchDB, {mode: 'minimumForPouchDB'}));
  var testCloseAllServer = makeIntoCloseAllServer(https.createServer(
    {
      ciphers: thaliConfig.SUPPORTED_PSK_CIPHERS,
      pskCallback : function (id) {
        return id === pskId ? pskKey : null;
      },
      key: thaliConfig.BOGUS_KEY_PEM,
      cert: thaliConfig.BOGUS_CERT_PEM
    }, app));
  testCloseAllServer.listen(0, function () {
    var serverPort = testCloseAllServer.address().port;
    var randomDBName = randomString.generate(30);
    var remotePouchDB =
      module.exports.createPskPouchDBRemote(serverPort, randomDBName, pskId,
                                            pskKey);
    testBody(serverPort, randomDBName, remotePouchDB);
  });
  return testCloseAllServer;
};

var MAX_FAILURE = 10;

module.exports.turnParticipantsIntoBufferArray = function (t, devicePublicKey) {
  var publicKeys = [];
  t.participants.forEach(function (participant) {
    var publicKey = new Buffer(participant.data);
    if (Buffer.compare(publicKey, devicePublicKey) !== 0) {
      publicKeys.push(publicKey);
    }
  });
  return publicKeys;
};

module.exports.startServerInfrastructure =
  function (thaliNotificationServer, publicKeys, ThaliMobile, router) {
    return thaliNotificationServer.start(publicKeys)
      .then(function () {
        return ThaliMobile.start(router,
          thaliNotificationServer.getPskIdToSecret());
      })
      .then(function (combinedResult) {
        return module.exports.validateCombinedResult(combinedResult);
      })
      .then(function () {
        return ThaliMobile.startListeningForAdvertisements();
      })
      .then(function (combinedResult) {
        return module.exports.validateCombinedResult(combinedResult);
      })
      .then(function () {
        return ThaliMobile.startUpdateAdvertisingAndListening();
      })
      .then(function (combinedResult) {
        return module.exports.validateCombinedResult(combinedResult);
      });
  };

module.exports.runTestOnAllParticipants = function (t, router,
                                                    thaliNotificationClient,
                                                    thaliNotificationServer,
                                                    ThaliMobile,
                                                    devicePublicKey,
                                                    testToRun) {
  var publicKeys =
    module.exports.turnParticipantsIntoBufferArray(t, devicePublicKey);

  return new Promise(function (resolve, reject) {
    var completed = false;
    /*
     Each participant is recorded via their public key
     If the value is -1 then they are done
     If the value is 0 then no test has completed
     If the value is greater than 0 then that is how many failures there have
     been.
     */
    var participantCount = {};

    publicKeys.forEach(function (participantPublicKey) {
      participantCount[participantPublicKey] = 0;
    });

    var participantTask = {};

    publicKeys.forEach(function (participantPublicKey) {
      participantTask[participantPublicKey] = Promise.resolve();
    });

    function success(publicKey) {
      if (completed) {
        return;
      }

      participantCount[publicKey] = -1;

      var participantKeys =
        Object.getOwnPropertyNames(participantCount);
      for (var i = 0; i < participantKeys.length; ++i) {
        if (participantCount[participantKeys[i]] !== -1) {
          return;
        }
      }

      completed = true;
      clearTimeout(timerCancel);
      resolve();
    }

    function fail(publicKey, err) {
      logger.debug('Got an err - ' + err);
      if (completed || participantCount[publicKey] === -1) {
        return;
      }
      ++participantCount[publicKey];
      if (participantCount[publicKey] >= MAX_FAILURE) {
        completed = true;
        clearTimeout(timerCancel);
        reject(err);
      }
    }

    var timerCancel = setTimeout(function () {
      reject(new Error('Test timed out'));
    }, 5 * 60 * 1000);

    thaliNotificationClient.on(
      thaliNotificationClient.Events.PeerAdvertisesDataForUs,
      function (notificationForUs) {
        if (completed) {
          return;
        }
        participantTask[notificationForUs.keyId]
          .then(function () {
            if (!completed) {
              participantTask[notificationForUs.keyId] =
                testToRun(notificationForUs)
                  .then(function () {
                    success(notificationForUs.keyId);
                  })
                  .catch(function (err) {
                    fail(notificationForUs.keyId, err);
                    return Promise.resolve();
                  });
              return participantTask[notificationForUs.keyId];
            }
          });
      });

    thaliNotificationClient.start(publicKeys);
    return module.exports.startServerInfrastructure(thaliNotificationServer,
                                                    publicKeys,
                                                    ThaliMobile, router)
      .catch(function (err) {
        reject(err);
      });
  });
};

// We doesn't want our test to run infinite time.
// We will replace t.end with custom exit function.
module.exports.testTimeout = function (t, timeout, callback) {
  var timer = setTimeout(function () {
    t.fail('test timeout');
    t.end();
  }, timeout);

  var oldEnd = t.end;
  t.end = function () {
    // Restoring original t.end.
    t.end = oldEnd;

    if (typeof callback === 'function') {
      callback();
    }

    clearTimeout(timer);
    return oldEnd.apply(this, arguments);
  }
}

module.exports.checkArgs = function (t, spy, description, args) {
  t.ok(spy.calledOnce, description + ' was called once');

  var currentArgs = spy.getCalls()[0].args;
  t.equals(
    args.length, currentArgs.length,
    description + ' was called with ' + currentArgs.length + ' arguments'
  );

  args.forEach(function (arg, index) {
    var argDescription = description + ' was called with \'' +
      arg.description + '\' as ' + (index + 1) + '-st argument';
    t.ok(arg.compare(currentArgs[index]), argDescription);
  });
}<|MERGE_RESOLUTION|>--- conflicted
+++ resolved
@@ -26,12 +26,7 @@
 var pskId = 'yo ho ho';
 var pskKey = new Buffer('Nothing going on here');
 
-var isMobile = (
-  typeof jxcore !== 'undefined' &&
-  jxcore.utils &&
-  jxcore.utils.OSInfo() &&
-  jxcore.utils.OSInfo().isMobile
-);
+var isMobile = platform.isMobile;
 
 var doToggle = function (toggleFunction, on) {
   if (typeof Mobile === 'undefined') {
@@ -105,15 +100,7 @@
   return myName;
 };
 
-<<<<<<< HEAD
-if (typeof jxcore !== 'undefined' && platform.isMobile) {
-  Mobile('setLogCallback').registerAsync(function (callback) {
-    logCallback = callback;
-  });
-
-=======
 if (isMobile) {
->>>>>>> 22f1a62f
   Mobile('setMyNameCallback').registerAsync(function (callback) {
     myNameCallback = callback;
     // If the name is already set, pass it to the callback
@@ -133,11 +120,7 @@
  */
 var tmpObject = null;
 module.exports.tmpDirectory = function () {
-<<<<<<< HEAD
-  if (typeof jxcore !== 'undefined' && platform.isMobile) {
-=======
   if (isMobile) {
->>>>>>> 22f1a62f
     return os.tmpdir();
   }
 
@@ -226,11 +209,7 @@
 
 module.exports.getOSVersion = function () {
   return new Promise(function (resolve) {
-<<<<<<< HEAD
-    if (!platform.isMobile) {
-=======
     if (!isMobile) {
->>>>>>> 22f1a62f
       return resolve('dummy');
     }
     Mobile('getOSVersion').callNative(function (version) {
