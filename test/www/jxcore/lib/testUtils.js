'use strict';

var logCallback;
var os = require('os');
var tmp = require('tmp');
var Promise = require('lie');
var logger = require('thali/thalilogger')('testUtils');

<<<<<<< HEAD
/**
 * Turn Bluetooth and WiFi either on or off.
 * This is a NOOP on iOS and the desktop.
 * @param {boolean} on - true to turn radios on and false to turn them off
 */
exports.toggleRadios = function (on) {

  if (typeof jxcore === 'undefined' || !jxcore.utils.OSInfo().isMobile ||
      !jxcore.utils.OSInfo().isAndroid)
  {
    return;
  }

  if (jxcore.utils.OSInfo().isAndroid) {
    console.log('Toggling radios to ' + on);
    exports.toggleBluetooth(on, function () {
      exports.toggleWifi(on, function () {
        console.log('Radios toggled');
      });
    });
  } else {
    console.log('ERROR: toggleRadios called on unsupported platform');
=======
var doToggle = function (toggleFunction, on) {
  if (typeof Mobile === 'undefined') {
    return Promise.resolve();
  }
  if (jxcore.utils.OSInfo().isIOS) {
    return Promise.resolve();
>>>>>>> 8875d4f7
  }
  return new Promise(function (resolve, reject) {
    Mobile[toggleFunction](on, function (err) {
      if (err) {
        logger.warn('Mobile.%s returned an error: %s', toggleFunction, err);
        return reject(new Error(err));
      }
      return resolve();
    });
  });
};

<<<<<<< HEAD
exports.toggleWifi = function (on, callback) {

  if (typeof jxcore === 'undefined') {
    callback();
    return;
  }
=======
module.exports.toggleWifi = function (on) {
  return doToggle('toggleWiFi', on);
};
>>>>>>> 8875d4f7

exports.toggleBluetooth = function (on) {
  return doToggle('toggleBluetooth', on);
};

/**
 * Turn Bluetooth and Wifi either on or off.
 * This doesn't have any effect on iOS and on mocked up desktop
 * environment, the network changes will be simulated (i.e., doesn't affect
 * the network status of the host machine).
 * @param {boolean} on Pass true to turn radios on and false to turn them off
 * @returns {Promise<?Error>}
 */
module.exports.toggleRadios = function (on) {
  logger.info('Toggling radios to: %s', on);
  return module.exports.toggleBluetooth(on)
  .then(function () {
    return module.exports.toggleWifi(on);
  });
};

function isFunction(functionToCheck) {
  var getType = {};
  return functionToCheck && getType.toString.call(functionToCheck) ===
    '[object Function]';
}

/**
 * Log a message to the screen - only applies when running on Mobile. It assumes
 * we are using our test framework with our Cordova WebView who is setup to
 * receive logging messages and display them.
 * @param {string} message
 */
module.exports.logMessageToScreen = function (message) {
  if (isFunction(logCallback)) {
    logCallback(message);
  } else {
    console.log('logCallback not set !!!!');
  }
};

var myName;

/**
 * Set the name given used by this device. The name is
 * retrievable via a function exposed to the Cordova side.
 * @param {string} name
 */
module.exports.setName = function (name) {
  myName = name;
};

/**
 * Get the name of this device.
 */
module.exports.getName = function () {
  return myName;
};

if (typeof jxcore !== 'undefined' && jxcore.utils.OSInfo().isMobile) {
  Mobile('setLogCallback').registerAsync(function (callback) {
    logCallback = callback;
  });

  Mobile('getMyName').registerAsync(function (callback) {
    callback(myName);
  });
} else {
  logCallback = function (message) {
    console.log(message);
  };
}

/**
 * Returns the file path to the temporary directory that can be used by tests
 * to store temporary data.
 * On desktop, returns a directory that does not persist between app restarts
 * and is removed when the process exits.
 */
var tmpObject = null;
module.exports.tmpDirectory = function () {
  if (typeof jxcore !== 'undefined' && jxcore.utils.OSInfo().isMobile) {
    return os.tmpdir();
  }
  if (tmpObject === null) {
    tmp.setGracefulCleanup();
    tmpObject = tmp.dirSync({
      unsafeCleanup: true
    });
  }
  return tmpObject.name;
};

if (typeof jxcore !== 'undefined' && jxcore.utils.OSInfo().isAndroid) {
  // Below is only for logging purposes.
  // Once we have had the BT off and we just turned it on,
  // we need to wait untill the BLE support is reported rigth way
  // seen with LG G4, Not seen with Motorola Nexus 6.
  setTimeout(function () {
    Mobile('IsBLESupported').callNative(function (err) {
      if (err) {
        console.log('BLE advertisement is not supported: ' + err );
        return;
      }
      console.log('BLE advertisement is supported');
    });
  }, 5000);
}<|MERGE_RESOLUTION|>--- conflicted
+++ resolved
@@ -1,42 +1,15 @@
-'use strict';
-
-var logCallback;
+var LogCallback;
 var os = require('os');
 var tmp = require('tmp');
 var Promise = require('lie');
 var logger = require('thali/thalilogger')('testUtils');
 
-<<<<<<< HEAD
-/**
- * Turn Bluetooth and WiFi either on or off.
- * This is a NOOP on iOS and the desktop.
- * @param {boolean} on - true to turn radios on and false to turn them off
- */
-exports.toggleRadios = function (on) {
-
-  if (typeof jxcore === 'undefined' || !jxcore.utils.OSInfo().isMobile ||
-      !jxcore.utils.OSInfo().isAndroid)
-  {
-    return;
-  }
-
-  if (jxcore.utils.OSInfo().isAndroid) {
-    console.log('Toggling radios to ' + on);
-    exports.toggleBluetooth(on, function () {
-      exports.toggleWifi(on, function () {
-        console.log('Radios toggled');
-      });
-    });
-  } else {
-    console.log('ERROR: toggleRadios called on unsupported platform');
-=======
 var doToggle = function (toggleFunction, on) {
   if (typeof Mobile === 'undefined') {
     return Promise.resolve();
   }
   if (jxcore.utils.OSInfo().isIOS) {
     return Promise.resolve();
->>>>>>> 8875d4f7
   }
   return new Promise(function (resolve, reject) {
     Mobile[toggleFunction](on, function (err) {
@@ -49,18 +22,9 @@
   });
 };
 
-<<<<<<< HEAD
-exports.toggleWifi = function (on, callback) {
-
-  if (typeof jxcore === 'undefined') {
-    callback();
-    return;
-  }
-=======
 module.exports.toggleWifi = function (on) {
   return doToggle('toggleWiFi', on);
 };
->>>>>>> 8875d4f7
 
 exports.toggleBluetooth = function (on) {
   return doToggle('toggleBluetooth', on);
@@ -84,21 +48,19 @@
 
 function isFunction(functionToCheck) {
   var getType = {};
-  return functionToCheck && getType.toString.call(functionToCheck) ===
-    '[object Function]';
+  return functionToCheck && getType.toString.call(functionToCheck) === '[object Function]';
 }
 
 /**
- * Log a message to the screen - only applies when running on Mobile. It assumes
- * we are using our test framework with our Cordova WebView who is setup to
- * receive logging messages and display them.
+ * Log a message to the screen - only applies when running on Mobile. It assumes we are using our test framework
+ * with our Cordova WebView who is setup to receive logging messages and display them.
  * @param {string} message
  */
-module.exports.logMessageToScreen = function (message) {
-  if (isFunction(logCallback)) {
-    logCallback(message);
+exports.logMessageToScreen = function(message) {
+  if (isFunction(LogCallback)) {
+    LogCallback(message);
   } else {
-    console.log('logCallback not set !!!!');
+    console.log("LogCallback not set !!!!");
   }
 };
 
@@ -107,31 +69,31 @@
 /**
  * Set the name given used by this device. The name is
  * retrievable via a function exposed to the Cordova side.
- * @param {string} name
+ * @param name
  */
-module.exports.setName = function (name) {
+exports.setName = function (name) {
   myName = name;
 };
 
 /**
  * Get the name of this device.
  */
-module.exports.getName = function () {
+exports.getName = function () {
   return myName;
 };
 
 if (typeof jxcore !== 'undefined' && jxcore.utils.OSInfo().isMobile) {
   Mobile('setLogCallback').registerAsync(function (callback) {
-    logCallback = callback;
+    LogCallback = callback;
   });
 
   Mobile('getMyName').registerAsync(function (callback) {
     callback(myName);
   });
 } else {
-  logCallback = function (message) {
+  LogCallback = function(message) {
     console.log(message);
-  };
+  }
 }
 
 /**
@@ -141,7 +103,7 @@
  * and is removed when the process exits.
  */
 var tmpObject = null;
-module.exports.tmpDirectory = function () {
+exports.tmpDirectory = function () {
   if (typeof jxcore !== 'undefined' && jxcore.utils.OSInfo().isMobile) {
     return os.tmpdir();
   }
@@ -165,7 +127,7 @@
         console.log('BLE advertisement is not supported: ' + err );
         return;
       }
-      console.log('BLE advertisement is supported');
+      console.log("BLE advertisement is supported");
     });
   }, 5000);
 }