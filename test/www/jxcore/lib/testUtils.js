'use strict';

var os = require('os');
var tmp = require('tmp');
var PouchDB = require('pouchdb');
var LeveldownMobile = require('leveldown-mobile');
var PouchDBGenerator = require('thali/NextGeneration/utils/pouchDBGenerator');
var path = require('path');
var Promise = require('bluebird');
var https = require('https');
var logger = require('thali/ThaliLogger')('testUtils');
var ForeverAgent = require('forever-agent');
var thaliConfig = require('thali/NextGeneration/thaliConfig');
var expressPouchdb = require('express-pouchdb');
var platform = require('thali/NextGeneration/utils/platform');
var makeIntoCloseAllServer =
  require('thali/NextGeneration/makeIntoCloseAllServer');
var notificationBeacons =
  require('thali/NextGeneration/notification/thaliNotificationBeacons');
var express = require('express');
var fs = require('fs-extra-promise');

var pskId = 'yo ho ho';
var pskKey = new Buffer('Nothing going on here');

function toggleBluetooth (value) {
  if (typeof Mobile === 'undefined') {
    return Promise.reject(new Error(
      'Mobile is not defined'
    ));
  }
  return new Promise(function (resolve, reject) {
    Mobile.toggleBluetooth(value, function (error) {
      if (error) {
        reject(error);
      } else {
        resolve();
      }
    });
  });
}

module.exports.toggleBluetooth = toggleBluetooth;

function toggleWifi (value) {
  if (typeof Mobile === 'undefined') {
    return Promise.reject(new Error(
      'Mobile is not defined'
    ));
  }
  return new Promise(function (resolve, reject) {
    Mobile.toggleWiFi(value, function (error) {
      if (error) {
        reject(error);
      } else {
        resolve();
      }
    });
  });
}
<<<<<<< HEAD

=======
>>>>>>> 61e14791
module.exports.toggleWifi = toggleWifi;

var ensureNetwork = function (type, toggle, value, customCheck) {
  // We don't load thaliMobileNativeWrapper until after the tests have started
  // running so we pick up the right version of mobile
  var thaliMobileNativeWrapper = require('thali/NextGeneration/thaliMobileNativeWrapper');

  var valueString = value? 'on' : 'off';
  function check (networkStatus) {
    return (
      networkStatus[type] === valueString &&
<<<<<<< HEAD
      (customCheck ? customCheck(networkStatus) : true)
=======
      (customCheck? customCheck(networkStatus) : true)
>>>>>>> 61e14791
    );
  }

  return thaliMobileNativeWrapper.getNonTCPNetworkStatus()
  .then(function (networkStatus) {
    if (!check(networkStatus)) {

      // We will wait until network status will reach required 'value'.
      // We can't use Mobile('networkChanged').registerToNative here because it
      // can replace existing listener.
      return new Promise(function (resolve) {
        function networkChangedHandler (networkStatus) {
          if (check(networkStatus)) {
            thaliMobileNativeWrapper.emitter
              .removeListener('networkChangedNonTCP', networkChangedHandler);
            resolve();
          } else {
            logger.warn(
              'we are %s %s network, but it don\'t want to obey',
              value? 'enabling' : 'disabling', type
            );
          }
        }
        thaliMobileNativeWrapper.emitter
          .on('networkChangedNonTCP', networkChangedHandler);
        toggle(value);
      });
    }
  });
};

module.exports.ensureWifi = function (value) {
  return ensureNetwork('wifi', toggleWifi, value, function (networkStatus) {
    var isConnected = (
      networkStatus.bssidName != null &&
      networkStatus.ssidName != null
    );
    return value === isConnected;
  });
};
module.exports.ensureBluetooth = function (value) {
  return ensureNetwork('bluetooth', toggleBluetooth, value);
};

module.exports.validateBSSID = function (value) {
  // Both 'c1:5b:05:5a:41:1e' and 'c1-5b-05-5a-41-1e' are valid.
  return /([0-9a-f]{2}[:-]|$){6}/i.test(value);
};

/**
 * Turn Bluetooth and Wifi either on or off.
 * This doesn't have any effect on iOS and on mocked up desktop
 * environment, the network changes will be simulated (i.e., doesn't affect
 * the network status of the host machine).
 * @param {boolean} on Pass true to turn radios on and false to turn them off
 * @returns {Promise<?Error>} Result of operation
 */
module.exports.toggleRadios = function (on) {
  logger.info('Toggling radios to: %s', on);
  return module.exports.toggleBluetooth(on)
  .then(function () {
    return module.exports.toggleWifi(on);
  });
};

function isFunction(functionToCheck) {
  var getType = {};
  return functionToCheck && getType.toString.call(functionToCheck) ===
    '[object Function]';
}

var myName = '';
var myNameCallback = null;

/**
 * Set the name given used by this device. The name is
 * retrievable via a function exposed to the Cordova side.
 * @param {string} name Device name
 * @returns {null} Returns null
 */
module.exports.setName = function (name) {
  myName = name;
  if (isFunction(myNameCallback)) {
    myNameCallback(name);
  } else {
    logger.warn('myNameCallback not set!');
  }
  return null;
};

/**
 * Get the name of this device.
 * @returns {string} Name of device
 */
module.exports.getName = function () {
  return myName;
};

if (platform._isRealMobile) {
  Mobile('setMyNameCallback').registerAsync(function (callback) {
    myNameCallback = callback;
    // If the name is already set, pass it to the callback
    // right away.
    if (myName) {
      myNameCallback(myName);
    }
  });
}

/**
 * Returns the file path to the temporary directory that can be used by tests
 * to store temporary data.
 * On desktop, returns a directory that does not persist between app restarts
 * and is removed when the process exits.
 * @returns {string}
 */
var tmpObject = null;
function tmpDirectory () {
  if (platform._isRealMobile) {
    return os.tmpdir();
  }

  tmp.setGracefulCleanup();
  if (tmpObject === null) {
    tmpObject = tmp.dirSync({
      unsafeCleanup: true
    });
  }
  return tmpObject.name;
}
module.exports.tmpDirectory = tmpDirectory;

/**
 * Returns a promise that resolved with true or false depending on if this
 * device has the hardware capabilities required.
 * On Android, checks the BLE multiple advertisement feature and elsewhere
 * always resolves with true.
 * @returns {Promise<boolean>}
 */
module.exports.hasRequiredHardware = function () {
  if (!platform._isRealAndroid) {
    return Promise.resolve(true);
  }

  return new Promise(function (resolve) {
    function checkBleMultipleAdvertisementSupport () {
      Mobile('isBleMultipleAdvertisementSupported')
        .callNative(function (error, result) {
          if (error) {
            logger.warn('BLE multiple advertisement error: \'%s\'', String(error));
            return resolve(false);
          }
          switch (result) {
            case 'Not resolved': {
              logger.info('BLE multiple advertisement support not yet resolved');
              setTimeout(checkBleMultipleAdvertisementSupport, 5000);
              break;
            }
            case 'Supported': {
              logger.info('BLE multiple advertisement supported');
              return resolve(true);
            }
            case 'Not supported': {
              logger.info('BLE multiple advertisement not supported');
              return resolve(false);
            }
            default: {
              logger.warn('BLE multiple advertisement issue: \'%s\'', result);
              return resolve(false);
            }
          }
        }
      );
    }
    checkBleMultipleAdvertisementSupport();
  });
};

var ThaliMobile;
module.exports.enableRequiredHardware = function () {
  if (!ThaliMobile) {
    ThaliMobile = require('thali/NextGeneration/thaliMobile');
  }
  return ThaliMobile.getNetworkStatus()
    .then(function (networkStatus) {
      var promises = [];
      if (networkStatus.wifi === 'off') {
        promises.push(toggleWifi(true));
      }
      if (networkStatus.bluetooth === 'off') {
        promises.push(toggleBluetooth(true));
      }
      return Promise.all(promises);
    })
    .then(function () {
      return true;
    })
    .catch(function () {
      return false;
    });
};

module.exports.returnsValidNetworkStatus = function () {
  // The require is here instead of top of file so that
  // we can require the test utils also from an environment
  // where Mobile isn't defined (which is a requirement when
  // thaliMobile is required).
  if (!ThaliMobile) {
    ThaliMobile = require('thali/NextGeneration/thaliMobile');
  }
  // Check that network status is as expected and
  // report to CI that this device is ready.
  return ThaliMobile.getNetworkStatus()
  .then(function (networkStatus) {
    logger.debug(
      'Device did not have required hardware capabilities!'
    );
    if (networkStatus.bluetoothLowEnergy === 'on') {
      // If we are on a device that doesn't have required capabilities
      // the network status for BLE must not be reported to be "on"
      // which would mean "The radio is on and available for use."
      return Promise.resolve(false);
    } else {
      return Promise.resolve(true);
    }
  });
};

module.exports.getOSVersion = function () {
  return new Promise(function (resolve) {
    if (!platform._isRealMobile) {
      return resolve('dummy');
    }
    Mobile('getOSVersion').callNative(function (version) {
      resolve(version);
    });
  });
};


module.exports.verifyCombinedResultSuccess =
  function (t, combinedResult, message) {
    t.equal(combinedResult.wifiResult, null,
      message || 'error should be null');
    t.equal(combinedResult.nativeResult, null,
      message || 'error should be null');
  };

// Short, random and globally unique name can be obtained from current
// timestamp. For example '1w8ueaswm1'
var getUniqueRandomName = function () {
  var time = process.hrtime();
  time = time[0] * Math.pow(10, 9) + time[1];
  return time.toString(36);
};
module.exports.getUniqueRandomName = getUniqueRandomName;

var preAmbleSizeInBytes = notificationBeacons.PUBLIC_KEY_SIZE +
  notificationBeacons.EXPIRATION_SIZE;

module.exports.extractPreAmble = function (beaconStreamWithPreAmble) {
  return beaconStreamWithPreAmble.slice(0, preAmbleSizeInBytes);
};

module.exports.extractBeacon = function (beaconStreamWithPreAmble,
                                         beaconIndexToExtract) {
  var beaconStreamNoPreAmble =
    beaconStreamWithPreAmble.slice(preAmbleSizeInBytes);
  var beaconCount = 0;
  for (var i = 0; i < beaconStreamNoPreAmble.length;
       i += notificationBeacons.BEACON_SIZE) {
    if (beaconCount === beaconIndexToExtract) {
      return beaconStreamNoPreAmble
        .slice(i, i + notificationBeacons.BEACON_SIZE);
    }
    ++beaconCount;
  }
  return null;
};

function createResponseBody(response) {
  var completed = false;
  return new Promise(function (resolve, reject) {
    var responseBody = '';
    response.on('data', function (data) {
      logger.debug('Got response data');
      responseBody += data;
    });
    response.on('end', function () {
      logger.debug('Got end');
      completed = true;
      resolve(responseBody);
    });
    response.on('error', function (error) {
      if (!completed) {
        logger.error('response body error %j', error);
        reject(error);
      }
    });
    response.resume();
  });
}

module.exports.put = function (host, port, path, pskIdentity, pskKey,
                               requestBody) {
  return new Promise(function (resolve, reject) {
    var request = https.request({
      hostname: host,
      port: port,
      path: path,
      method: 'PUT',
      agent: new ForeverAgent.SSL({
        rejectUnauthorized: false,
        maxSockets: 8,
        ciphers: thaliConfig.SUPPORTED_PSK_CIPHERS,
        pskIdentity: pskIdentity,
        pskKey: pskKey
      })
    }, function (response) {
      createResponseBody(response)
        .then(resolve)
        .catch(reject);
    });
    request.on('error', function (error) {
      logger.error('%j', error);
      reject(error);
    });
    request.write(requestBody);
    request.end();
  });
};

module.exports._get = function (host, port, path, options) {
  return new Promise(function (resolve, reject) {
    var request = https.request(options, function (response) {
      createResponseBody(response)
        .then(resolve)
        .catch(reject);
    });
    request.on('error', function (error) {
      logger.error('_get got error %j', error);
      reject(error);
    });
    // Wait for 15 seconds since the request can take a while
    // in mobile environment over a non-TCP transport.
    request.setTimeout(15 * 1000);
    request.end();
  });
};

module.exports.get = function (host, port, path, pskIdentity, pskKey) {
  var options = {
    hostname: host,
    port: port,
    path: path,
    agent: new ForeverAgent.SSL({
      maxSockets: 8,
      ciphers: thaliConfig.SUPPORTED_PSK_CIPHERS,
      pskIdentity: pskIdentity,
      pskKey: pskKey
    })
  };
  return module.exports._get(host, port, path, options);
};

module.exports.getWithAgent = function (host, port, path, agent) {
  var options = {
    hostname: host,
    port: port,
    path: path,
    agent: agent
  };
  return module.exports._get(host, port, path, options);
};

/**
 * @typedef {Object} peerAndBody
 * @property {string} httpResponseBody
 * @property {string} peerId
 */

/**
 * This function will grab the first peer it can via nonTCPAvailableHandler and
 * will try to issue the GET request. If it fails then it will continue to
 * listen to nonTCPAvailableHandler until it sees a port for the same PeerID
 * and will try the GET again. It will repeat this process if there are
 * failures until the timer runs out.
 *
 * @param {string} path
 * @param {string} pskIdentity
 * @param {Buffer} pskKey
 * @param {?string} [selectedPeerId] This is only used for a single test that
 * needs to reconnect to a known peer, otherwise it is null.
 * @returns {Promise<Error | peerAndBody>}
 */
module.exports.getSamePeerWithRetry = function (path, pskIdentity, pskKey,
                                                selectedPeerId) {
  // We don't load thaliMobileNativeWrapper until after the tests have started
  // running so we pick up the right version of mobile
  var thaliMobileNativeWrapper =
    require('thali/NextGeneration/thaliMobileNativeWrapper');
  return new Promise(function (resolve, reject) {
    var retryCount = 0;
    var MAX_TIME_TO_WAIT_IN_MILLISECONDS = 1000 * 60;
    var GET_PORT_TIMEOUT = 1000 * 3;
    var exitCalled = false;
    var peerID = selectedPeerId;
    var getRequestPromise = null;
    var cancelGetPortTimeout = null;

    var timeoutId = setTimeout(function () {
      exitCall(null, new Error('Timer expired'));
    }, MAX_TIME_TO_WAIT_IN_MILLISECONDS);

    function exitCall(success, failure) {
      if (exitCalled) {
        return;
      }
      exitCalled = true;
      clearTimeout(timeoutId);
      clearTimeout(cancelGetPortTimeout);
      thaliMobileNativeWrapper.emitter
        .removeListener('nonTCPPeerAvailabilityChangedEvent',
          nonTCPAvailableHandler);
      return failure ? reject(failure) : resolve(
        {
          httpResponseBody: success,
          peerId: peerID
        });
    }

    function tryAgain(portNumber) {
      ++retryCount;
      logger.warn('Retry count for getSamePeerWithRetry is ' + retryCount);
      getRequestPromise = module.exports.get('127.0.0.1',
                          portNumber, path, pskIdentity, pskKey);
      getRequestPromise
        .then(function (result) {
          exitCall(result);
        })
        .catch(function (err) {
          logger.debug('getSamePeerWithRetry got an error it will retry - ' +
            err);
        });
    }

    function callTryAgain(portNumber) {

      // We have a predefined peerID
      if (!getRequestPromise) {
        return tryAgain(portNumber);
      }

      getRequestPromise
        .then(function () {
          // In theory this could maybe happen if a connection somehow got
          // cut before we were notified of a successful result thus causing
          // the system to automatically issue a new port, but that is
          // unlikely
        })
        .catch(function (err) {
          return tryAgain(portNumber, err);
        });
    }

    function getPort(record) {
      return new Promise(function (resolve) {
        if (platform.isIOS) {
          thaliMobileNativeWrapper._multiConnect(record.peerIdentifier)
          .then(function (port) {
            resolve(port);
          })
          .catch(function () {
            cancelGetPortTimeout = setTimeout(function () {
              resolve(getPort(record));
            }, GET_PORT_TIMEOUT);
          });
        } else {
          resolve(record.portNumber);
        }
      });

    }

    function nonTCPAvailableHandler(record) {
      // Ignore peer unavailable events
      if (!record.peerAvailable) {
        return;
      }

      if (peerID && record.peerIdentifier === peerID) {
        logger.warn('We got a peer unavailable notification for a ' +
          'peer we are looking for.');
      }

      if (peerID && record.peerIdentifier !== peerID) {
        return;
      }

      logger.debug('We got a peer ' + JSON.stringify(record));

      if (!peerID) {
        peerID = record.peerIdentifier;
      }

      getPort(record)
      .then(function (port) {
        callTryAgain(port);
      });
    }

    thaliMobileNativeWrapper.emitter.on(
      'nonTCPPeerAvailabilityChangedEvent',
      nonTCPAvailableHandler);
  });
};

module.exports.validateCombinedResult = function (combinedResult) {
  if (combinedResult.wifiResult !== null ||
    combinedResult.nativeResult !== null) {
    return Promise.reject(new Error('Had a failure in ThaliMobile.start - ' +
      JSON.stringify(combinedResult)));
  }
  return Promise.resolve();
};

var MAX_FAILURE  = 10;
var RETRY_DELAY  = 10000;
var TEST_TIMEOUT = 5 * 60 * 1000;

function turnParticipantsIntoBufferArray (t, devicePublicKey) {
  var publicKeys = [];
  t.participants.forEach(function (participant) {
    var publicKey = new Buffer(participant.data);
    if (Buffer.compare(publicKey, devicePublicKey) !== 0) {
      publicKeys.push(publicKey);
    }
  });
  return publicKeys;
}

module.exports.turnParticipantsIntoBufferArray =
  turnParticipantsIntoBufferArray;

module.exports.startServerInfrastructure =
  function (thaliNotificationServer, publicKeys, ThaliMobile, router) {
    return thaliNotificationServer.start(publicKeys)
      .then(function () {
        return ThaliMobile.start(router,
          thaliNotificationServer.getPskIdToSecret());
      })
      .then(function (combinedResult) {
        return module.exports.validateCombinedResult(combinedResult);
      })
      .then(function () {
        return ThaliMobile.startListeningForAdvertisements();
      })
      .then(function (combinedResult) {
        return module.exports.validateCombinedResult(combinedResult);
      })
      .then(function () {
        return ThaliMobile.startUpdateAdvertisingAndListening();
      })
      .then(function (combinedResult) {
        return module.exports.validateCombinedResult(combinedResult);
      });
  };

module.exports.runTestOnAllParticipants = function (
  t, router,
  thaliNotificationClient,
  thaliNotificationServer,
  ThaliMobile,
  devicePublicKey,
  testToRun
) {
  var notificationHandler;
  var publicKeys = turnParticipantsIntoBufferArray(t, devicePublicKey);

  var participantCount = publicKeys.reduce(
    function (participantCount, participantPublicKey) {
      participantCount[participantPublicKey] = 0;
      return participantCount;
    }, {}
  );

  var participantTask = publicKeys.reduce(
    function (participantTask, participantPublicKey) {
      participantTask[participantPublicKey] = Promise.resolve();
      return participantTask;
    }, {}
  );

  return new Promise(function (resolve, reject) {
    var completed = false;
    // Each participant is recorded via their public key.
    // If the value is -1 then they are done.
    // If the value is 0 then no test has completed.
    // If the value is greater than 0 then
    // that is how many failures there have been.

    function success(notificationForUs) {
      if (completed) {
        return;
      }

      var publicKey = notificationForUs.keyId;
      participantCount[publicKey] = -1;

      var hasParticipant = Object.keys(participantCount)
        .some(function (participantKey) {
          return participantCount[participantKey] !== -1;
        });
      if (hasParticipant) {
        return;
      }

      completed = true;
      resolve();
    }

    function fail(notificationForUs, error) {
      var publicKey = notificationForUs.keyId;
      var count = participantCount[publicKey];
      if (completed || count === -1) {
        logger.warn('error ignored: \'%s\' ', String(error));
        return Promise.resolve();
      }

      count ++;
      participantCount[publicKey] = count;

      if (count >= MAX_FAILURE) {
        completed = true;

        logger.error('got error: \'%s\' ', String(error));
        reject(error);
        return Promise.resolve(error);
      }

      logger.warn('error ignored: \'%s\' ', String(error));
      return Promise.delay(RETRY_DELAY)
        .then(function () {
          logger.warn('retry for notification: \'%s\'', JSON.stringify(notificationForUs));
          return createTask(notificationForUs);
        });
    }

    function createTask(notificationForUs) {
      if (completed) {
        return Promise.resolve();
      }

      return testToRun(notificationForUs)
      .then(function () {
        success(notificationForUs);
      })
      .catch(function (error) {
        return fail(notificationForUs, error);
      });
    }

    notificationHandler = function(notificationForUs) {
      if (completed) {
        return;
      }

      var publicKey = notificationForUs.keyId;
      participantTask[publicKey].cancel();
      participantTask[publicKey] = createTask(notificationForUs);
    };
    thaliNotificationClient.on(
      thaliNotificationClient.Events.PeerAdvertisesDataForUs,
      notificationHandler
    );

    thaliNotificationClient.start(publicKeys);
    return module.exports.startServerInfrastructure(
      thaliNotificationServer, publicKeys, ThaliMobile, router
    )
    .catch(function (err) {
      reject(err);
    });
  })
    .timeout(TEST_TIMEOUT)
    .finally(function () {
      thaliNotificationClient.removeListener(
        thaliNotificationClient.Events.PeerAdvertisesDataForUs,
        notificationHandler
      );
      publicKeys.forEach(function (publicKey) {
        participantTask[publicKey].cancel();
      });
    });
};

module.exports.checkArgs = function (t, spy, description, args) {
  t.ok(spy.calledOnce, description + ' was called once');

  var currentArgs = spy.getCalls()[0].args;
  t.equals(
    args.length, currentArgs.length,
    description + ' was called with ' + currentArgs.length + ' arguments'
  );

  args.forEach(function (arg, index) {
    var argDescription = description + ' was called with \'' +
      arg.description + '\' as ' + (index + 1) + '-st argument';
    t.ok(arg.compare(currentArgs[index]), argDescription);
  });
};


// -- pouchdb --

var pouchDBTestDirectory = path.join(tmpDirectory(), 'pouchdb-test-directory');
fs.ensureDirSync(pouchDBTestDirectory);
module.exports.getPouchDBTestDirectory = function () {
  return pouchDBTestDirectory;
};

function getLevelDownPouchDb() {
  // Running each PouchDB in different directory.
  var defaultDirectory = path.join(pouchDBTestDirectory, getUniqueRandomName());
  fs.ensureDirSync(defaultDirectory);
  return PouchDBGenerator(PouchDB, defaultDirectory, {
    defaultAdapter: LeveldownMobile
  });
}

module.exports.getLevelDownPouchDb = getLevelDownPouchDb;

module.exports.getRandomlyNamedTestPouchDBInstance = function () {
  return new getLevelDownPouchDb()(getUniqueRandomName());
};

module.exports.getRandomPouchDBName = getUniqueRandomName;

var createPskPouchDBRemote = function (
  serverPort, dbName,
  pskId, pskKey, host
) {
  var serverUrl = 'https://' + (host ? host : '127.0.0.1') + ':' + serverPort +
    thaliConfig.BASE_DB_PATH + '/' + dbName;

  // See the notes in thaliReplicationPeerAction.start for why the below
  // is here and why it's wrong and should use agent instead but can't.
  return new getLevelDownPouchDb()(
    serverUrl, {
      ajax: {
        agent: new ForeverAgent.SSL({
          maxSockets: 8,
          ciphers: thaliConfig.SUPPORTED_PSK_CIPHERS,
          pskIdentity: pskId,
          pskKey: pskKey
        })
      }
    }
  );
};
module.exports.createPskPouchDBRemote = createPskPouchDBRemote;

module.exports.setUpServer = function (testBody, appConfig) {
  var app = express();
  appConfig && appConfig(app);
  app.use(
    thaliConfig.BASE_DB_PATH,
    expressPouchdb(
      getLevelDownPouchDb(),
      { mode: 'minimumForPouchDB' }
    )
  );
  var testCloseAllServer = makeIntoCloseAllServer(
    https.createServer(
      {
        ciphers: thaliConfig.SUPPORTED_PSK_CIPHERS,
        pskCallback: function (id) {
          return id === pskId ? pskKey : null;
        }
      },
      app
    )
  );
  testCloseAllServer.listen(
    0,
    function () {
      var serverPort = testCloseAllServer.address().port;
      var randomDBName = getUniqueRandomName();
      var remotePouchDB = createPskPouchDBRemote(
        serverPort, randomDBName, pskId, pskKey
      );
      testBody(serverPort, randomDBName, remotePouchDB);
    }
  );
  return testCloseAllServer;
};

/**
 * Stubs `dns.lookup` function such a way, that attempt to connect to
 * `unresolvableDomain` fails immediately.
 *
 * TODO: update implementation to allow multiple domains to be unresolvable
 *
 * @param {string} unresolvableDomain
 */
module.exports.makeDomainUnresolvable = function (unresolvableDomain) {
  var dns = require('dns');
  if (dns.__originalLookup) {
    throw new Error('makeDomainUnresolvable can\'t be called twice without ' +
      'calling restoreUnresolvableDomains');
  }
  dns.__originalLookup = dns.lookup;
  dns.lookup = function (domain, family_, callback_) {
    var family = family_,
      callback = callback_;
    // parse arguments
    if (arguments.length === 2) {
      callback = family;
    }
    if (domain === unresolvableDomain) {
      var syscall = 'getaddrinfo';
      var errorno = 'ENOTFOUND';
      var e = new Error(syscall + ' ' + errorno);
      e.errno = e.code = errorno;
      e.syscall = syscall;
      setImmediate(callback, e);
    } else {
      return dns.__originalLookup.apply(dns, arguments);
    }
  };
};

module.exports.restoreUnresolvableDomains = function () {
  var dns = require('dns');
  if (dns.__originalLookup) {
    dns.lookup = dns.__originalLookup;
    delete dns.__originalLookup;
  }
};

module.exports.skipOnIOS = function () {
  return platform.isIOS;
};

module.exports.skipOnAndroid = function () {
  return platform.isAndroid;
};<|MERGE_RESOLUTION|>--- conflicted
+++ resolved
@@ -58,10 +58,7 @@
     });
   });
 }
-<<<<<<< HEAD
-
-=======
->>>>>>> 61e14791
+
 module.exports.toggleWifi = toggleWifi;
 
 var ensureNetwork = function (type, toggle, value, customCheck) {
@@ -73,11 +70,7 @@
   function check (networkStatus) {
     return (
       networkStatus[type] === valueString &&
-<<<<<<< HEAD
       (customCheck ? customCheck(networkStatus) : true)
-=======
-      (customCheck? customCheck(networkStatus) : true)
->>>>>>> 61e14791
     );
   }
 
