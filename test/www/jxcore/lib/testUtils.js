var LogCallback;
var myName;
var os = require('os');
var tmp = require('tmp');

/**
 * Turn Bluetooth and WiFi either on or off
 * This is a NOOP on iOS and the desktop
 * @param {boolean} on - true to turn radios on and false to turn them off
 */
exports.toggleRadios = function(on) {

  if (typeof jxcore == 'undefined' || !jxcore.utils.OSInfo().isMobile || 
      !jxcore.utils.OSInfo().isAndroid) 
  {
    return;
  }

  if (jxcore.utils.OSInfo().isAndroid) {
    console.log('Toggling radios to ' + on);
    exports.toggleBluetooth(on, function () {
      exports.toggleWifi(on, function () {
        console.log('Radios toggled');
      });
    });
  } else {
    console.log("ERROR: toggleRadios called on unsupported platform");
  }
};

exports.toggleWifi = function (on, callback) {

  if (typeof jxcore == 'undefined') {
    callback();
    return;
  }

  Mobile.toggleWiFi(on, function (err) {
    if (err) {
      console.log('Could not toggle Wifi - ' + err);
    }
    callback();
  });
};

exports.toggleBluetooth = function (on, callback) {
  Mobile.toggleBluetooth(on, function (err) {
    if (err) {
      console.log('Could not toggle Bluetooth - ' + err);
    }
    callback();
  });
};

function isFunction(functionToCheck) {
  var getType = {};
  return functionToCheck && getType.toString.call(functionToCheck) === '[object Function]';
}

/**
 * Log a message to the screen - only applies when running on Mobile. It assumes we are using our test framework
 * with our Cordova WebView who is setup to receive logging messages and display them.
 * @param {string} message
 */
exports.logMessageToScreen = function(message) {
  if (isFunction(LogCallback)) {
    LogCallback(message);
  } else {
    console.log("LogCallback not set !!!!");
  }
};


/**
 * Sets the myName value returned on the getMyName call used in Cordova from the test framework's Cordova WebView
 * @param name
 */
exports.setMyName = function(name) {
  myName = name;
};

if (typeof jxcore !== 'undefined' && jxcore.utils.OSInfo().isMobile) {
  Mobile('setLogCallback').registerAsync(function (callback) {
    LogCallback = callback;
  });

  Mobile('getMyName').registerAsync(function (callback) {
    callback(myName);
  });
} else {
  LogCallback = function(message) {
    console.log(message);
  }
<<<<<<< HEAD
};

/**
 * Returns a file path to a temporary directory that can be used by tests to
 * store data that does not have to be persisted between app restarts.
 * The temporary directory is removed when the process exists.
=======
}

/**
 * Returns the file path to the temporary directory that can be used by tests
 * to store data that does not have to be persisted between app restarts.
 * The temporary directory is removed when the process exits.
>>>>>>> dcd4242b
 */
var tmpObject = null;
exports.tmpDirectory = function () {
  if (tmpObject === null) {
    tmp.setGracefulCleanup();
    tmpObject = tmp.dirSync({
      unsafeCleanup: true
    });
  }
  return tmpObject.name;
};<|MERGE_RESOLUTION|>--- conflicted
+++ resolved
@@ -91,21 +91,12 @@
   LogCallback = function(message) {
     console.log(message);
   }
-<<<<<<< HEAD
-};
-
-/**
- * Returns a file path to a temporary directory that can be used by tests to
- * store data that does not have to be persisted between app restarts.
- * The temporary directory is removed when the process exists.
-=======
 }
 
 /**
  * Returns the file path to the temporary directory that can be used by tests
  * to store data that does not have to be persisted between app restarts.
  * The temporary directory is removed when the process exits.
->>>>>>> dcd4242b
  */
 var tmpObject = null;
 exports.tmpDirectory = function () {
