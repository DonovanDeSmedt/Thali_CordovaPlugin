'use strict';

var logCallback;
var os = require('os');
var tmp = require('tmp');
var PouchDB = require('PouchDB');
var path = require('path');
var randomstring = require('randomstring');
var Promise = require('lie');
var logger = require('thali/thalilogger')('testUtils');

var doToggle = function (toggleFunction, on) {
  if (typeof Mobile === 'undefined') {
    return Promise.resolve();
  }
  if (jxcore.utils.OSInfo().isIOS) {
    return Promise.resolve();
  }
  return new Promise(function (resolve, reject) {
    Mobile[toggleFunction](on, function (err) {
      if (err) {
        logger.warn('Mobile.%s returned an error: %s', toggleFunction, err);
        return reject(new Error(err));
      }
      return resolve();
    });
  });
};

module.exports.toggleWifi = function (on) {
  return doToggle('toggleWiFi', on);
};

exports.toggleBluetooth = function (on) {
  return doToggle('toggleBluetooth', on);
};

/**
 * Turn Bluetooth and Wifi either on or off.
 * This doesn't have any effect on iOS and on mocked up desktop
 * environment, the network changes will be simulated (i.e., doesn't affect
 * the network status of the host machine).
 * @param {boolean} on Pass true to turn radios on and false to turn them off
 * @returns {Promise<?Error>}
 */
module.exports.toggleRadios = function (on) {
  logger.info('Toggling radios to: %s', on);
  return module.exports.toggleBluetooth(on)
  .then(function () {
    return module.exports.toggleWifi(on);
  });
};

function isFunction(functionToCheck) {
  var getType = {};
  return functionToCheck && getType.toString.call(functionToCheck) ===
    '[object Function]';
}

/**
 * Log a message to the screen - only applies when running on Mobile. It assumes
 * we are using our test framework with our Cordova WebView who is setup to
 * receive logging messages and display them.
 * @param {string} message
 */
<<<<<<< HEAD
module.exports.logMessageToScreen = function (message) {
=======
exports.logMessageToScreen = function (message) {
>>>>>>> 6a4176c7
  if (isFunction(logCallback)) {
    logCallback(message);
  } else {
    console.log('logCallback not set !!!!');
  }
};

var myName;

/**
 * Set the name given used by this device. The name is
 * retrievable via a function exposed to the Cordova side.
 * @param {string} name
 */
module.exports.setName = function (name) {
  myName = name;
};

/**
 * Get the name of this device.
 */
module.exports.getName = function () {
  return myName;
};

if (typeof jxcore !== 'undefined' && jxcore.utils.OSInfo().isMobile) {
  Mobile('setLogCallback').registerAsync(function (callback) {
    logCallback = callback;
  });

  Mobile('getMyName').registerAsync(function (callback) {
    callback(myName);
  });
} else {
  logCallback = function (message) {
    console.log(message);
  };
}

/**
 * Returns the file path to the temporary directory that can be used by tests
 * to store temporary data.
 * On desktop, returns a directory that does not persist between app restarts
 * and is removed when the process exits.
 */
var tmpObject = null;
module.exports.tmpDirectory = function () {
  if (typeof jxcore !== 'undefined' && jxcore.utils.OSInfo().isMobile) {
    return os.tmpdir();
  }
  if (tmpObject === null) {
    tmp.setGracefulCleanup();
    tmpObject = tmp.dirSync({
      unsafeCleanup: true
    });
  }
  return tmpObject.name;
};

/**
 * Logs the result of BLE multiple advertisement feature support check on
 * Android.
 */
if (typeof jxcore !== 'undefined' && jxcore.utils.OSInfo().isAndroid) {
<<<<<<< HEAD
  // Below is only for logging purposes.
  // Once we have had the BT off and we just turned it on,
  // we need to wait untill the BLE support is reported rigth way
  // seen with LG G4, Not seen with Motorola Nexus 6.
  setTimeout(function () {
    Mobile('IsBLESupported').callNative(function (err) {
      if (err) {
        console.log('BLE advertisement is not supported: ' + err );
        return;
      }
      console.log('BLE advertisement is supported');
    });
  }, 5000);
}


// Use a folder specific to this test so that the database content
// will not interfere with any other databases that might be created
// during other tests.
var dbPath = path.join(module.exports.tmpDirectory(), 'pouchdb-test-directory');
var LevelDownPouchDB = PouchDB.defaults({
  db: require('leveldown-mobile'),
  prefix: dbPath
});

module.exports.getTestPouchDBInstance = function (name) {
  return new LevelDownPouchDB(name);
};

module.exports.getRandomlyNamedTestPouchDBInstance = function () {
  var randomPouchDBName = randomstring.generate({
    length: 40,
    charset: 'alphabetic'
  });
  return module.exports.getTestPouchDBInstance(randomPouchDBName);
};
=======
  Mobile('isBleMultipleAdvertisementSupported').callNative(function (err) {
    if (err) {
      console.log('BLE multiple advertisement not supported: ' + err);
    } else {
      console.log('BLE multiple advertisement supported');
    }
  });
}
>>>>>>> 6a4176c7
<|MERGE_RESOLUTION|>--- conflicted
+++ resolved
@@ -63,11 +63,7 @@
  * receive logging messages and display them.
  * @param {string} message
  */
-<<<<<<< HEAD
 module.exports.logMessageToScreen = function (message) {
-=======
-exports.logMessageToScreen = function (message) {
->>>>>>> 6a4176c7
   if (isFunction(logCallback)) {
     logCallback(message);
   } else {
@@ -132,20 +128,13 @@
  * Android.
  */
 if (typeof jxcore !== 'undefined' && jxcore.utils.OSInfo().isAndroid) {
-<<<<<<< HEAD
-  // Below is only for logging purposes.
-  // Once we have had the BT off and we just turned it on,
-  // we need to wait untill the BLE support is reported rigth way
-  // seen with LG G4, Not seen with Motorola Nexus 6.
-  setTimeout(function () {
-    Mobile('IsBLESupported').callNative(function (err) {
-      if (err) {
-        console.log('BLE advertisement is not supported: ' + err );
-        return;
-      }
-      console.log('BLE advertisement is supported');
-    });
-  }, 5000);
+  Mobile('isBleMultipleAdvertisementSupported').callNative(function (err) {
+    if (err) {
+      console.log('BLE multiple advertisement not supported: ' + err);
+    } else {
+      console.log('BLE multiple advertisement supported');
+    }
+  });
 }
 
 
@@ -168,14 +157,4 @@
     charset: 'alphabetic'
   });
   return module.exports.getTestPouchDBInstance(randomPouchDBName);
-};
-=======
-  Mobile('isBleMultipleAdvertisementSupported').callNative(function (err) {
-    if (err) {
-      console.log('BLE multiple advertisement not supported: ' + err);
-    } else {
-      console.log('BLE multiple advertisement supported');
-    }
-  });
-}
->>>>>>> 6a4176c7
+};