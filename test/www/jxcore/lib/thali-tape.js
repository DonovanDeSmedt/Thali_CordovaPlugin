--- conflicted
+++ resolved
@@ -1,6 +1,6 @@
 /*
- Thali unit test implementation of tape.
- Highly inspired by wrapping-tape, and usage is very similar to the wrapping tape:
+ Thali unit test implementation of tape. Highly inspired by wrapping-tape, and
+ usage is very similar to the wrapping tape:
 
  var tape = require('thali-tape');
 
@@ -59,12 +59,6 @@
 
   tape('setup', function (t) {
     // Run setup function when the testServer tells us
-<<<<<<< HEAD
-    testServer.once('setup_' + name, function () {
-      testServer.emit(util.format('setup_%s_ok', name));
-      t.on('end', function () {
-        testServer.emit('setup_complete', JSON.stringify({'test':name}));
-=======
     var success = true;
     testServer.once('setup_' + name, function () {
       testServer.emit(util.format('setup_%s_ok', name));
@@ -74,7 +68,6 @@
       t.once('end', function () {
         testServer.emit('setup_complete',
           JSON.stringify({'test':name, 'success': success}));
->>>>>>> e1dd9844
       });
       setup(t);
     });
@@ -88,16 +81,10 @@
       success = success && res.ok;
     });
 
-<<<<<<< HEAD
-    t.on('end', function () {
-      // Tell the server we ran the test and what the result was (true == pass)
-      testServer.emit('test_complete', JSON.stringify({'test':name, 'success':success}));
-=======
     t.once('end', function () {
       // Tell the server we ran the test and what the result was (true == pass)
       testServer.emit('test_complete',
         JSON.stringify({'test':name, 'success':success}));
->>>>>>> e1dd9844
     });
 
     // Run the test (cb) when the server tells us to
@@ -109,12 +96,6 @@
 
   tape('teardown', function (t) {
     // Run teardown function when the server tells us
-<<<<<<< HEAD
-    testServer.once('teardown_' + name, function () {
-      testServer.emit(util.format('teardown_%s_ok', name));
-      t.on('end', function () {
-        testServer.emit('teardown_complete', JSON.stringify({'test':name}));
-=======
     var success = true;
     testServer.once('teardown_' + name, function () {
       testServer.emit(util.format('teardown_%s_ok', name));
@@ -124,7 +105,6 @@
       t.once('end', function () {
         testServer.emit('teardown_complete',
           JSON.stringify({'test':name, 'success':success}));
->>>>>>> e1dd9844
       });
       teardown(t);
     });
@@ -229,12 +209,8 @@
     '/', serverOptions);
 
   testServer.once('discard', function () {
-<<<<<<< HEAD
-    // This device not needed, log appropriately so CI doesn't think we've failed
-=======
     // This device not needed, log appropriately so CI doesn't think we've
     // failed
->>>>>>> e1dd9844
     console.log('--= Surplus to requirements =--');
     console.log('****TEST TOOK:  ms ****');
     console.log('****TEST_LOGGER:[PROCESS_ON_EXIT_SUCCESS]****');
