--- conflicted
+++ resolved
@@ -59,11 +59,6 @@
   tape('setup', function(t) {
     // Run setup function when the testServer tells us
     testServer.once("setup_" + name, function() {
-<<<<<<< HEAD
-      console.log("got: %s", "setup_" + name);
-      console.log("ack: %s", util.format("setup_%s_ok", name));
-=======
->>>>>>> 93fda14e
       testServer.emit(util.format("setup_%s_ok", name));
       t.on('end', function() {
         testServer.emit('setup_complete', JSON.stringify({"test":name}));
