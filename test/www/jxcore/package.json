--- conflicted
+++ resolved
@@ -35,12 +35,8 @@
     "multiplex": "6.7.0",
     "nock": "2.12.0",
     "node-ssdp": "thaliproject/node-ssdp#fcc5d403f6cc5e667572fba059332908c3cc822e",
-<<<<<<< HEAD
+    "node-uuid": "1.4.7",
     "pouchdb": "5.4.5",
-=======
-    "node-uuid": "1.4.7",
-    "pouchdb-node": "5.5.0-prerelease",
->>>>>>> 795e45de
     "proxyquire": "1.7.4",
     "randomstring": "1.1.5",
     "request": "2.64.0",
