--- conflicted
+++ resolved
@@ -40,21 +40,12 @@
   try {
     require(filePath);
   } catch (error) {
-<<<<<<< HEAD
     var prettyError = format(
       'test load failed, filePath: \'%s\', error: \'%s\', stack: \'%s\'',
       filePath, error.toString(), error.stack
     );
     logger.error(prettyError);
     throw new Error(prettyError);
-=======
-    var err = format(
-      'test load failed, filePath: \'%s\', error: \'%s\', stack: \'%s\'',
-      filePath, error.toString(), error.stack
-    );
-    logger.error(err);
-    throw new Error(err);
->>>>>>> 50fda5c2
   }
 };
 
@@ -84,11 +75,7 @@
   return testUtils.getOSVersion()
   .then(function (version) {
     return thaliTape.begin(currentPlatform, version, hasRequiredHardware,
-<<<<<<< HEAD
-                            global.nativeUTFailed);
-=======
       global.nativeUTFailed);
->>>>>>> 50fda5c2
   });
 })
 .then(function () {
