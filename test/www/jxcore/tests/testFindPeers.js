--- conflicted
+++ resolved
@@ -34,14 +34,8 @@
         if(self.doneAlready){
             return;
         }
-<<<<<<< HEAD
         console.log('peerAvailabilityChanged ' + JSON.stringify(peers));
-        for (var i = 0; i < peers.length; i++) {
-            var peer = peers[i];
-=======
-        console.log('peerAvailabilityChanged ' + peers);
         for (var peer in peers) {
->>>>>>> aa2aba80
             self.foundPeers[peer.peerIdentifier] = peer;
 
             if(!self.foundPeers[peer.peerIdentifier].foundTime){
