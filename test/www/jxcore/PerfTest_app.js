/*
 * This file needs to be renamed as app.js when we want to run performance tests
 * in order this to get loaded by the jxcore ready event.
 * This effectively acts as main entry point to the performance test app
*/

"use strict";

var testUtils = require("./lib/testUtils");
var fs = require('fs');
<<<<<<< HEAD
=======
var serverAddress = require('server-address.js');
>>>>>>> 93b632f2

testUtils.toggleRadios(true);

var TestFrameworkClient = require('./perf_tests/PerfTestFrameworkClient');

/*----------------------------------------------------------------------------------
 code for connecting to the coordinator server
 -----------------------------------------------------------------------------------*/

var bluetoothAddress = "";

var deviceName = null;

if (typeof jxcore == 'undefined') {
  deviceName = "PERF_TEST-" + Math.random();
}
else if (jxcore.utils.OSInfo().isAndroid) {

  Mobile('GetBluetoothAddress').callNative(function (err, address) {

    if (err) {
      console.log("GetBluetoothAddress returned error: " + err + ", address : " + address);
      return;
    }

    bluetoothAddress = address;
    console.log("Got Device Bluetooth address: " + bluetoothAddress);
    Mobile('GetDeviceName').callNative(function (name) {

      deviceName = name + "_PT" + Math.round((Math.random() * (10000)));

<<<<<<< HEAD
      console.log('my name is : ' + deviceName);
      testUtils.setMyName(deviceName);
=======
            Coordinator.init(serverAddress, 3000);
            console.log('attempting to connect to test coordinator');
>>>>>>> 93b632f2

      console.log('attempting to connect to test coordinator');

      // once we have had the BT off and we just turned it on,
      // we need to wait untill the BLE support is reported rigth way
      // seen with LG G4, Not seen with Motorola Nexus 6
      setTimeout(function () {
        Mobile('IsBLESupported').callNative(function (err) {
          if (err) {
            console.log("BLE advertisement not supported: " + err );
            return;
          }
          console.log("BLE supported!!");
        });
      }, 5000);
    });
  });

} else {

<<<<<<< HEAD
  bluetoothAddress = "C0:FF:FF:EE:42:00";
  Mobile('GetDeviceName').callNative(function (name) {
    deviceName = name + "_PT" + Math.round((Math.random() * (10000)));
    testUtils.setMyName(deviceName);
  });
=======
            });
    });
}else{
    bluetoothAddress = "C0:FF:FF:EE:42:00";
    Mobile('GetDeviceName').callNative(function (name) {
        myName = name + "_PT" + Math.round((Math.random() * (10000)));
        ;
        console.log('my name is : ' + myName);
        testUtils.setMyName(myName);

        Coordinator.init(serverAddress, 3000);
        console.log('attempting to connect to test coordinator');
    });
>>>>>>> 93b632f2
}

/*----------------------------------------------------------------------------------
 code for handling test communications
 -----------------------------------------------------------------------------------*/

// The test framework client will coordinate everything from here..
var testFramework = new TestFrameworkClient(deviceName, bluetoothAddress);

// Log that the app.js file was loaded.
console.log('Perf Test app loaded loaded');<|MERGE_RESOLUTION|>--- conflicted
+++ resolved
@@ -8,10 +8,7 @@
 
 var testUtils = require("./lib/testUtils");
 var fs = require('fs');
-<<<<<<< HEAD
-=======
 var serverAddress = require('server-address.js');
->>>>>>> 93b632f2
 
 testUtils.toggleRadios(true);
 
@@ -42,16 +39,7 @@
     Mobile('GetDeviceName').callNative(function (name) {
 
       deviceName = name + "_PT" + Math.round((Math.random() * (10000)));
-
-<<<<<<< HEAD
-      console.log('my name is : ' + deviceName);
       testUtils.setMyName(deviceName);
-=======
-            Coordinator.init(serverAddress, 3000);
-            console.log('attempting to connect to test coordinator');
->>>>>>> 93b632f2
-
-      console.log('attempting to connect to test coordinator');
 
       // once we have had the BT off and we just turned it on,
       // we need to wait untill the BLE support is reported rigth way
@@ -70,27 +58,11 @@
 
 } else {
 
-<<<<<<< HEAD
   bluetoothAddress = "C0:FF:FF:EE:42:00";
   Mobile('GetDeviceName').callNative(function (name) {
     deviceName = name + "_PT" + Math.round((Math.random() * (10000)));
     testUtils.setMyName(deviceName);
   });
-=======
-            });
-    });
-}else{
-    bluetoothAddress = "C0:FF:FF:EE:42:00";
-    Mobile('GetDeviceName').callNative(function (name) {
-        myName = name + "_PT" + Math.round((Math.random() * (10000)));
-        ;
-        console.log('my name is : ' + myName);
-        testUtils.setMyName(myName);
-
-        Coordinator.init(serverAddress, 3000);
-        console.log('attempting to connect to test coordinator');
-    });
->>>>>>> 93b632f2
 }
 
 /*----------------------------------------------------------------------------------
