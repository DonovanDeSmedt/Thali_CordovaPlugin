"use strict";

var test = require('tape');
var net = require('net');
var randomstring = require('randomstring');
var ThaliEmitter = require('../thali/thaliemitter');

test('ThaliEmitter can call startBroadcasting and endBroadcasting without error', function (t) {
  var e = new ThaliEmitter();

  e.startBroadcasting((+ new Date()).toString(), 5001, function (err1) {
    t.notOk(err1, 'Should be able to call startBroadcasting without error');

    e.stopBroadcasting(function (err2) {
      t.notOk(err2, 'Should be able to call stopBroadcasting without error');
      t.end();
    });
  });
});

test('ThaliEmitter calls startBroadcasting twice with error', function (t) {
  var e = new ThaliEmitter();

  e.startBroadcasting((+ new Date()).toString(), 5001, function (err1) {
    t.notOk(err1, 'Should be able to call startBroadcasting without error');

    e.startBroadcasting((+ new Date()).toString(), 5001, function (err2) {

      t.assert(!!err2, 'Cannot call startBroadcasting twice');

      e.stopBroadcasting(function (err3) {
        t.notOk(err3, 'Should be able to call stopBroadcasting without error');
        t.end();
      });
    });
  });
});

test('ThaliEmitter throws on connection to bad peer', function (t) {
  var e = new ThaliEmitter();

  e.startBroadcasting((+ new Date()).toString(), 5001, function (err1) {
    t.notOk(err1, 'Should be able to call startBroadcasting without error');

    e.connect('foobar', function (err2, port) {
      t.assert(!!err2, 'Should not connect to a bad peer');

      e.stopBroadcasting(function (err3) {
        t.notOk(err3, 'Should be able to call stopBroadcasting without error');
        t.end();
      });
    });
  });
});

test('ThaliEmitter throws on disconnect to bad peer', function (t) {
  var e = new ThaliEmitter();

  e.startBroadcasting((+ new Date()).toString(), 5001, function (err1) {
    t.notOk(err1, 'Should be able to call startBroadcasting without error');

    e.disconnect('foobar', function (err2, port) {
      t.assert(!!err2, 'Disconnect should fail to a non-existant peer ');

      e.stopBroadcasting(function (err3) {
        t.notOk(err3, 'Should be able to call stopBroadcasting without error');
        t.end();
      });
    });
  });
});

<<<<<<< HEAD
test('ThaliEmitter can discover and connect to peers', function (t) {
=======
function connectWithRetryTestAndDisconnect(t, testFunction) {
  var e = new ThaliEmitter();

  e.on(ThaliEmitter.events.PEER_AVAILABILITY_CHANGED, function (peers) {
    peers.forEach(function (peer) {

      // This will only pick the first available peer
      if (peer.peerAvailable) {
        function connectToPeer(attempts) {
          if (attempts === 0) {
            t.fail('Connecting failed');
            return t.end();
          }

          e.connect(peer.peerIdentifier, function (err2, port) {
            if (err2) {
              return setTimeout(function () { connectToPeer(attempts - 1); }, 1000);
            }

            t.notOk(err2, 'Should be able to connect without error');
            t.ok(port > 0 && port <= 65536, 'Port should be within range');

            testFunction(t, e);

            e.disconnect(peer.peerIdentifier, function (err3) {
              t.notOk(err3, 'Should be able to disconnect without error');

              e.stopBroadcasting(function (err4) {
                t.notOk(err4, 'Should be able to call stopBroadcasting without error');
                t.end();
              });
            });
          });
        }

        connectToPeer(10);
      }
    });
  });

  e.startBroadcasting((+ new Date()).toString(), 5001, function (err1) {
    t.notOk(err1, 'Should be able to call startBroadcasting without error');
  });
}

test('ThaliEmitter can discover and connect to peers', function (t) {
  var e = new ThaliEmitter();

  e.on(ThaliEmitter.events.PEER_AVAILABILITY_CHANGED, function (peers) {
    peers.forEach(function (peer) {

      // This will only pick the first available peer
      if (peer.peerAvailable) {
        function connectToPeer(attempts) {
          if (attempts === 0) {
            t.fail('Connecting failed');
            return t.end();
          }

          e.connect(peer.peerIdentifier, function (err2, port) {
            if (err2) {
              return setTimeout(function () { connectToPeer(attempts - 1); }, 1000);
            }

            t.notOk(err2, 'Should be able to connect without error');
            t.ok(port > 0 && port <= 65536, 'Port should be within range');

            e.disconnect(peer.peerIdentifier, function (err3) {
              t.notOk(err3, 'Should be able to disconnect without error');

              e.stopBroadcasting(function (err4) {
                t.notOk(err4, 'Should be able to call stopBroadcasting without error');
                t.end();
              });
            });
          });
        }

        connectToPeer(10);
      }
    });
  });

  e.startBroadcasting((+ new Date()).toString(), 5001, function (err1) {
    t.notOk(err1, 'Should be able to call startBroadcasting without error');
  });
});

test('ThaliEmitter can discover and connect to peers and then fail on double connect', function (t) {
  var e = new ThaliEmitter();

  e.on(ThaliEmitter.events.PEER_AVAILABILITY_CHANGED, function (peers) {
    peers.forEach(function (peer) {

      // This will only pick the first available peer
      if (peer.peerAvailable) {
        function connectToPeer(attempts) {
          if (attempts === 0) {
            t.fail('Connecting failed');
            return t.end();
          }

          e.connect(peer.peerIdentifier, function (err2, port) {
            if (err2) {
              return setTimeout(function () { connectToPeer(attempts - 1); }, 1000);
            }

            t.notOk(err2, 'Should connect without error');
            t.ok(port > 0 && port <= 65536, 'Port should be within range');

            e.connect(peer.peerIdentifier, function(err3, port) {
              t.ok(err3, 'Should fail on double connect');

              e.disconnect(peer.peerIdentifier, function (err4) {
                t.notOk(err4, 'Should be able to disconnect without error');

                e.stopBroadcasting(function (err4) {
                  t.notOk(err4, 'Should be able to call stopBroadcasting without error');
                  t.end();
                });
              });
            });
          });
        }
        connectToPeer(10);
      }
    });
  });

  e.startBroadcasting((+ new Date()).toString(), 5001, function (err1) {
    t.notOk(err1, 'Should be able to call startBroadcasting without error');
  });
});

test('ThaliEmitter can discover and connect to peers and then fail on double disconnect', function (t) {
>>>>>>> 1a769299
  var e = new ThaliEmitter();

  e.on(ThaliEmitter.events.PEER_AVAILABILITY_CHANGED, function (peers) {
    peers.forEach(function (peer) {

      // This will only pick the first available peer
      if (peer.peerAvailable) {
<<<<<<< HEAD
        e.connect(peer.peerIdentifier, function (err2, port) {
          t.notOk(err2);
          t.ok(port > 0 && port <= 65536);

          e.disconnect(peer.peerIdentifier, function (err3) {
            t.notOk(err3);
=======
        function connectToPeer(attempts) {
          if (attempts === 0) {
            t.fail('Connecting failed');
            return t.end();
          }

          e.connect(peer.peerIdentifier, function (err2, port) {
            if (err2) {
              return setTimeout(function () { connectToPeer(attempts - 1); }, 1000);
            }
>>>>>>> 1a769299

            t.notOk(err2, 'Should be able to connect without error');
            t.ok(port > 0 && port <= 65536, 'Port should be within range');

            e.disconnect(peer.peerIdentifier, function(err3) {
              t.notOk(err3, 'Should be able to disconnect without error')

              e.disconnect(peer.peerIdentifier, function (err4) {
                t.ok(err4, 'Disconnect should fail ');

                e.stopBroadcasting(function (err5) {
                  t.notOk(err5, 'Should be able to call stopBroadcasting without error');
                  t.end();
                });
              });
            });
          });
        }
        connectToPeer(10);
      }
    });
  });

  e.startBroadcasting((+ new Date()).toString(), 5001, function (err1) {
    t.notOk(err1, 'Should be able to call startBroadcasting without error');
  });
});

test('ThaliEmitter can connect and send data', function (t) {
  var e = new ThaliEmitter();

  var len = 200;
  var testMessage = randomstring.generate(len);

  e.on(ThaliEmitter.events.PEER_AVAILABILITY_CHANGED, function (peers) {
    peers.forEach(function (peer) {

      // This will only pick the first available peer
      if (peer.peerAvailable) {
        function connectToPeer(attempts) {
          if (attempts === 0) {
            t.fail('Connecting failed');
            return t.end();
          }

          e.connect(peer.peerIdentifier, function (err2, port) {
            if (err2) {
              return setTimeout(function () { connectToPeer(attempts - 1); }, 1000);
            }

            t.notOk(err2, 'Should connect to peer without error');
            t.ok(port > 0 && port <= 65536, 'Port should be within range');

            var clientSocket = net.createConnection( { port: port }, function () {
              clientSocket.write(testMessage);
            });

            clientSocket.setTimeout(120000);
            clientSocket.setKeepAlive(true);

            var testData = '';

            clientSocket.on('data', function (data) {
              testData += data;

              if (testData.length === len) {
                t.equal(testData, testMessage, 'the test messages should be equal');

                e.disconnect(peer.peerIdentifier, function (err3) {
                  t.notOk(err3, 'Should be able to disconnect without error');

                  e.stopBroadcasting(function (err4) {
                    t.notOk(err4, 'Should be able to call stopBroadcasting without error');
                    t.end();
                  });
                });
              }
            });
          });
        }

        connectToPeer(10);
      }
    });
  });

  e.startBroadcasting((+ new Date()).toString(), 5001, function (err1) {
    t.notOk(err1, 'Should be able to call startBroadcasting without error');
  });
});

test('ThaliEmitter can discover and connect to peers and then fail on double connect', function (t) {
  var e = new ThaliEmitter();

  e.on(ThaliEmitter.events.PEER_AVAILABILITY_CHANGED, function (peers) {
    peers.forEach(function (peer) {

      // This will only pick the first available peer
      if (peer.peerAvailable) {
        e.connect(peer.peerIdentifier, function (err2, port) {
          t.notOk(err2);
          t.ok(port > 0 && port <= 65536);

          e.connect(peer.peerIdentifier, function(err3, port) {
            t.ok(err3 != null);
            console.log("err3 was " + err3);
            t.ok(port == -1);

            e.disconnect(peer.peerIdentifier, function (err3) {
              t.notOk(err3);

              e.stopBroadcasting(function (err4) {
                t.notOk(err4);
                t.end();
              });
            });
          });
        });
      }
    });
  });

  e.startBroadcasting((+ new Date()).toString(), 5000, function (err1) {
    t.notOk(err1);
  });
});<|MERGE_RESOLUTION|>--- conflicted
+++ resolved
@@ -70,9 +70,6 @@
   });
 });
 
-<<<<<<< HEAD
-test('ThaliEmitter can discover and connect to peers', function (t) {
-=======
 function connectWithRetryTestAndDisconnect(t, testFunction) {
   var e = new ThaliEmitter();
 
@@ -208,33 +205,23 @@
 });
 
 test('ThaliEmitter can discover and connect to peers and then fail on double disconnect', function (t) {
->>>>>>> 1a769299
-  var e = new ThaliEmitter();
-
-  e.on(ThaliEmitter.events.PEER_AVAILABILITY_CHANGED, function (peers) {
-    peers.forEach(function (peer) {
-
-      // This will only pick the first available peer
-      if (peer.peerAvailable) {
-<<<<<<< HEAD
-        e.connect(peer.peerIdentifier, function (err2, port) {
-          t.notOk(err2);
-          t.ok(port > 0 && port <= 65536);
-
-          e.disconnect(peer.peerIdentifier, function (err3) {
-            t.notOk(err3);
-=======
-        function connectToPeer(attempts) {
-          if (attempts === 0) {
-            t.fail('Connecting failed');
-            return t.end();
-          }
-
-          e.connect(peer.peerIdentifier, function (err2, port) {
-            if (err2) {
-              return setTimeout(function () { connectToPeer(attempts - 1); }, 1000);
-            }
->>>>>>> 1a769299
+  var e = new ThaliEmitter();
+
+  e.on(ThaliEmitter.events.PEER_AVAILABILITY_CHANGED, function (peers) {
+    peers.forEach(function (peer) {
+
+      // This will only pick the first available peer
+      if (peer.peerAvailable) {
+        function connectToPeer(attempts) {
+          if (attempts === 0) {
+            t.fail('Connecting failed');
+            return t.end();
+          }
+
+          e.connect(peer.peerIdentifier, function (err2, port) {
+            if (err2) {
+              return setTimeout(function () { connectToPeer(attempts - 1); }, 1000);
+            }
 
             t.notOk(err2, 'Should be able to connect without error');
             t.ok(port > 0 && port <= 65536, 'Port should be within range');
@@ -324,40 +311,4 @@
   e.startBroadcasting((+ new Date()).toString(), 5001, function (err1) {
     t.notOk(err1, 'Should be able to call startBroadcasting without error');
   });
-});
-
-test('ThaliEmitter can discover and connect to peers and then fail on double connect', function (t) {
-  var e = new ThaliEmitter();
-
-  e.on(ThaliEmitter.events.PEER_AVAILABILITY_CHANGED, function (peers) {
-    peers.forEach(function (peer) {
-
-      // This will only pick the first available peer
-      if (peer.peerAvailable) {
-        e.connect(peer.peerIdentifier, function (err2, port) {
-          t.notOk(err2);
-          t.ok(port > 0 && port <= 65536);
-
-          e.connect(peer.peerIdentifier, function(err3, port) {
-            t.ok(err3 != null);
-            console.log("err3 was " + err3);
-            t.ok(port == -1);
-
-            e.disconnect(peer.peerIdentifier, function (err3) {
-              t.notOk(err3);
-
-              e.stopBroadcasting(function (err4) {
-                t.notOk(err4);
-                t.end();
-              });
-            });
-          });
-        });
-      }
-    });
-  });
-
-  e.startBroadcasting((+ new Date()).toString(), 5000, function (err1) {
-    t.notOk(err1);
-  });
 });