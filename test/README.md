--- conflicted
+++ resolved
@@ -51,14 +51,9 @@
 1. If you have a sibling directory to Thali_CordovaPlugin called ThaliTest, now would be a good time to delete it.
 1. Go to Thali_CordovaPlugin/thali/install
 2. Run either `jx npm run setupUnit` or `jx npm run setupPerf` depending on what type of test project you want to
-<<<<<<< HEAD
-create. 
- 1. The script will create a sibling directory to Thali_CordovaPlugin called ThaliTest and will compile it for both
-=======
 create. On Windows, run `./setUpTests.sh UnitTest_app.js` or `./setupTests.sh PerfTest_app.js` on the latest
 Git Bash.
 2.1 The script will create a sibling directory to Thali_CordovaPlugin called ThaliTest and will compile it for both
->>>>>>> ee209bd3
 Android and iOS. This assumes you are running on a Mac with all the right tools.
 3. Go to Thali_CordovaPlugin/test/TestServer
 4. Examine Config_PerfTest.json or Config_UnitTest.json (depending on the test type you are running) and make sure it
@@ -76,7 +71,7 @@
 copying and pasting that Cordova development normally requires.
 
 To set up your desktop environment for development go to Thali_CordovaPlugin/thali/install and run 
-`jx npm run setupDesktop`.
+`sudo jx npm run setupDesktop`.
 
 Sudo might be needed because this script installs a symbolic link into your global NPM directory.
 
