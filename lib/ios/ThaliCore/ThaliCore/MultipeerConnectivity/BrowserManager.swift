//
//  Thali CordovaPlugin
//  BrowserManager.swift
//
//  Copyright (C) Microsoft. All rights reserved.
//  Licensed under the MIT license. See LICENSE.txt file in the project root for full license information.
//

import Foundation

public struct PeerAvailability {
    public let peerIdentifier: PeerIdentifier
    public let available: Bool
}

//class for managing Thali browser's logic
public final class BrowserManager: NSObject {
    private let socketRelay = SocketRelay<BrowserVirtualSocketBuilder>()

    internal private(set) var currentBrowser: Browser?
    internal private(set) var availablePeers: Atomic<[PeerIdentifier]> = Atomic([])

    internal let serviceType: String

    public var peersAvailabilityChanged: (([PeerAvailability]) -> Void)? = nil
    public var listening: Bool {
        return currentBrowser?.listening ?? false
    }

    public init(serviceType: String) {
        self.serviceType = serviceType
    }

    private func handleFoundPeer(with identifier: PeerIdentifier) {
        peersAvailabilityChanged?([PeerAvailability(peerIdentifier: identifier, available: true)])
        availablePeers.modify {
            $0.append(identifier)
        }
    }

    private func handleLostPeer(with identifier: PeerIdentifier) {
        peersAvailabilityChanged?([PeerAvailability(peerIdentifier: identifier, available: false)])
        availablePeers.modify {
            if let index = $0.indexOf(identifier) {
                $0.removeAtIndex(index)
            }
        }
    }

    public func startListeningForAdvertisements() {
        if currentBrowser != nil {
            return
        }
        let browser = Browser(serviceType: serviceType,
                              foundPeer: handleFoundPeer, lostPeer: handleLostPeer)
        browser.startListening()
        self.currentBrowser = browser
    }

    public func stopListeningForAdvertisements() {
        currentBrowser?.stopListening()
        self.currentBrowser = nil
    }

    public func connectToPeer(identifier: PeerIdentifier, completion: (UInt16?, ErrorType?) -> Void) {
<<<<<<< HEAD
        return synchronized(self) {
            //todo check reachability status #823
            guard let currentBrowser = self.currentBrowser else {
                completion(nil, ThaliCoreError.StartListeningNotActive)
                return
            }
            guard let lastGenerationIdentifier = self.lastGenerationPeer(for: identifier) else {
                completion(nil, ThaliCoreError.IllegalPeerID)
                return
            }
            do {
                let session = try currentBrowser.inviteToConnectPeer(with: lastGenerationIdentifier)
                socketRelay.createSocket(with: session, completion: completion)
            } catch let error {
                completion(nil, error)
            }
=======
        
        guard let currentBrowser = self.currentBrowser else {
            completion(nil, MultiConnectError.StartListeningNotActive)
            return
        }
        guard let lastGenerationIdentifier = self.lastGenerationPeer(for: identifier) else {
            completion(nil, MultiConnectError.IllegalPeerID)
            return
        }
        do {
            let session = try currentBrowser.inviteToConnectPeer(with: lastGenerationIdentifier)
            socketRelay.createSocket(with: session, completion: completion)
        } catch let error {
            completion(nil, error)
>>>>>>> 88bd77ea
        }
    }
    
    func lastGenerationPeer(for identifier: PeerIdentifier) -> PeerIdentifier? {
        return availablePeers.withValue {
            $0.filter {
                $0.uuid == identifier.uuid
                }
                .maxElement {
                    $0.0.generation < $0.1.generation
            }
        }
    }
}<|MERGE_RESOLUTION|>--- conflicted
+++ resolved
@@ -63,31 +63,12 @@
     }
 
     public func connectToPeer(identifier: PeerIdentifier, completion: (UInt16?, ErrorType?) -> Void) {
-<<<<<<< HEAD
-        return synchronized(self) {
-            //todo check reachability status #823
-            guard let currentBrowser = self.currentBrowser else {
-                completion(nil, ThaliCoreError.StartListeningNotActive)
-                return
-            }
-            guard let lastGenerationIdentifier = self.lastGenerationPeer(for: identifier) else {
-                completion(nil, ThaliCoreError.IllegalPeerID)
-                return
-            }
-            do {
-                let session = try currentBrowser.inviteToConnectPeer(with: lastGenerationIdentifier)
-                socketRelay.createSocket(with: session, completion: completion)
-            } catch let error {
-                completion(nil, error)
-            }
-=======
-        
         guard let currentBrowser = self.currentBrowser else {
-            completion(nil, MultiConnectError.StartListeningNotActive)
+            completion(nil, ThaliCoreError.StartListeningNotActive)
             return
         }
         guard let lastGenerationIdentifier = self.lastGenerationPeer(for: identifier) else {
-            completion(nil, MultiConnectError.IllegalPeerID)
+            completion(nil, ThaliCoreError.IllegalPeerID)
             return
         }
         do {
@@ -95,10 +76,9 @@
             socketRelay.createSocket(with: session, completion: completion)
         } catch let error {
             completion(nil, error)
->>>>>>> 88bd77ea
         }
     }
-    
+
     func lastGenerationPeer(for identifier: PeerIdentifier) -> PeerIdentifier? {
         return availablePeers.withValue {
             $0.filter {
