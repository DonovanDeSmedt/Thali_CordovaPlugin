//
//  Thali CordovaPlugin
//  Advertiser.swift
//
//  Copyright (C) Microsoft. All rights reserved.
//  Licensed under the MIT license. See LICENSE.txt file in the project root for full license information.
//

import Foundation
import MultipeerConnectivity

final class Advertiser: NSObject {
    private let advertiser: MCNearbyServiceAdvertiser

    let peerIdentifier: PeerIdentifier
    let serviceType: String
    let port: UInt16
<<<<<<< HEAD
    internal private(set) var isAdvertising: Bool = false
    private let receivedInvitationHandler: (session: Session) -> Void
=======
    internal private(set) var advertising: Bool = false
    private let receivedInvitationHandler: (peer: PeerIdentifier) -> Void
>>>>>>> b6ef7e1e

    required init(peerIdentifier: PeerIdentifier, serviceType: String, port: UInt16,
                  receivedInvitationHandler: (session: Session) -> Void) {
        advertiser = MCNearbyServiceAdvertiser(peer: MCPeerID(peerIdentifier: peerIdentifier),
                                               discoveryInfo:nil, serviceType: serviceType)
        self.peerIdentifier = peerIdentifier
        self.serviceType = serviceType
        self.port = port
        self.receivedInvitationHandler = receivedInvitationHandler
        super.init()
        advertiser.delegate = self
    }

    func startAdvertising() {
        advertiser.startAdvertisingPeer()
        advertising = true
    }

    func stopAdvertising() {
        advertiser.stopAdvertisingPeer()
        advertising = false
    }
}

extension Advertiser: MCNearbyServiceAdvertiserDelegate {

    func advertiser(advertiser: MCNearbyServiceAdvertiser, didReceiveInvitationFromPeer peerID: MCPeerID,
                    withContext context: NSData?, invitationHandler: (Bool, MCSession) -> Void) {
        let mcSession = MCSession(peer: advertiser.myPeerID, securityIdentity: nil, encryptionPreference: .None)
        let session = Session(session: mcSession, identifier: peerID)
        invitationHandler(true, mcSession)
        receivedInvitationHandler(session: session)
    }

    func advertiser(advertiser: MCNearbyServiceAdvertiser, didNotStartAdvertisingPeer error: NSError) {
        advertising = false
        print("WARNING: server didNotStartAdvertisingPeer")
    }
}<|MERGE_RESOLUTION|>--- conflicted
+++ resolved
@@ -15,13 +15,8 @@
     let peerIdentifier: PeerIdentifier
     let serviceType: String
     let port: UInt16
-<<<<<<< HEAD
-    internal private(set) var isAdvertising: Bool = false
+    internal private(set) var advertising: Bool = false
     private let receivedInvitationHandler: (session: Session) -> Void
-=======
-    internal private(set) var advertising: Bool = false
-    private let receivedInvitationHandler: (peer: PeerIdentifier) -> Void
->>>>>>> b6ef7e1e
 
     required init(peerIdentifier: PeerIdentifier, serviceType: String, port: UInt16,
                   receivedInvitationHandler: (session: Session) -> Void) {
