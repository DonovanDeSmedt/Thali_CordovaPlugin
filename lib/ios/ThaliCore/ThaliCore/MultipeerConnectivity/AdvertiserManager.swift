--- conflicted
+++ resolved
@@ -66,12 +66,8 @@
         let advertiser = Advertiser(peerIdentifier: identifier, serviceType: serviceType,
                                     receivedInvitationHandler: { [weak self] session in
                                         self?.handle(session, withPort: port)
-<<<<<<< HEAD
-            }, disconnectHandler: {
-=======
                                     }, disconnectHandler: {
             //todo fix with #1040
->>>>>>> cc2505e3
         })
         advertiser.startAdvertising(errorHandler)
         advertisers.modify {
