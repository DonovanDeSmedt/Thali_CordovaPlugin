//
//  Thali CordovaPlugin
//  Browser.swift
//
//  Copyright (C) Microsoft. All rights reserved.
//  Licensed under the MIT license. See LICENSE.txt file in the project root for full license information.
//

import Foundation
import MultipeerConnectivity

final class Browser: NSObject {
    private let browser: MCNearbyServiceBrowser
<<<<<<< HEAD
    private let foundPeer: (PeerIdentifier) -> Void
    private let lostPeer: (PeerIdentifier) -> Void
    internal private(set) var isListening: Bool = false
    private var availablePeers: [PeerIdentifier: MCPeerID] = [:]
=======
    private let didFindPeerHandler: (PeerIdentifier) -> Void
    private let didLosePeerHandler: (PeerIdentifier) -> Void
    var didChangeListeningHandler: ((Bool) -> Void)?
    internal private(set) var listening: Bool = false {
        didSet {
            didChangeListeningHandler?(listening)
        }
    }
>>>>>>> b6ef7e1e

    required init(serviceType: String,
                  foundPeer: (PeerIdentifier) -> Void,
                  lostPeer: (PeerIdentifier) -> Void) {
<<<<<<< HEAD
        let peerId = MCPeerID(displayName: NSUUID().UUIDString)
        browser = MCNearbyServiceBrowser(peer: peerId, serviceType: serviceType)

        self.foundPeer = foundPeer
        self.lostPeer = lostPeer
=======
        browser = MCNearbyServiceBrowser(peer: MCPeerID(displayName: NSUUID().UUIDString), serviceType: serviceType)
        self.didFindPeerHandler = foundPeer
        self.didLosePeerHandler = lostPeer
>>>>>>> b6ef7e1e
        super.init()
        browser.delegate = self
    }

    func startListening() {
        browser.startBrowsingForPeers()
        listening = true
    }

    func stopListening() {
        listening = false
    }

    /**
     invites PeerIdentifier to session

     - parameter peerIdentifier: peer identifier to invite

     - throws: IllegalPeerID

     - returns: Session object for managing multipeer session between devices
     */
    func invitePeerToConnect(peerIdentifier: PeerIdentifier) throws -> Session {
        let mcSession = MCSession(peer: browser.myPeerID, securityIdentity: nil, encryptionPreference: .None)
        guard let mcPeer = availablePeers[peerIdentifier] else {
            throw MultiСonnectError.IllegalPeerID
        }
        let session = Session(session: mcSession, identifier: mcPeer)
        browser.invitePeer(mcPeer, toSession: mcSession, withContext: nil, timeout: 30)
        return session
    }
}

extension Browser: MCNearbyServiceBrowserDelegate {

    func browser(browser: MCNearbyServiceBrowser,
                        foundPeer peerID: MCPeerID, withDiscoveryInfo info: [String : String]?) {
        do {
            let peerIdentifier = try PeerIdentifier(mcPeer: peerID)
<<<<<<< HEAD
            sync(self) {
                self.availablePeers[peerIdentifier] = peerID
            }
            foundPeer(peerIdentifier)
=======
            didFindPeerHandler(peerIdentifier)
>>>>>>> b6ef7e1e
        } catch let error {
            print("cannot parse identifier \"\(peerID.displayName)\" because of error: \(error)")
        }
    }

    func browser(browser: MCNearbyServiceBrowser, lostPeer peerID: MCPeerID) {
        do {
            let peerIdentifier = try PeerIdentifier(mcPeer: peerID)
<<<<<<< HEAD
            sync(self) {
                self.availablePeers.removeValueForKey(peerIdentifier)
            }
            lostPeer(peerIdentifier)
=======
            didLosePeerHandler(peerIdentifier)
>>>>>>> b6ef7e1e
        } catch let error {
            print("cannot parse identifier \"\(peerID.displayName)\" because of error: \(error)")
        }
    }

    func browser(browser: MCNearbyServiceBrowser, didNotStartBrowsingForPeers error: NSError) {
        listening = false
        print("didNotStartingBrowsingForPeers \(error)")
    }
}<|MERGE_RESOLUTION|>--- conflicted
+++ resolved
@@ -11,36 +11,18 @@
 
 final class Browser: NSObject {
     private let browser: MCNearbyServiceBrowser
-<<<<<<< HEAD
-    private let foundPeer: (PeerIdentifier) -> Void
-    private let lostPeer: (PeerIdentifier) -> Void
-    internal private(set) var isListening: Bool = false
-    private var availablePeers: [PeerIdentifier: MCPeerID] = [:]
-=======
     private let didFindPeerHandler: (PeerIdentifier) -> Void
     private let didLosePeerHandler: (PeerIdentifier) -> Void
-    var didChangeListeningHandler: ((Bool) -> Void)?
-    internal private(set) var listening: Bool = false {
-        didSet {
-            didChangeListeningHandler?(listening)
-        }
-    }
->>>>>>> b6ef7e1e
+    internal private(set) var listening: Bool = false
+    private var availablePeers: [PeerIdentifier: MCPeerID] = [:]
 
     required init(serviceType: String,
                   foundPeer: (PeerIdentifier) -> Void,
                   lostPeer: (PeerIdentifier) -> Void) {
-<<<<<<< HEAD
         let peerId = MCPeerID(displayName: NSUUID().UUIDString)
         browser = MCNearbyServiceBrowser(peer: peerId, serviceType: serviceType)
-
-        self.foundPeer = foundPeer
-        self.lostPeer = lostPeer
-=======
-        browser = MCNearbyServiceBrowser(peer: MCPeerID(displayName: NSUUID().UUIDString), serviceType: serviceType)
         self.didFindPeerHandler = foundPeer
         self.didLosePeerHandler = lostPeer
->>>>>>> b6ef7e1e
         super.init()
         browser.delegate = self
     }
@@ -80,14 +62,10 @@
                         foundPeer peerID: MCPeerID, withDiscoveryInfo info: [String : String]?) {
         do {
             let peerIdentifier = try PeerIdentifier(mcPeer: peerID)
-<<<<<<< HEAD
             sync(self) {
                 self.availablePeers[peerIdentifier] = peerID
             }
-            foundPeer(peerIdentifier)
-=======
             didFindPeerHandler(peerIdentifier)
->>>>>>> b6ef7e1e
         } catch let error {
             print("cannot parse identifier \"\(peerID.displayName)\" because of error: \(error)")
         }
@@ -96,14 +74,10 @@
     func browser(browser: MCNearbyServiceBrowser, lostPeer peerID: MCPeerID) {
         do {
             let peerIdentifier = try PeerIdentifier(mcPeer: peerID)
-<<<<<<< HEAD
             sync(self) {
                 self.availablePeers.removeValueForKey(peerIdentifier)
             }
-            lostPeer(peerIdentifier)
-=======
             didLosePeerHandler(peerIdentifier)
->>>>>>> b6ef7e1e
         } catch let error {
             print("cannot parse identifier \"\(peerID.displayName)\" because of error: \(error)")
         }
