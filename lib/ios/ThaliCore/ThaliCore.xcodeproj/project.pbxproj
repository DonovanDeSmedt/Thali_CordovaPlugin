// !$*UTF8*$!
{
	archiveVersion = 1;
	classes = {
	};
	objectVersion = 46;
	objects = {

/* Begin PBXBuildFile section */
		CCA571C01D4787A900FBEC41 /* ThaliCore.h in Headers */ = {isa = PBXBuildFile; fileRef = CCA571BF1D4787A900FBEC41 /* ThaliCore.h */; settings = {ATTRIBUTES = (Public, ); }; };
		CCA571C71D4787A900FBEC41 /* ThaliCore.framework in Frameworks */ = {isa = PBXBuildFile; fileRef = CCA571BC1D4787A900FBEC41 /* ThaliCore.framework */; };
		CCA573021D4B9E5300FBEC41 /* ThaliCore.h in Headers */ = {isa = PBXBuildFile; fileRef = CCA572FB1D4B9E5300FBEC41 /* ThaliCore.h */; settings = {ATTRIBUTES = (Public, ); }; };
		CCA573131D4BA04B00FBEC41 /* TestRunner.swift in Sources */ = {isa = PBXBuildFile; fileRef = CCA5730E1D4BA04B00FBEC41 /* TestRunner.swift */; };
		D300C47B1D54C0EA00A9D97D /* PeerIdentifierTests.swift in Sources */ = {isa = PBXBuildFile; fileRef = D300C47A1D54C0EA00A9D97D /* PeerIdentifierTests.swift */; };
		D3217E311D5E01580068390B /* PeerDiscoveryTests.swift in Sources */ = {isa = PBXBuildFile; fileRef = D3CBCCE41D5DD44A00F1591A /* PeerDiscoveryTests.swift */; };
		D3217E341D5E0D980068390B /* PeerIdentifierTests.swift in Sources */ = {isa = PBXBuildFile; fileRef = D300C47A1D54C0EA00A9D97D /* PeerIdentifierTests.swift */; };
		D3217E351D5E0D990068390B /* AppStateNotificationsManagerTests.swift in Sources */ = {isa = PBXBuildFile; fileRef = D37E88BD1D5209B0009243EE /* AppStateNotificationsManagerTests.swift */; };
		D34882F51D62060E0052A3EA /* AdvertiserManagerTests.swift in Sources */ = {isa = PBXBuildFile; fileRef = D34882F41D62060E0052A3EA /* AdvertiserManagerTests.swift */; };
		D34882F71D62064B0052A3EA /* String+Random.swift in Sources */ = {isa = PBXBuildFile; fileRef = D34882F61D62064B0052A3EA /* String+Random.swift */; };
		D375BDEA1D6313E30059805F /* AdvertiserManagerTests.swift in Sources */ = {isa = PBXBuildFile; fileRef = D34882F41D62060E0052A3EA /* AdvertiserManagerTests.swift */; };
		D375BDEC1D6313F70059805F /* BrowserManagerTests.swift in Sources */ = {isa = PBXBuildFile; fileRef = D375BDEB1D6313F70059805F /* BrowserManagerTests.swift */; };
		D375BDED1D6314A10059805F /* BrowserManagerTests.swift in Sources */ = {isa = PBXBuildFile; fileRef = D375BDEB1D6313F70059805F /* BrowserManagerTests.swift */; };
<<<<<<< HEAD
		D377C4FC1D6B58EF00916A7B /* Sync.swift in Sources */ = {isa = PBXBuildFile; fileRef = D3E380D31D6303F50040DF58 /* Sync.swift */; };
		D377C4FD1D6B58F800916A7B /* String+Random.swift in Sources */ = {isa = PBXBuildFile; fileRef = D34882F61D62064B0052A3EA /* String+Random.swift */; };
		D377C5021D6D9C1600916A7B /* SessionManager.swift in Sources */ = {isa = PBXBuildFile; fileRef = FAADD76EB1071AB28B6EB247 /* SessionManager.swift */; };
		D37E88BE1D5209B0009243EE /* ApplicationStateNotificationsManagerTests.swift in Sources */ = {isa = PBXBuildFile; fileRef = D37E88BD1D5209B0009243EE /* ApplicationStateNotificationsManagerTests.swift */; };
=======
		D377C4F51D6B257500916A7B /* String+Random.swift in Sources */ = {isa = PBXBuildFile; fileRef = D34882F61D62064B0052A3EA /* String+Random.swift */; };
		D377C4F61D6B25AA00916A7B /* Sync.swift in Sources */ = {isa = PBXBuildFile; fileRef = D3E380D31D6303F50040DF58 /* Sync.swift */; };
		D37E88BE1D5209B0009243EE /* AppStateNotificationsManagerTests.swift in Sources */ = {isa = PBXBuildFile; fileRef = D37E88BD1D5209B0009243EE /* AppStateNotificationsManagerTests.swift */; };
>>>>>>> b6ef7e1e
		D3CBCCE51D5DD44A00F1591A /* PeerDiscoveryTests.swift in Sources */ = {isa = PBXBuildFile; fileRef = D3CBCCE41D5DD44A00F1591A /* PeerDiscoveryTests.swift */; };
		D3E380D41D6303F50040DF58 /* Sync.swift in Sources */ = {isa = PBXBuildFile; fileRef = D3E380D31D6303F50040DF58 /* Sync.swift */; };
		FAADD04D8930DF3297562D09 /* Session.swift in Sources */ = {isa = PBXBuildFile; fileRef = FAADD342AF116FCE3B46A03D /* Session.swift */; };
		FAADD16070404F0C249AF956 /* SessionManager.swift in Sources */ = {isa = PBXBuildFile; fileRef = FAADD76EB1071AB28B6EB247 /* SessionManager.swift */; };
		FAADD1775D396DBAD50F2C36 /* AdvertiserSessionManagerTests.swift in Sources */ = {isa = PBXBuildFile; fileRef = FAADD87110881950482ECFF9 /* AdvertiserSessionManagerTests.swift */; };
		FAADD352919F859B6CF8942E /* PeerIdentifier.swift in Sources */ = {isa = PBXBuildFile; fileRef = FAADD7A741ABA2A94876C58F /* PeerIdentifier.swift */; };
		FAADD36CCBFA97A7B25AF416 /* PeerIdentifier.swift in Sources */ = {isa = PBXBuildFile; fileRef = FAADD7A741ABA2A94876C58F /* PeerIdentifier.swift */; };
		FAADD430F6A5902FD5595B47 /* ApplicationStateNotificationsManager.swift in Sources */ = {isa = PBXBuildFile; fileRef = FAADDF9BC6783F19BBA3A918 /* ApplicationStateNotificationsManager.swift */; };
		FAADD49592809F2012ED7B29 /* ApplicationStateNotificationsManager.swift in Sources */ = {isa = PBXBuildFile; fileRef = FAADDF9BC6783F19BBA3A918 /* ApplicationStateNotificationsManager.swift */; };
		FAADD5FE7712039E773BC6E5 /* AdvertiserManager.swift in Sources */ = {isa = PBXBuildFile; fileRef = FAADD0E89072AC745F4CB0AB /* AdvertiserManager.swift */; };
		FAADD6ED0224218F394D9DAB /* BrowserManager.swift in Sources */ = {isa = PBXBuildFile; fileRef = FAADD7119C663364132D5C36 /* BrowserManager.swift */; };
		FAADD705CAB9E45559605B8F /* Browser.swift in Sources */ = {isa = PBXBuildFile; fileRef = FAADD0A063AF85E1634DB500 /* Browser.swift */; };
		FAADD7B9451F32511828885E /* Browser.swift in Sources */ = {isa = PBXBuildFile; fileRef = FAADD0A063AF85E1634DB500 /* Browser.swift */; };
		FAADD7FFE1EE91F294513ADA /* AdvertiserManager.swift in Sources */ = {isa = PBXBuildFile; fileRef = FAADD0E89072AC745F4CB0AB /* AdvertiserManager.swift */; };
		FAADD95E916CC41331AA1613 /* AdvertiserSessionManagerTests.swift in Sources */ = {isa = PBXBuildFile; fileRef = FAADD87110881950482ECFF9 /* AdvertiserSessionManagerTests.swift */; };
		FAADDA5FCF7F856DF4224B68 /* Advertiser.swift in Sources */ = {isa = PBXBuildFile; fileRef = FAADD1EC912A5A83B7AC0C53 /* Advertiser.swift */; };
		FAADDB5F680C576D4D34638B /* Advertiser.swift in Sources */ = {isa = PBXBuildFile; fileRef = FAADD1EC912A5A83B7AC0C53 /* Advertiser.swift */; };
		FAADDD566FA7D3F34C6C4581 /* Session.swift in Sources */ = {isa = PBXBuildFile; fileRef = FAADD342AF116FCE3B46A03D /* Session.swift */; };
		FAADDDA8FB9D6E557F49081B /* BrowserManager.swift in Sources */ = {isa = PBXBuildFile; fileRef = FAADD7119C663364132D5C36 /* BrowserManager.swift */; };
/* End PBXBuildFile section */

/* Begin PBXContainerItemProxy section */
		CCA571C81D4787A900FBEC41 /* PBXContainerItemProxy */ = {
			isa = PBXContainerItemProxy;
			containerPortal = CCA571B31D4787A900FBEC41 /* Project object */;
			proxyType = 1;
			remoteGlobalIDString = CCA571BB1D4787A900FBEC41;
			remoteInfo = ThaliCore;
		};
/* End PBXContainerItemProxy section */

/* Begin PBXFileReference section */
		CCA571BC1D4787A900FBEC41 /* ThaliCore.framework */ = {isa = PBXFileReference; explicitFileType = wrapper.framework; includeInIndex = 0; path = ThaliCore.framework; sourceTree = BUILT_PRODUCTS_DIR; };
		CCA571BF1D4787A900FBEC41 /* ThaliCore.h */ = {isa = PBXFileReference; lastKnownFileType = sourcecode.c.h; path = ThaliCore.h; sourceTree = "<group>"; };
		CCA571C61D4787A900FBEC41 /* ThaliCoreTests.xctest */ = {isa = PBXFileReference; explicitFileType = wrapper.cfbundle; includeInIndex = 0; path = ThaliCoreTests.xctest; sourceTree = BUILT_PRODUCTS_DIR; };
		CCA571D71D47883100FBEC41 /* Info.plist */ = {isa = PBXFileReference; lastKnownFileType = text.plist.xml; path = Info.plist; sourceTree = "<group>"; };
		CCA572511D478C1000FBEC41 /* Info.plist */ = {isa = PBXFileReference; fileEncoding = 4; lastKnownFileType = text.plist.xml; path = Info.plist; sourceTree = "<group>"; };
		CCA572921D4A327E00FBEC41 /* ThaliCore.framework */ = {isa = PBXFileReference; explicitFileType = wrapper.framework; includeInIndex = 0; path = ThaliCore.framework; sourceTree = BUILT_PRODUCTS_DIR; };
		CCA572EB1D4B6E9600FBEC41 /* Bridging-Header.h */ = {isa = PBXFileReference; lastKnownFileType = sourcecode.c.h; path = "Bridging-Header.h"; sourceTree = "<group>"; };
		CCA572FB1D4B9E5300FBEC41 /* ThaliCore.h */ = {isa = PBXFileReference; fileEncoding = 4; lastKnownFileType = sourcecode.c.h; path = ThaliCore.h; sourceTree = "<group>"; };
		CCA573071D4B9F1B00FBEC41 /* Info.plist */ = {isa = PBXFileReference; fileEncoding = 4; lastKnownFileType = text.plist.xml; path = Info.plist; sourceTree = "<group>"; };
		CCA5730E1D4BA04B00FBEC41 /* TestRunner.swift */ = {isa = PBXFileReference; fileEncoding = 4; lastKnownFileType = sourcecode.swift; path = TestRunner.swift; sourceTree = "<group>"; };
		D300C47A1D54C0EA00A9D97D /* PeerIdentifierTests.swift */ = {isa = PBXFileReference; fileEncoding = 4; lastKnownFileType = sourcecode.swift; path = PeerIdentifierTests.swift; sourceTree = "<group>"; };
		D34882F41D62060E0052A3EA /* AdvertiserManagerTests.swift */ = {isa = PBXFileReference; fileEncoding = 4; lastKnownFileType = sourcecode.swift; path = AdvertiserManagerTests.swift; sourceTree = "<group>"; };
		D34882F61D62064B0052A3EA /* String+Random.swift */ = {isa = PBXFileReference; fileEncoding = 4; lastKnownFileType = sourcecode.swift; path = "String+Random.swift"; sourceTree = "<group>"; };
		D375BDEB1D6313F70059805F /* BrowserManagerTests.swift */ = {isa = PBXFileReference; fileEncoding = 4; lastKnownFileType = sourcecode.swift; path = BrowserManagerTests.swift; sourceTree = "<group>"; };
		D37E88BD1D5209B0009243EE /* AppStateNotificationsManagerTests.swift */ = {isa = PBXFileReference; fileEncoding = 4; lastKnownFileType = sourcecode.swift; path = AppStateNotificationsManagerTests.swift; sourceTree = "<group>"; };
		D3CBCCE41D5DD44A00F1591A /* PeerDiscoveryTests.swift */ = {isa = PBXFileReference; fileEncoding = 4; lastKnownFileType = sourcecode.swift; path = PeerDiscoveryTests.swift; sourceTree = "<group>"; };
		D3E380D31D6303F50040DF58 /* Sync.swift */ = {isa = PBXFileReference; fileEncoding = 4; lastKnownFileType = sourcecode.swift; path = Sync.swift; sourceTree = "<group>"; };
		FAADD0A063AF85E1634DB500 /* Browser.swift */ = {isa = PBXFileReference; fileEncoding = 4; lastKnownFileType = sourcecode.swift; path = Browser.swift; sourceTree = "<group>"; };
		FAADD0E89072AC745F4CB0AB /* AdvertiserManager.swift */ = {isa = PBXFileReference; fileEncoding = 4; lastKnownFileType = sourcecode.swift; path = AdvertiserManager.swift; sourceTree = "<group>"; };
		FAADD1EC912A5A83B7AC0C53 /* Advertiser.swift */ = {isa = PBXFileReference; fileEncoding = 4; lastKnownFileType = sourcecode.swift; path = Advertiser.swift; sourceTree = "<group>"; };
		FAADD342AF116FCE3B46A03D /* Session.swift */ = {isa = PBXFileReference; fileEncoding = 4; lastKnownFileType = sourcecode.swift; path = Session.swift; sourceTree = "<group>"; };
		FAADD7119C663364132D5C36 /* BrowserManager.swift */ = {isa = PBXFileReference; fileEncoding = 4; lastKnownFileType = sourcecode.swift; path = BrowserManager.swift; sourceTree = "<group>"; };
		FAADD76EB1071AB28B6EB247 /* SessionManager.swift */ = {isa = PBXFileReference; fileEncoding = 4; lastKnownFileType = sourcecode.swift; path = SessionManager.swift; sourceTree = "<group>"; };
		FAADD7A741ABA2A94876C58F /* PeerIdentifier.swift */ = {isa = PBXFileReference; fileEncoding = 4; lastKnownFileType = sourcecode.swift; path = PeerIdentifier.swift; sourceTree = "<group>"; };
		FAADD87110881950482ECFF9 /* AdvertiserSessionManagerTests.swift */ = {isa = PBXFileReference; fileEncoding = 4; lastKnownFileType = sourcecode.swift; path = AdvertiserSessionManagerTests.swift; sourceTree = "<group>"; };
		FAADDF9BC6783F19BBA3A918 /* ApplicationStateNotificationsManager.swift */ = {isa = PBXFileReference; fileEncoding = 4; lastKnownFileType = sourcecode.swift; path = ApplicationStateNotificationsManager.swift; sourceTree = "<group>"; };
/* End PBXFileReference section */

/* Begin PBXFrameworksBuildPhase section */
		CCA571B81D4787A900FBEC41 /* Frameworks */ = {
			isa = PBXFrameworksBuildPhase;
			buildActionMask = 2147483647;
			files = (
			);
			runOnlyForDeploymentPostprocessing = 0;
		};
		CCA571C31D4787A900FBEC41 /* Frameworks */ = {
			isa = PBXFrameworksBuildPhase;
			buildActionMask = 2147483647;
			files = (
				CCA571C71D4787A900FBEC41 /* ThaliCore.framework in Frameworks */,
			);
			runOnlyForDeploymentPostprocessing = 0;
		};
		CCA5728E1D4A327E00FBEC41 /* Frameworks */ = {
			isa = PBXFrameworksBuildPhase;
			buildActionMask = 2147483647;
			files = (
			);
			runOnlyForDeploymentPostprocessing = 0;
		};
/* End PBXFrameworksBuildPhase section */

/* Begin PBXGroup section */
		CCA571B21D4787A900FBEC41 = {
			isa = PBXGroup;
			children = (
				CCA571BE1D4787A900FBEC41 /* ThaliCore */,
				CCA571CA1D4787A900FBEC41 /* ThaliCoreTests */,
				CCA572F71D4B9E5300FBEC41 /* ThaliCoreCITests */,
				CCA571BD1D4787A900FBEC41 /* Products */,
			);
			sourceTree = "<group>";
		};
		CCA571BD1D4787A900FBEC41 /* Products */ = {
			isa = PBXGroup;
			children = (
				CCA571BC1D4787A900FBEC41 /* ThaliCore.framework */,
				CCA571C61D4787A900FBEC41 /* ThaliCoreTests.xctest */,
				CCA572921D4A327E00FBEC41 /* ThaliCore.framework */,
			);
			name = Products;
			sourceTree = "<group>";
		};
		CCA571BE1D4787A900FBEC41 /* ThaliCore */ = {
			isa = PBXGroup;
			children = (
				CCA571DC1D47883C00FBEC41 /* Core */,
				CCA571E51D47883C00FBEC41 /* MultipeerConnectivity */,
				CCA571D61D47883100FBEC41 /* Supporting Files */,
				CCA571BF1D4787A900FBEC41 /* ThaliCore.h */,
				FAADD1C6BE43B5292357C72D /* Socket Connection */,
			);
			path = ThaliCore;
			sourceTree = "<group>";
		};
		CCA571CA1D4787A900FBEC41 /* ThaliCoreTests */ = {
			isa = PBXGroup;
			children = (
				D34882F81D6206510052A3EA /* Utils */,
				CCA572EB1D4B6E9600FBEC41 /* Bridging-Header.h */,
				CCA572501D478C1000FBEC41 /* Supporting Files */,
				D37E88BD1D5209B0009243EE /* AppStateNotificationsManagerTests.swift */,
				D300C47A1D54C0EA00A9D97D /* PeerIdentifierTests.swift */,
				D3CBCCE41D5DD44A00F1591A /* PeerDiscoveryTests.swift */,
				D34882F41D62060E0052A3EA /* AdvertiserManagerTests.swift */,
				D375BDEB1D6313F70059805F /* BrowserManagerTests.swift */,
				FAADD87110881950482ECFF9 /* AdvertiserSessionManagerTests.swift */,
			);
			path = ThaliCoreTests;
			sourceTree = "<group>";
		};
		CCA571D61D47883100FBEC41 /* Supporting Files */ = {
			isa = PBXGroup;
			children = (
				CCA571D71D47883100FBEC41 /* Info.plist */,
			);
			path = "Supporting Files";
			sourceTree = "<group>";
		};
		CCA571DC1D47883C00FBEC41 /* Core */ = {
			isa = PBXGroup;
			children = (
				FAADDF9BC6783F19BBA3A918 /* ApplicationStateNotificationsManager.swift */,
				FAADD7A741ABA2A94876C58F /* PeerIdentifier.swift */,
				D3E380D31D6303F50040DF58 /* Sync.swift */,
			);
			path = Core;
			sourceTree = "<group>";
		};
		CCA571E51D47883C00FBEC41 /* MultipeerConnectivity */ = {
			isa = PBXGroup;
			children = (
				FAADD1EC912A5A83B7AC0C53 /* Advertiser.swift */,
				FAADD0A063AF85E1634DB500 /* Browser.swift */,
				FAADD0E89072AC745F4CB0AB /* AdvertiserManager.swift */,
				FAADD7119C663364132D5C36 /* BrowserManager.swift */,
			);
			path = MultipeerConnectivity;
			sourceTree = "<group>";
		};
		CCA572501D478C1000FBEC41 /* Supporting Files */ = {
			isa = PBXGroup;
			children = (
				CCA572511D478C1000FBEC41 /* Info.plist */,
			);
			path = "Supporting Files";
			sourceTree = "<group>";
		};
		CCA572F71D4B9E5300FBEC41 /* ThaliCoreCITests */ = {
			isa = PBXGroup;
			children = (
				CCA573091D4BA04B00FBEC41 /* Core */,
				CCA5730C1D4BA04B00FBEC41 /* TestRunner */,
				CCA573061D4B9F1B00FBEC41 /* Supporting Files */,
				CCA572FB1D4B9E5300FBEC41 /* ThaliCore.h */,
			);
			path = ThaliCoreCITests;
			sourceTree = "<group>";
		};
		CCA573061D4B9F1B00FBEC41 /* Supporting Files */ = {
			isa = PBXGroup;
			children = (
				CCA573071D4B9F1B00FBEC41 /* Info.plist */,
			);
			path = "Supporting Files";
			sourceTree = "<group>";
		};
		CCA573091D4BA04B00FBEC41 /* Core */ = {
			isa = PBXGroup;
			children = (
			);
			path = Core;
			sourceTree = "<group>";
		};
		CCA5730C1D4BA04B00FBEC41 /* TestRunner */ = {
			isa = PBXGroup;
			children = (
				CCA5730E1D4BA04B00FBEC41 /* TestRunner.swift */,
			);
			path = TestRunner;
			sourceTree = "<group>";
		};
		D34882F81D6206510052A3EA /* Utils */ = {
			isa = PBXGroup;
			children = (
				D34882F61D62064B0052A3EA /* String+Random.swift */,
			);
			name = Utils;
			sourceTree = "<group>";
		};
		FAADD1C6BE43B5292357C72D /* Socket Connection */ = {
			isa = PBXGroup;
			children = (
				FAADD342AF116FCE3B46A03D /* Session.swift */,
				FAADD76EB1071AB28B6EB247 /* SessionManager.swift */,
			);
			path = "Socket Connection";
			sourceTree = "<group>";
		};
/* End PBXGroup section */

/* Begin PBXHeadersBuildPhase section */
		CCA571B91D4787A900FBEC41 /* Headers */ = {
			isa = PBXHeadersBuildPhase;
			buildActionMask = 2147483647;
			files = (
				CCA571C01D4787A900FBEC41 /* ThaliCore.h in Headers */,
			);
			runOnlyForDeploymentPostprocessing = 0;
		};
		CCA5728F1D4A327E00FBEC41 /* Headers */ = {
			isa = PBXHeadersBuildPhase;
			buildActionMask = 2147483647;
			files = (
				CCA573021D4B9E5300FBEC41 /* ThaliCore.h in Headers */,
			);
			runOnlyForDeploymentPostprocessing = 0;
		};
/* End PBXHeadersBuildPhase section */

/* Begin PBXNativeTarget section */
		CCA571BB1D4787A900FBEC41 /* ThaliCore */ = {
			isa = PBXNativeTarget;
			buildConfigurationList = CCA571D01D4787A900FBEC41 /* Build configuration list for PBXNativeTarget "ThaliCore" */;
			buildPhases = (
				CCA571B71D4787A900FBEC41 /* Sources */,
				CCA571B81D4787A900FBEC41 /* Frameworks */,
				CCA571B91D4787A900FBEC41 /* Headers */,
				CCA571BA1D4787A900FBEC41 /* Resources */,
				D3217E581D5E10610068390B /* ShellScript */,
			);
			buildRules = (
			);
			dependencies = (
			);
			name = ThaliCore;
			productName = ThaliCore;
			productReference = CCA571BC1D4787A900FBEC41 /* ThaliCore.framework */;
			productType = "com.apple.product-type.framework";
		};
		CCA571C51D4787A900FBEC41 /* ThaliCoreTests */ = {
			isa = PBXNativeTarget;
			buildConfigurationList = CCA571D31D4787A900FBEC41 /* Build configuration list for PBXNativeTarget "ThaliCoreTests" */;
			buildPhases = (
				CCA571C21D4787A900FBEC41 /* Sources */,
				CCA571C31D4787A900FBEC41 /* Frameworks */,
				CCA571C41D4787A900FBEC41 /* Resources */,
				D3D308141D52128500943EED /* SwiftLint */,
			);
			buildRules = (
			);
			dependencies = (
				CCA571C91D4787A900FBEC41 /* PBXTargetDependency */,
			);
			name = ThaliCoreTests;
			productName = ThaliCoreTests;
			productReference = CCA571C61D4787A900FBEC41 /* ThaliCoreTests.xctest */;
			productType = "com.apple.product-type.bundle.unit-test";
		};
		CCA572911D4A327E00FBEC41 /* ThaliCoreCITests */ = {
			isa = PBXNativeTarget;
			buildConfigurationList = CCA572971D4A327E00FBEC41 /* Build configuration list for PBXNativeTarget "ThaliCoreCITests" */;
			buildPhases = (
				CCA5728D1D4A327E00FBEC41 /* Sources */,
				CCA5728E1D4A327E00FBEC41 /* Frameworks */,
				CCA5728F1D4A327E00FBEC41 /* Headers */,
				CCA572901D4A327E00FBEC41 /* Resources */,
				CCA5729C1D4A32E100FBEC41 /* SwiftLint */,
			);
			buildRules = (
			);
			dependencies = (
			);
			name = ThaliCoreCITests;
			productName = ThaliCoreWithTests;
			productReference = CCA572921D4A327E00FBEC41 /* ThaliCore.framework */;
			productType = "com.apple.product-type.framework";
		};
/* End PBXNativeTarget section */

/* Begin PBXProject section */
		CCA571B31D4787A900FBEC41 /* Project object */ = {
			isa = PBXProject;
			attributes = {
				LastSwiftUpdateCheck = 0730;
				LastUpgradeCheck = 0730;
				ORGANIZATIONNAME = Thali;
				TargetAttributes = {
					CCA571BB1D4787A900FBEC41 = {
						CreatedOnToolsVersion = 7.3.1;
					};
					CCA571C51D4787A900FBEC41 = {
						CreatedOnToolsVersion = 7.3.1;
					};
					CCA572911D4A327E00FBEC41 = {
						CreatedOnToolsVersion = 7.3.1;
					};
				};
			};
			buildConfigurationList = CCA571B61D4787A900FBEC41 /* Build configuration list for PBXProject "ThaliCore" */;
			compatibilityVersion = "Xcode 3.2";
			developmentRegion = English;
			hasScannedForEncodings = 0;
			knownRegions = (
				en,
				Base,
			);
			mainGroup = CCA571B21D4787A900FBEC41;
			productRefGroup = CCA571BD1D4787A900FBEC41 /* Products */;
			projectDirPath = "";
			projectRoot = "";
			targets = (
				CCA571BB1D4787A900FBEC41 /* ThaliCore */,
				CCA572911D4A327E00FBEC41 /* ThaliCoreCITests */,
				CCA571C51D4787A900FBEC41 /* ThaliCoreTests */,
			);
		};
/* End PBXProject section */

/* Begin PBXResourcesBuildPhase section */
		CCA571BA1D4787A900FBEC41 /* Resources */ = {
			isa = PBXResourcesBuildPhase;
			buildActionMask = 2147483647;
			files = (
			);
			runOnlyForDeploymentPostprocessing = 0;
		};
		CCA571C41D4787A900FBEC41 /* Resources */ = {
			isa = PBXResourcesBuildPhase;
			buildActionMask = 2147483647;
			files = (
			);
			runOnlyForDeploymentPostprocessing = 0;
		};
		CCA572901D4A327E00FBEC41 /* Resources */ = {
			isa = PBXResourcesBuildPhase;
			buildActionMask = 2147483647;
			files = (
			);
			runOnlyForDeploymentPostprocessing = 0;
		};
/* End PBXResourcesBuildPhase section */

/* Begin PBXShellScriptBuildPhase section */
		CCA5729C1D4A32E100FBEC41 /* SwiftLint */ = {
			isa = PBXShellScriptBuildPhase;
			buildActionMask = 2147483647;
			files = (
			);
			inputPaths = (
			);
			name = SwiftLint;
			outputPaths = (
			);
			runOnlyForDeploymentPostprocessing = 0;
			shellPath = /bin/sh;
			shellScript = "if which swiftlint >/dev/null; then\n    swiftlint\nelse\n    echo \"warning: SwiftLint not installed, download from https://github.com/realm/SwiftLint\"\nfi";
		};
		CCA572F01D4B89FE00FBEC41 /* Embed XCTest.framework */ = {
			isa = PBXShellScriptBuildPhase;
			buildActionMask = 2147483647;
			files = (
			);
			inputPaths = (
			);
			name = "Embed XCTest.framework";
			outputPaths = (
			);
			runOnlyForDeploymentPostprocessing = 0;
			shellPath = /bin/sh;
			shellScript = "\nXCTEST_IPHONEOS_PATH=/Applications/Xcode.app/Contents/Developer/Platforms/iPhoneOS.platform/Developer/Library/Frameworks/XCTest.framework\nXCTEST_IPHONESIMULATOR_PATH=/Applications/Xcode.app/Contents/Developer/Platforms/iPhoneSimulator.platform/Developer/Library/Frameworks/XCTest.framework\n\n# Step 1. Define XCTEST_FRAMEWORK_PATH on current platform\nif [ \"${PLATFORM_NAME}\" == \"iphoneos\" ] ; then\n    XCTEST_FRAMEWORK_PATH=$XCTEST_IPHONEOS_PATH\nelif [ \"${PLATFORM_NAME}\" == \"iphonesimulator\" ] ; then\n    XCTEST_FRAMEWORK_PATH=$XCTEST_IPHONESIMULATOR_PATH\nfi\n\n# Step 2. Copy the framework structure into the product frameworks folder\nif [ ! -z \"${XCTEST_FRAMEWORK_PATH}\" ] ; then\n    cp -R \"${XCTEST_FRAMEWORK_PATH}\" \"${BUILT_PRODUCTS_DIR}/${FRAMEWORKS_FOLDER_PATH}/\"\nfi\n";
		};
		D3217E581D5E10610068390B /* ShellScript */ = {
			isa = PBXShellScriptBuildPhase;
			buildActionMask = 2147483647;
			files = (
			);
			inputPaths = (
			);
			outputPaths = (
			);
			runOnlyForDeploymentPostprocessing = 0;
			shellPath = /bin/sh;
			shellScript = "\nXCTEST_IPHONEOS_PATH=/Applications/Xcode.app/Contents/Developer/Platforms/iPhoneOS.platform/Developer/Library/Frameworks/XCTest.framework\nXCTEST_IPHONESIMULATOR_PATH=/Applications/Xcode.app/Contents/Developer/Platforms/iPhoneSimulator.platform/Developer/Library/Frameworks/XCTest.framework\n\n# Step 1. Define XCTEST_FRAMEWORK_PATH on current platform\nif [ \"${PLATFORM_NAME}\" == \"iphoneos\" ] ; then\nXCTEST_FRAMEWORK_PATH=$XCTEST_IPHONEOS_PATH\nelif [ \"${PLATFORM_NAME}\" == \"iphonesimulator\" ] ; then\nXCTEST_FRAMEWORK_PATH=$XCTEST_IPHONESIMULATOR_PATH\nfi\n\n# Step 2. Copy the framework structure into the product frameworks folder\nif [ ! -z \"${XCTEST_FRAMEWORK_PATH}\" ] ; then\ncp -R \"${XCTEST_FRAMEWORK_PATH}\" \"${BUILT_PRODUCTS_DIR}/${FRAMEWORKS_FOLDER_PATH}/\"\nfi\n\n";
		};
		D3D308141D52128500943EED /* SwiftLint */ = {
			isa = PBXShellScriptBuildPhase;
			buildActionMask = 2147483647;
			files = (
			);
			inputPaths = (
			);
			name = SwiftLint;
			outputPaths = (
			);
			runOnlyForDeploymentPostprocessing = 0;
			shellPath = /bin/sh;
			shellScript = "if which swiftlint >/dev/null; then\nswiftlint\nelse\necho \"warning: SwiftLint not installed, download from https://github.com/realm/SwiftLint\"\nfi";
		};
/* End PBXShellScriptBuildPhase section */

/* Begin PBXSourcesBuildPhase section */
		CCA571B71D4787A900FBEC41 /* Sources */ = {
			isa = PBXSourcesBuildPhase;
			buildActionMask = 2147483647;
			files = (
				FAADDB5F680C576D4D34638B /* Advertiser.swift in Sources */,
				FAADD49592809F2012ED7B29 /* ApplicationStateNotificationsManager.swift in Sources */,
				FAADD7B9451F32511828885E /* Browser.swift in Sources */,
				FAADD352919F859B6CF8942E /* PeerIdentifier.swift in Sources */,
				FAADD5FE7712039E773BC6E5 /* AdvertiserManager.swift in Sources */,
				D3E380D41D6303F50040DF58 /* Sync.swift in Sources */,
				FAADDDA8FB9D6E557F49081B /* BrowserManager.swift in Sources */,
				FAADD04D8930DF3297562D09 /* Session.swift in Sources */,
				FAADD16070404F0C249AF956 /* SessionManager.swift in Sources */,
			);
			runOnlyForDeploymentPostprocessing = 0;
		};
		CCA571C21D4787A900FBEC41 /* Sources */ = {
			isa = PBXSourcesBuildPhase;
			buildActionMask = 2147483647;
			files = (
				D34882F71D62064B0052A3EA /* String+Random.swift in Sources */,
				D300C47B1D54C0EA00A9D97D /* PeerIdentifierTests.swift in Sources */,
				D37E88BE1D5209B0009243EE /* AppStateNotificationsManagerTests.swift in Sources */,
				D34882F51D62060E0052A3EA /* AdvertiserManagerTests.swift in Sources */,
				D375BDEC1D6313F70059805F /* BrowserManagerTests.swift in Sources */,
				D3CBCCE51D5DD44A00F1591A /* PeerDiscoveryTests.swift in Sources */,
				FAADD1775D396DBAD50F2C36 /* AdvertiserSessionManagerTests.swift in Sources */,
			);
			runOnlyForDeploymentPostprocessing = 0;
		};
		CCA5728D1D4A327E00FBEC41 /* Sources */ = {
			isa = PBXSourcesBuildPhase;
			buildActionMask = 2147483647;
			files = (
				CCA573131D4BA04B00FBEC41 /* TestRunner.swift in Sources */,
				D377C5021D6D9C1600916A7B /* SessionManager.swift in Sources */,
				FAADDA5FCF7F856DF4224B68 /* Advertiser.swift in Sources */,
				FAADD705CAB9E45559605B8F /* Browser.swift in Sources */,
				FAADD430F6A5902FD5595B47 /* ApplicationStateNotificationsManager.swift in Sources */,
				FAADD36CCBFA97A7B25AF416 /* PeerIdentifier.swift in Sources */,
				D3217E341D5E0D980068390B /* PeerIdentifierTests.swift in Sources */,
<<<<<<< HEAD
				D377C4FD1D6B58F800916A7B /* String+Random.swift in Sources */,
=======
				D377C4F51D6B257500916A7B /* String+Random.swift in Sources */,
>>>>>>> b6ef7e1e
				FAADD7FFE1EE91F294513ADA /* AdvertiserManager.swift in Sources */,
				D3217E311D5E01580068390B /* PeerDiscoveryTests.swift in Sources */,
				FAADD6ED0224218F394D9DAB /* BrowserManager.swift in Sources */,
				D375BDEA1D6313E30059805F /* AdvertiserManagerTests.swift in Sources */,
				D375BDED1D6314A10059805F /* BrowserManagerTests.swift in Sources */,
<<<<<<< HEAD
				D3217E351D5E0D990068390B /* ApplicationStateNotificationsManagerTests.swift in Sources */,
				D377C4FC1D6B58EF00916A7B /* Sync.swift in Sources */,
				FAADDD566FA7D3F34C6C4581 /* Session.swift in Sources */,
				FAADD95E916CC41331AA1613 /* AdvertiserSessionManagerTests.swift in Sources */,
=======
				D377C4F61D6B25AA00916A7B /* Sync.swift in Sources */,
				D3217E351D5E0D990068390B /* AppStateNotificationsManagerTests.swift in Sources */,
>>>>>>> b6ef7e1e
			);
			runOnlyForDeploymentPostprocessing = 0;
		};
/* End PBXSourcesBuildPhase section */

/* Begin PBXTargetDependency section */
		CCA571C91D4787A900FBEC41 /* PBXTargetDependency */ = {
			isa = PBXTargetDependency;
			target = CCA571BB1D4787A900FBEC41 /* ThaliCore */;
			targetProxy = CCA571C81D4787A900FBEC41 /* PBXContainerItemProxy */;
		};
/* End PBXTargetDependency section */

/* Begin XCBuildConfiguration section */
		CCA571CE1D4787A900FBEC41 /* Debug */ = {
			isa = XCBuildConfiguration;
			buildSettings = {
				ALWAYS_SEARCH_USER_PATHS = NO;
				CLANG_ANALYZER_NONNULL = YES;
				CLANG_CXX_LANGUAGE_STANDARD = "gnu++0x";
				CLANG_CXX_LIBRARY = "libc++";
				CLANG_ENABLE_MODULES = YES;
				CLANG_ENABLE_OBJC_ARC = YES;
				CLANG_WARN_BOOL_CONVERSION = YES;
				CLANG_WARN_CONSTANT_CONVERSION = YES;
				CLANG_WARN_DIRECT_OBJC_ISA_USAGE = YES_ERROR;
				CLANG_WARN_EMPTY_BODY = YES;
				CLANG_WARN_ENUM_CONVERSION = YES;
				CLANG_WARN_INT_CONVERSION = YES;
				CLANG_WARN_OBJC_ROOT_CLASS = YES_ERROR;
				CLANG_WARN_UNREACHABLE_CODE = YES;
				CLANG_WARN__DUPLICATE_METHOD_MATCH = YES;
				"CODE_SIGN_IDENTITY[sdk=iphoneos*]" = "iPhone Developer";
				COPY_PHASE_STRIP = NO;
				CURRENT_PROJECT_VERSION = 1;
				DEBUG_INFORMATION_FORMAT = dwarf;
				ENABLE_STRICT_OBJC_MSGSEND = YES;
				ENABLE_TESTABILITY = YES;
				GCC_C_LANGUAGE_STANDARD = gnu99;
				GCC_DYNAMIC_NO_PIC = NO;
				GCC_NO_COMMON_BLOCKS = YES;
				GCC_OPTIMIZATION_LEVEL = 0;
				GCC_PREPROCESSOR_DEFINITIONS = (
					"DEBUG=1",
					"$(inherited)",
				);
				GCC_WARN_64_TO_32_BIT_CONVERSION = YES;
				GCC_WARN_ABOUT_RETURN_TYPE = YES_ERROR;
				GCC_WARN_UNDECLARED_SELECTOR = YES;
				GCC_WARN_UNINITIALIZED_AUTOS = YES_AGGRESSIVE;
				GCC_WARN_UNUSED_FUNCTION = YES;
				GCC_WARN_UNUSED_VARIABLE = YES;
				IPHONEOS_DEPLOYMENT_TARGET = 8.0;
				MTL_ENABLE_DEBUG_INFO = YES;
				ONLY_ACTIVE_ARCH = YES;
				SDKROOT = iphoneos;
				SWIFT_OPTIMIZATION_LEVEL = "-Onone";
				TARGETED_DEVICE_FAMILY = "1,2";
				VERSIONING_SYSTEM = "apple-generic";
				VERSION_INFO_PREFIX = "";
			};
			name = Debug;
		};
		CCA571CF1D4787A900FBEC41 /* Release */ = {
			isa = XCBuildConfiguration;
			buildSettings = {
				ALWAYS_SEARCH_USER_PATHS = NO;
				CLANG_ANALYZER_NONNULL = YES;
				CLANG_CXX_LANGUAGE_STANDARD = "gnu++0x";
				CLANG_CXX_LIBRARY = "libc++";
				CLANG_ENABLE_MODULES = YES;
				CLANG_ENABLE_OBJC_ARC = YES;
				CLANG_WARN_BOOL_CONVERSION = YES;
				CLANG_WARN_CONSTANT_CONVERSION = YES;
				CLANG_WARN_DIRECT_OBJC_ISA_USAGE = YES_ERROR;
				CLANG_WARN_EMPTY_BODY = YES;
				CLANG_WARN_ENUM_CONVERSION = YES;
				CLANG_WARN_INT_CONVERSION = YES;
				CLANG_WARN_OBJC_ROOT_CLASS = YES_ERROR;
				CLANG_WARN_UNREACHABLE_CODE = YES;
				CLANG_WARN__DUPLICATE_METHOD_MATCH = YES;
				"CODE_SIGN_IDENTITY[sdk=iphoneos*]" = "iPhone Developer";
				COPY_PHASE_STRIP = NO;
				CURRENT_PROJECT_VERSION = 1;
				DEBUG_INFORMATION_FORMAT = "dwarf-with-dsym";
				ENABLE_NS_ASSERTIONS = NO;
				ENABLE_STRICT_OBJC_MSGSEND = YES;
				GCC_C_LANGUAGE_STANDARD = gnu99;
				GCC_NO_COMMON_BLOCKS = YES;
				GCC_WARN_64_TO_32_BIT_CONVERSION = YES;
				GCC_WARN_ABOUT_RETURN_TYPE = YES_ERROR;
				GCC_WARN_UNDECLARED_SELECTOR = YES;
				GCC_WARN_UNINITIALIZED_AUTOS = YES_AGGRESSIVE;
				GCC_WARN_UNUSED_FUNCTION = YES;
				GCC_WARN_UNUSED_VARIABLE = YES;
				IPHONEOS_DEPLOYMENT_TARGET = 8.0;
				MTL_ENABLE_DEBUG_INFO = NO;
				SDKROOT = iphoneos;
				TARGETED_DEVICE_FAMILY = "1,2";
				VALIDATE_PRODUCT = YES;
				VERSIONING_SYSTEM = "apple-generic";
				VERSION_INFO_PREFIX = "";
			};
			name = Release;
		};
		CCA571D11D4787A900FBEC41 /* Debug */ = {
			isa = XCBuildConfiguration;
			buildSettings = {
				CLANG_ENABLE_MODULES = YES;
				DEFINES_MODULE = YES;
				DYLIB_COMPATIBILITY_VERSION = 1;
				DYLIB_CURRENT_VERSION = 1;
				DYLIB_INSTALL_NAME_BASE = "@rpath";
				INFOPLIST_FILE = "ThaliCore/Supporting Files/Info.plist";
				INSTALL_PATH = "$(LOCAL_LIBRARY_DIR)/Frameworks";
				IPHONEOS_DEPLOYMENT_TARGET = 8.0;
				LD_RUNPATH_SEARCH_PATHS = "$(inherited) @executable_path/Frameworks @loader_path/Frameworks";
				PRODUCT_BUNDLE_IDENTIFIER = org.thali.ThaliCore;
				PRODUCT_NAME = "$(TARGET_NAME)";
				SKIP_INSTALL = YES;
				SWIFT_OPTIMIZATION_LEVEL = "-Onone";
			};
			name = Debug;
		};
		CCA571D21D4787A900FBEC41 /* Release */ = {
			isa = XCBuildConfiguration;
			buildSettings = {
				CLANG_ENABLE_MODULES = YES;
				DEFINES_MODULE = YES;
				DYLIB_COMPATIBILITY_VERSION = 1;
				DYLIB_CURRENT_VERSION = 1;
				DYLIB_INSTALL_NAME_BASE = "@rpath";
				INFOPLIST_FILE = "ThaliCore/Supporting Files/Info.plist";
				INSTALL_PATH = "$(LOCAL_LIBRARY_DIR)/Frameworks";
				IPHONEOS_DEPLOYMENT_TARGET = 8.0;
				LD_RUNPATH_SEARCH_PATHS = "$(inherited) @executable_path/Frameworks @loader_path/Frameworks";
				PRODUCT_BUNDLE_IDENTIFIER = org.thali.ThaliCore;
				PRODUCT_NAME = "$(TARGET_NAME)";
				SKIP_INSTALL = YES;
			};
			name = Release;
		};
		CCA571D41D4787A900FBEC41 /* Debug */ = {
			isa = XCBuildConfiguration;
			buildSettings = {
				CLANG_ENABLE_MODULES = YES;
				CODE_SIGN_IDENTITY = "iPhone Developer";
				INFOPLIST_FILE = "ThaliCoreTests/Supporting Files/Info.plist";
				LD_RUNPATH_SEARCH_PATHS = "$(inherited) @executable_path/Frameworks @loader_path/Frameworks";
				PRODUCT_BUNDLE_IDENTIFIER = org.thali.ThaliCoreTests;
				PRODUCT_NAME = "$(TARGET_NAME)";
				SWIFT_OBJC_BRIDGING_HEADER = "ThaliCoreTests/Bridging-Header.h";
				SWIFT_OPTIMIZATION_LEVEL = "-Onone";
			};
			name = Debug;
		};
		CCA571D51D4787A900FBEC41 /* Release */ = {
			isa = XCBuildConfiguration;
			buildSettings = {
				CLANG_ENABLE_MODULES = YES;
				CODE_SIGN_IDENTITY = "iPhone Developer";
				INFOPLIST_FILE = "ThaliCoreTests/Supporting Files/Info.plist";
				LD_RUNPATH_SEARCH_PATHS = "$(inherited) @executable_path/Frameworks @loader_path/Frameworks";
				PRODUCT_BUNDLE_IDENTIFIER = org.thali.ThaliCoreTests;
				PRODUCT_NAME = "$(TARGET_NAME)";
				SWIFT_OBJC_BRIDGING_HEADER = "ThaliCoreTests/Bridging-Header.h";
			};
			name = Release;
		};
		CCA572981D4A327E00FBEC41 /* Debug */ = {
			isa = XCBuildConfiguration;
			buildSettings = {
				CLANG_ENABLE_MODULES = YES;
				DEFINES_MODULE = YES;
				DYLIB_COMPATIBILITY_VERSION = 1;
				DYLIB_CURRENT_VERSION = 1;
				DYLIB_INSTALL_NAME_BASE = "@rpath";
				ENABLE_BITCODE = NO;
				FRAMEWORK_SEARCH_PATHS = (
					"$(inherited)",
					"$(PLATFORM_DIR)/Developer/Library/Frameworks",
				);
				INFOPLIST_FILE = "$(SRCROOT)/ThaliCoreCITests/Supporting Files/Info.plist";
				INSTALL_PATH = "$(LOCAL_LIBRARY_DIR)/Frameworks";
				IPHONEOS_DEPLOYMENT_TARGET = 8.0;
				LD_RUNPATH_SEARCH_PATHS = "$(inherited) @executable_path/Frameworks @loader_path/Frameworks";
				PRODUCT_BUNDLE_IDENTIFIER = org.thali.ThaliCoreCITests;
				PRODUCT_NAME = ThaliCore;
				SKIP_INSTALL = YES;
				SWIFT_OPTIMIZATION_LEVEL = "-Onone";
			};
			name = Debug;
		};
		CCA572991D4A327E00FBEC41 /* Release */ = {
			isa = XCBuildConfiguration;
			buildSettings = {
				CLANG_ENABLE_MODULES = YES;
				DEFINES_MODULE = YES;
				DYLIB_COMPATIBILITY_VERSION = 1;
				DYLIB_CURRENT_VERSION = 1;
				DYLIB_INSTALL_NAME_BASE = "@rpath";
				ENABLE_BITCODE = NO;
				FRAMEWORK_SEARCH_PATHS = (
					"$(inherited)",
					"$(PLATFORM_DIR)/Developer/Library/Frameworks",
				);
				INFOPLIST_FILE = "$(SRCROOT)/ThaliCoreCITests/Supporting Files/Info.plist";
				INSTALL_PATH = "$(LOCAL_LIBRARY_DIR)/Frameworks";
				IPHONEOS_DEPLOYMENT_TARGET = 8.0;
				LD_RUNPATH_SEARCH_PATHS = "$(inherited) @executable_path/Frameworks @loader_path/Frameworks";
				PRODUCT_BUNDLE_IDENTIFIER = org.thali.ThaliCoreCITests;
				PRODUCT_NAME = ThaliCore;
				SKIP_INSTALL = YES;
			};
			name = Release;
		};
/* End XCBuildConfiguration section */

/* Begin XCConfigurationList section */
		CCA571B61D4787A900FBEC41 /* Build configuration list for PBXProject "ThaliCore" */ = {
			isa = XCConfigurationList;
			buildConfigurations = (
				CCA571CE1D4787A900FBEC41 /* Debug */,
				CCA571CF1D4787A900FBEC41 /* Release */,
			);
			defaultConfigurationIsVisible = 0;
			defaultConfigurationName = Release;
		};
		CCA571D01D4787A900FBEC41 /* Build configuration list for PBXNativeTarget "ThaliCore" */ = {
			isa = XCConfigurationList;
			buildConfigurations = (
				CCA571D11D4787A900FBEC41 /* Debug */,
				CCA571D21D4787A900FBEC41 /* Release */,
			);
			defaultConfigurationIsVisible = 0;
			defaultConfigurationName = Release;
		};
		CCA571D31D4787A900FBEC41 /* Build configuration list for PBXNativeTarget "ThaliCoreTests" */ = {
			isa = XCConfigurationList;
			buildConfigurations = (
				CCA571D41D4787A900FBEC41 /* Debug */,
				CCA571D51D4787A900FBEC41 /* Release */,
			);
			defaultConfigurationIsVisible = 0;
			defaultConfigurationName = Release;
		};
		CCA572971D4A327E00FBEC41 /* Build configuration list for PBXNativeTarget "ThaliCoreCITests" */ = {
			isa = XCConfigurationList;
			buildConfigurations = (
				CCA572981D4A327E00FBEC41 /* Debug */,
				CCA572991D4A327E00FBEC41 /* Release */,
			);
			defaultConfigurationIsVisible = 0;
			defaultConfigurationName = Release;
		};
/* End XCConfigurationList section */
	};
	rootObject = CCA571B31D4787A900FBEC41 /* Project object */;
}<|MERGE_RESOLUTION|>--- conflicted
+++ resolved
@@ -20,16 +20,10 @@
 		D375BDEA1D6313E30059805F /* AdvertiserManagerTests.swift in Sources */ = {isa = PBXBuildFile; fileRef = D34882F41D62060E0052A3EA /* AdvertiserManagerTests.swift */; };
 		D375BDEC1D6313F70059805F /* BrowserManagerTests.swift in Sources */ = {isa = PBXBuildFile; fileRef = D375BDEB1D6313F70059805F /* BrowserManagerTests.swift */; };
 		D375BDED1D6314A10059805F /* BrowserManagerTests.swift in Sources */ = {isa = PBXBuildFile; fileRef = D375BDEB1D6313F70059805F /* BrowserManagerTests.swift */; };
-<<<<<<< HEAD
 		D377C4FC1D6B58EF00916A7B /* Sync.swift in Sources */ = {isa = PBXBuildFile; fileRef = D3E380D31D6303F50040DF58 /* Sync.swift */; };
 		D377C4FD1D6B58F800916A7B /* String+Random.swift in Sources */ = {isa = PBXBuildFile; fileRef = D34882F61D62064B0052A3EA /* String+Random.swift */; };
 		D377C5021D6D9C1600916A7B /* SessionManager.swift in Sources */ = {isa = PBXBuildFile; fileRef = FAADD76EB1071AB28B6EB247 /* SessionManager.swift */; };
 		D37E88BE1D5209B0009243EE /* ApplicationStateNotificationsManagerTests.swift in Sources */ = {isa = PBXBuildFile; fileRef = D37E88BD1D5209B0009243EE /* ApplicationStateNotificationsManagerTests.swift */; };
-=======
-		D377C4F51D6B257500916A7B /* String+Random.swift in Sources */ = {isa = PBXBuildFile; fileRef = D34882F61D62064B0052A3EA /* String+Random.swift */; };
-		D377C4F61D6B25AA00916A7B /* Sync.swift in Sources */ = {isa = PBXBuildFile; fileRef = D3E380D31D6303F50040DF58 /* Sync.swift */; };
-		D37E88BE1D5209B0009243EE /* AppStateNotificationsManagerTests.swift in Sources */ = {isa = PBXBuildFile; fileRef = D37E88BD1D5209B0009243EE /* AppStateNotificationsManagerTests.swift */; };
->>>>>>> b6ef7e1e
 		D3CBCCE51D5DD44A00F1591A /* PeerDiscoveryTests.swift in Sources */ = {isa = PBXBuildFile; fileRef = D3CBCCE41D5DD44A00F1591A /* PeerDiscoveryTests.swift */; };
 		D3E380D41D6303F50040DF58 /* Sync.swift in Sources */ = {isa = PBXBuildFile; fileRef = D3E380D31D6303F50040DF58 /* Sync.swift */; };
 		FAADD04D8930DF3297562D09 /* Session.swift in Sources */ = {isa = PBXBuildFile; fileRef = FAADD342AF116FCE3B46A03D /* Session.swift */; };
@@ -496,25 +490,16 @@
 				FAADD430F6A5902FD5595B47 /* ApplicationStateNotificationsManager.swift in Sources */,
 				FAADD36CCBFA97A7B25AF416 /* PeerIdentifier.swift in Sources */,
 				D3217E341D5E0D980068390B /* PeerIdentifierTests.swift in Sources */,
-<<<<<<< HEAD
 				D377C4FD1D6B58F800916A7B /* String+Random.swift in Sources */,
-=======
-				D377C4F51D6B257500916A7B /* String+Random.swift in Sources */,
->>>>>>> b6ef7e1e
 				FAADD7FFE1EE91F294513ADA /* AdvertiserManager.swift in Sources */,
 				D3217E311D5E01580068390B /* PeerDiscoveryTests.swift in Sources */,
 				FAADD6ED0224218F394D9DAB /* BrowserManager.swift in Sources */,
 				D375BDEA1D6313E30059805F /* AdvertiserManagerTests.swift in Sources */,
 				D375BDED1D6314A10059805F /* BrowserManagerTests.swift in Sources */,
-<<<<<<< HEAD
 				D3217E351D5E0D990068390B /* ApplicationStateNotificationsManagerTests.swift in Sources */,
 				D377C4FC1D6B58EF00916A7B /* Sync.swift in Sources */,
 				FAADDD566FA7D3F34C6C4581 /* Session.swift in Sources */,
 				FAADD95E916CC41331AA1613 /* AdvertiserSessionManagerTests.swift in Sources */,
-=======
-				D377C4F61D6B25AA00916A7B /* Sync.swift in Sources */,
-				D3217E351D5E0D990068390B /* AppStateNotificationsManagerTests.swift in Sources */,
->>>>>>> b6ef7e1e
 			);
 			runOnlyForDeploymentPostprocessing = 0;
 		};
