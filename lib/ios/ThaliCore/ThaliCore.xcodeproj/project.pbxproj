// !$*UTF8*$!
{
	archiveVersion = 1;
	classes = {
	};
	objectVersion = 46;
	objects = {

/* Begin PBXBuildFile section */
		CCA571C01D4787A900FBEC41 /* ThaliCore.h in Headers */ = {isa = PBXBuildFile; fileRef = CCA571BF1D4787A900FBEC41 /* ThaliCore.h */; settings = {ATTRIBUTES = (Public, ); }; };
		CCA571C71D4787A900FBEC41 /* ThaliCore.framework in Frameworks */ = {isa = PBXBuildFile; fileRef = CCA571BC1D4787A900FBEC41 /* ThaliCore.framework */; };
		CCA573021D4B9E5300FBEC41 /* ThaliCore.h in Headers */ = {isa = PBXBuildFile; fileRef = CCA572FB1D4B9E5300FBEC41 /* ThaliCore.h */; settings = {ATTRIBUTES = (Public, ); }; };
		CCA573131D4BA04B00FBEC41 /* TestRunner.swift in Sources */ = {isa = PBXBuildFile; fileRef = CCA5730E1D4BA04B00FBEC41 /* TestRunner.swift */; };
		D30051691D6F269E0001E85F /* SocketRelay.swift in Sources */ = {isa = PBXBuildFile; fileRef = FAADDB0E92AB65796641015A /* SocketRelay.swift */; };
		D300C47B1D54C0EA00A9D97D /* PeerIdentifierTests.swift in Sources */ = {isa = PBXBuildFile; fileRef = D300C47A1D54C0EA00A9D97D /* PeerIdentifierTests.swift */; };
		D3217E341D5E0D980068390B /* PeerIdentifierTests.swift in Sources */ = {isa = PBXBuildFile; fileRef = D300C47A1D54C0EA00A9D97D /* PeerIdentifierTests.swift */; };
		D3217E351D5E0D990068390B /* AppStateNotificationsManagerTests.swift in Sources */ = {isa = PBXBuildFile; fileRef = D37E88BD1D5209B0009243EE /* AppStateNotificationsManagerTests.swift */; };
		D34882F51D62060E0052A3EA /* AdvertiserManagerTests.swift in Sources */ = {isa = PBXBuildFile; fileRef = D34882F41D62060E0052A3EA /* AdvertiserManagerTests.swift */; };
		D34882F71D62064B0052A3EA /* String+Random.swift in Sources */ = {isa = PBXBuildFile; fileRef = D34882F61D62064B0052A3EA /* String+Random.swift */; };
		D368EE221D7DA51000F1C9D4 /* InputStreamHandlerTaskQueue.swift in Sources */ = {isa = PBXBuildFile; fileRef = FAADD4A08897E0AF08752741 /* InputStreamHandlerTaskQueue.swift */; };
		D368EE241D7DA53B00F1C9D4 /* InputStreamHandlerTaskQueueTests.swift in Sources */ = {isa = PBXBuildFile; fileRef = D368EE231D7DA53B00F1C9D4 /* InputStreamHandlerTaskQueueTests.swift */; };
		D368EE271D7DA80500F1C9D4 /* AtomicTests.swift in Sources */ = {isa = PBXBuildFile; fileRef = D368EE261D7DA80500F1C9D4 /* AtomicTests.swift */; };
		D368EE281D7DA80800F1C9D4 /* AtomicTests.swift in Sources */ = {isa = PBXBuildFile; fileRef = D368EE261D7DA80500F1C9D4 /* AtomicTests.swift */; };
		D368EE2A1D7DB0DC00F1C9D4 /* SocketRelayTests.swift in Sources */ = {isa = PBXBuildFile; fileRef = D368EE291D7DB0DC00F1C9D4 /* SocketRelayTests.swift */; };
		D368EE2C1D7DC61A00F1C9D4 /* MultipeerConnectHelper.swift in Sources */ = {isa = PBXBuildFile; fileRef = D368EE2B1D7DC61A00F1C9D4 /* MultipeerConnectHelper.swift */; };
		D368EE2D1D7DC64D00F1C9D4 /* MultipeerConnectHelper.swift in Sources */ = {isa = PBXBuildFile; fileRef = D368EE2B1D7DC61A00F1C9D4 /* MultipeerConnectHelper.swift */; };
		D368EE2F1D7DDB7000F1C9D4 /* VirtualSocketBuilderTests.swift in Sources */ = {isa = PBXBuildFile; fileRef = D368EE2E1D7DDB7000F1C9D4 /* VirtualSocketBuilderTests.swift */; };
		D375BDEA1D6313E30059805F /* AdvertiserManagerTests.swift in Sources */ = {isa = PBXBuildFile; fileRef = D34882F41D62060E0052A3EA /* AdvertiserManagerTests.swift */; };
		D375BDEC1D6313F70059805F /* BrowserManagerTests.swift in Sources */ = {isa = PBXBuildFile; fileRef = D375BDEB1D6313F70059805F /* BrowserManagerTests.swift */; };
		D375BDED1D6314A10059805F /* BrowserManagerTests.swift in Sources */ = {isa = PBXBuildFile; fileRef = D375BDEB1D6313F70059805F /* BrowserManagerTests.swift */; };
		D377C4FD1D6B58F800916A7B /* String+Random.swift in Sources */ = {isa = PBXBuildFile; fileRef = D34882F61D62064B0052A3EA /* String+Random.swift */; };
		D377C5021D6D9C1600916A7B /* VirtualSocketBuilder.swift in Sources */ = {isa = PBXBuildFile; fileRef = FAADD76EB1071AB28B6EB247 /* VirtualSocketBuilder.swift */; };
		D37E88BE1D5209B0009243EE /* AppStateNotificationsManagerTests.swift in Sources */ = {isa = PBXBuildFile; fileRef = D37E88BD1D5209B0009243EE /* AppStateNotificationsManagerTests.swift */; };
<<<<<<< HEAD
		D3CBCCE51D5DD44A00F1591A /* PeerDiscoveryTests.swift in Sources */ = {isa = PBXBuildFile; fileRef = D3CBCCE41D5DD44A00F1591A /* PeerDiscoveryTests.swift */; };
		D3D0DE7D1D742872000F077C /* ThaliCoreError.swift in Sources */ = {isa = PBXBuildFile; fileRef = FAADDAC0464B4FA765D583CF /* MultiConnectError.swift */; };
		D3D0DE7E1D742873000F077C /* ThaliCoreError.swift in Sources */ = {isa = PBXBuildFile; fileRef = FAADDAC0464B4FA765D583CF /* MultiConnectError.swift */; };
=======
		D386064D1D7E988D00B93156 /* InputStreamHandlerTaskQueueTests.swift in Sources */ = {isa = PBXBuildFile; fileRef = D368EE231D7DA53B00F1C9D4 /* InputStreamHandlerTaskQueueTests.swift */; };
		D386064E1D7E988D00B93156 /* SocketRelayTests.swift in Sources */ = {isa = PBXBuildFile; fileRef = D368EE291D7DB0DC00F1C9D4 /* SocketRelayTests.swift */; };
		D386064F1D7E988D00B93156 /* SessionTests.swift in Sources */ = {isa = PBXBuildFile; fileRef = FAADDF493162FBCCDFCD354B /* SessionTests.swift */; };
		D38606501D7E988D00B93156 /* VirtualSocketBuilderTests.swift in Sources */ = {isa = PBXBuildFile; fileRef = D368EE2E1D7DDB7000F1C9D4 /* VirtualSocketBuilderTests.swift */; };
		D38606521D7EA3A600B93156 /* AdvertiserTests.swift in Sources */ = {isa = PBXBuildFile; fileRef = D38606511D7EA3A600B93156 /* AdvertiserTests.swift */; };
		D38606541D7EA3B100B93156 /* BrowserTests.swift in Sources */ = {isa = PBXBuildFile; fileRef = D38606531D7EA3B100B93156 /* BrowserTests.swift */; };
		D38606551D7EACAA00B93156 /* BrowserTests.swift in Sources */ = {isa = PBXBuildFile; fileRef = D38606531D7EA3B100B93156 /* BrowserTests.swift */; };
		D38606561D7EAED400B93156 /* AdvertiserTests.swift in Sources */ = {isa = PBXBuildFile; fileRef = D38606511D7EA3A600B93156 /* AdvertiserTests.swift */; };
		D3D0DE7D1D742872000F077C /* MultiConnectError.swift in Sources */ = {isa = PBXBuildFile; fileRef = FAADDAC0464B4FA765D583CF /* MultiConnectError.swift */; };
		D3D0DE7E1D742873000F077C /* MultiConnectError.swift in Sources */ = {isa = PBXBuildFile; fileRef = FAADDAC0464B4FA765D583CF /* MultiConnectError.swift */; };
>>>>>>> d0993370
		D3E699F81D798F93005D5315 /* Atomic.swift in Sources */ = {isa = PBXBuildFile; fileRef = FAADD84F3454375EE4974B67 /* Atomic.swift */; };
		FAADD04D8930DF3297562D09 /* Session.swift in Sources */ = {isa = PBXBuildFile; fileRef = FAADD342AF116FCE3B46A03D /* Session.swift */; };
		FAADD102266797342438FB50 /* Atomic.swift in Sources */ = {isa = PBXBuildFile; fileRef = FAADD84F3454375EE4974B67 /* Atomic.swift */; };
		FAADD16070404F0C249AF956 /* VirtualSocketBuilder.swift in Sources */ = {isa = PBXBuildFile; fileRef = FAADD76EB1071AB28B6EB247 /* VirtualSocketBuilder.swift */; };
		FAADD352919F859B6CF8942E /* PeerIdentifier.swift in Sources */ = {isa = PBXBuildFile; fileRef = FAADD7A741ABA2A94876C58F /* PeerIdentifier.swift */; };
		FAADD36CCBFA97A7B25AF416 /* PeerIdentifier.swift in Sources */ = {isa = PBXBuildFile; fileRef = FAADD7A741ABA2A94876C58F /* PeerIdentifier.swift */; };
		FAADD430F6A5902FD5595B47 /* ApplicationStateNotificationsManager.swift in Sources */ = {isa = PBXBuildFile; fileRef = FAADDF9BC6783F19BBA3A918 /* ApplicationStateNotificationsManager.swift */; };
		FAADD49592809F2012ED7B29 /* ApplicationStateNotificationsManager.swift in Sources */ = {isa = PBXBuildFile; fileRef = FAADDF9BC6783F19BBA3A918 /* ApplicationStateNotificationsManager.swift */; };
		FAADD5FE7712039E773BC6E5 /* AdvertiserManager.swift in Sources */ = {isa = PBXBuildFile; fileRef = FAADD0E89072AC745F4CB0AB /* AdvertiserManager.swift */; };
		FAADD69116E133AF936D6AAC /* InputStreamHandlerTaskQueue.swift in Sources */ = {isa = PBXBuildFile; fileRef = FAADD4A08897E0AF08752741 /* InputStreamHandlerTaskQueue.swift */; };
		FAADD6ED0224218F394D9DAB /* BrowserManager.swift in Sources */ = {isa = PBXBuildFile; fileRef = FAADD7119C663364132D5C36 /* BrowserManager.swift */; };
		FAADD705CAB9E45559605B8F /* Browser.swift in Sources */ = {isa = PBXBuildFile; fileRef = FAADD0A063AF85E1634DB500 /* Browser.swift */; };
		FAADD7B9451F32511828885E /* Browser.swift in Sources */ = {isa = PBXBuildFile; fileRef = FAADD0A063AF85E1634DB500 /* Browser.swift */; };
		FAADD7FFE1EE91F294513ADA /* AdvertiserManager.swift in Sources */ = {isa = PBXBuildFile; fileRef = FAADD0E89072AC745F4CB0AB /* AdvertiserManager.swift */; };
		FAADD9C4A689F822A6F54D2E /* SessionTests.swift in Sources */ = {isa = PBXBuildFile; fileRef = FAADDF493162FBCCDFCD354B /* SessionTests.swift */; };
		FAADDA5FCF7F856DF4224B68 /* Advertiser.swift in Sources */ = {isa = PBXBuildFile; fileRef = FAADD1EC912A5A83B7AC0C53 /* Advertiser.swift */; };
		FAADDB5F680C576D4D34638B /* Advertiser.swift in Sources */ = {isa = PBXBuildFile; fileRef = FAADD1EC912A5A83B7AC0C53 /* Advertiser.swift */; };
		FAADDC1C4A7942B159C0B09F /* SocketRelay.swift in Sources */ = {isa = PBXBuildFile; fileRef = FAADDB0E92AB65796641015A /* SocketRelay.swift */; };
		FAADDD566FA7D3F34C6C4581 /* Session.swift in Sources */ = {isa = PBXBuildFile; fileRef = FAADD342AF116FCE3B46A03D /* Session.swift */; };
		FAADDDA8FB9D6E557F49081B /* BrowserManager.swift in Sources */ = {isa = PBXBuildFile; fileRef = FAADD7119C663364132D5C36 /* BrowserManager.swift */; };
/* End PBXBuildFile section */

/* Begin PBXContainerItemProxy section */
		CCA571C81D4787A900FBEC41 /* PBXContainerItemProxy */ = {
			isa = PBXContainerItemProxy;
			containerPortal = CCA571B31D4787A900FBEC41 /* Project object */;
			proxyType = 1;
			remoteGlobalIDString = CCA571BB1D4787A900FBEC41;
			remoteInfo = ThaliCore;
		};
/* End PBXContainerItemProxy section */

/* Begin PBXFileReference section */
		CCA571BC1D4787A900FBEC41 /* ThaliCore.framework */ = {isa = PBXFileReference; explicitFileType = wrapper.framework; includeInIndex = 0; path = ThaliCore.framework; sourceTree = BUILT_PRODUCTS_DIR; };
		CCA571BF1D4787A900FBEC41 /* ThaliCore.h */ = {isa = PBXFileReference; lastKnownFileType = sourcecode.c.h; path = ThaliCore.h; sourceTree = "<group>"; };
		CCA571C61D4787A900FBEC41 /* ThaliCoreTests.xctest */ = {isa = PBXFileReference; explicitFileType = wrapper.cfbundle; includeInIndex = 0; path = ThaliCoreTests.xctest; sourceTree = BUILT_PRODUCTS_DIR; };
		CCA571D71D47883100FBEC41 /* Info.plist */ = {isa = PBXFileReference; lastKnownFileType = text.plist.xml; path = Info.plist; sourceTree = "<group>"; };
		CCA572511D478C1000FBEC41 /* Info.plist */ = {isa = PBXFileReference; fileEncoding = 4; lastKnownFileType = text.plist.xml; path = Info.plist; sourceTree = "<group>"; };
		CCA572921D4A327E00FBEC41 /* ThaliCore.framework */ = {isa = PBXFileReference; explicitFileType = wrapper.framework; includeInIndex = 0; path = ThaliCore.framework; sourceTree = BUILT_PRODUCTS_DIR; };
		CCA572EB1D4B6E9600FBEC41 /* Bridging-Header.h */ = {isa = PBXFileReference; lastKnownFileType = sourcecode.c.h; path = "Bridging-Header.h"; sourceTree = "<group>"; };
		CCA572FB1D4B9E5300FBEC41 /* ThaliCore.h */ = {isa = PBXFileReference; fileEncoding = 4; lastKnownFileType = sourcecode.c.h; path = ThaliCore.h; sourceTree = "<group>"; };
		CCA573071D4B9F1B00FBEC41 /* Info.plist */ = {isa = PBXFileReference; fileEncoding = 4; lastKnownFileType = text.plist.xml; path = Info.plist; sourceTree = "<group>"; };
		CCA5730E1D4BA04B00FBEC41 /* TestRunner.swift */ = {isa = PBXFileReference; fileEncoding = 4; lastKnownFileType = sourcecode.swift; path = TestRunner.swift; sourceTree = "<group>"; };
		D300C47A1D54C0EA00A9D97D /* PeerIdentifierTests.swift */ = {isa = PBXFileReference; fileEncoding = 4; lastKnownFileType = sourcecode.swift; path = PeerIdentifierTests.swift; sourceTree = "<group>"; };
		D34882F41D62060E0052A3EA /* AdvertiserManagerTests.swift */ = {isa = PBXFileReference; fileEncoding = 4; lastKnownFileType = sourcecode.swift; path = AdvertiserManagerTests.swift; sourceTree = "<group>"; };
		D34882F61D62064B0052A3EA /* String+Random.swift */ = {isa = PBXFileReference; fileEncoding = 4; lastKnownFileType = sourcecode.swift; path = "String+Random.swift"; sourceTree = "<group>"; };
		D368EE231D7DA53B00F1C9D4 /* InputStreamHandlerTaskQueueTests.swift */ = {isa = PBXFileReference; fileEncoding = 4; lastKnownFileType = sourcecode.swift; path = InputStreamHandlerTaskQueueTests.swift; sourceTree = "<group>"; };
		D368EE261D7DA80500F1C9D4 /* AtomicTests.swift */ = {isa = PBXFileReference; fileEncoding = 4; lastKnownFileType = sourcecode.swift; path = AtomicTests.swift; sourceTree = "<group>"; };
		D368EE291D7DB0DC00F1C9D4 /* SocketRelayTests.swift */ = {isa = PBXFileReference; fileEncoding = 4; lastKnownFileType = sourcecode.swift; path = SocketRelayTests.swift; sourceTree = "<group>"; };
		D368EE2B1D7DC61A00F1C9D4 /* MultipeerConnectHelper.swift */ = {isa = PBXFileReference; fileEncoding = 4; lastKnownFileType = sourcecode.swift; path = MultipeerConnectHelper.swift; sourceTree = "<group>"; };
		D368EE2E1D7DDB7000F1C9D4 /* VirtualSocketBuilderTests.swift */ = {isa = PBXFileReference; fileEncoding = 4; lastKnownFileType = sourcecode.swift; path = VirtualSocketBuilderTests.swift; sourceTree = "<group>"; };
		D375BDEB1D6313F70059805F /* BrowserManagerTests.swift */ = {isa = PBXFileReference; fileEncoding = 4; lastKnownFileType = sourcecode.swift; path = BrowserManagerTests.swift; sourceTree = "<group>"; };
		D37E88BD1D5209B0009243EE /* AppStateNotificationsManagerTests.swift */ = {isa = PBXFileReference; fileEncoding = 4; lastKnownFileType = sourcecode.swift; path = AppStateNotificationsManagerTests.swift; sourceTree = "<group>"; };
		D38606511D7EA3A600B93156 /* AdvertiserTests.swift */ = {isa = PBXFileReference; fileEncoding = 4; lastKnownFileType = sourcecode.swift; path = AdvertiserTests.swift; sourceTree = "<group>"; };
		D38606531D7EA3B100B93156 /* BrowserTests.swift */ = {isa = PBXFileReference; fileEncoding = 4; lastKnownFileType = sourcecode.swift; path = BrowserTests.swift; sourceTree = "<group>"; };
		FAADD0A063AF85E1634DB500 /* Browser.swift */ = {isa = PBXFileReference; fileEncoding = 4; lastKnownFileType = sourcecode.swift; path = Browser.swift; sourceTree = "<group>"; };
		FAADD0E89072AC745F4CB0AB /* AdvertiserManager.swift */ = {isa = PBXFileReference; fileEncoding = 4; lastKnownFileType = sourcecode.swift; path = AdvertiserManager.swift; sourceTree = "<group>"; };
		FAADD1EC912A5A83B7AC0C53 /* Advertiser.swift */ = {isa = PBXFileReference; fileEncoding = 4; lastKnownFileType = sourcecode.swift; path = Advertiser.swift; sourceTree = "<group>"; };
		FAADD342AF116FCE3B46A03D /* Session.swift */ = {isa = PBXFileReference; fileEncoding = 4; lastKnownFileType = sourcecode.swift; path = Session.swift; sourceTree = "<group>"; };
		FAADD4A08897E0AF08752741 /* InputStreamHandlerTaskQueue.swift */ = {isa = PBXFileReference; fileEncoding = 4; lastKnownFileType = sourcecode.swift; path = InputStreamHandlerTaskQueue.swift; sourceTree = "<group>"; };
		FAADD7119C663364132D5C36 /* BrowserManager.swift */ = {isa = PBXFileReference; fileEncoding = 4; lastKnownFileType = sourcecode.swift; path = BrowserManager.swift; sourceTree = "<group>"; };
		FAADD76EB1071AB28B6EB247 /* VirtualSocketBuilder.swift */ = {isa = PBXFileReference; fileEncoding = 4; lastKnownFileType = sourcecode.swift; path = VirtualSocketBuilder.swift; sourceTree = "<group>"; };
		FAADD7A741ABA2A94876C58F /* PeerIdentifier.swift */ = {isa = PBXFileReference; fileEncoding = 4; lastKnownFileType = sourcecode.swift; path = PeerIdentifier.swift; sourceTree = "<group>"; };
		FAADD84F3454375EE4974B67 /* Atomic.swift */ = {isa = PBXFileReference; fileEncoding = 4; lastKnownFileType = sourcecode.swift; path = Atomic.swift; sourceTree = "<group>"; };
<<<<<<< HEAD
		FAADD87110881950482ECFF9 /* MultiConnectTests.swift */ = {isa = PBXFileReference; fileEncoding = 4; lastKnownFileType = sourcecode.swift; path = MultiConnectTests.swift; sourceTree = "<group>"; };
		FAADDAC0464B4FA765D583CF /* ThaliCoreError.swift */ = {isa = PBXFileReference; fileEncoding = 4; lastKnownFileType = sourcecode.swift; path = ThaliCoreError.swift; sourceTree = "<group>"; };
=======
		FAADDAC0464B4FA765D583CF /* MultiConnectError.swift */ = {isa = PBXFileReference; fileEncoding = 4; lastKnownFileType = sourcecode.swift; path = MultiConnectError.swift; sourceTree = "<group>"; };
>>>>>>> d0993370
		FAADDB0E92AB65796641015A /* SocketRelay.swift */ = {isa = PBXFileReference; fileEncoding = 4; lastKnownFileType = sourcecode.swift; path = SocketRelay.swift; sourceTree = "<group>"; };
		FAADDF493162FBCCDFCD354B /* SessionTests.swift */ = {isa = PBXFileReference; fileEncoding = 4; lastKnownFileType = sourcecode.swift; path = SessionTests.swift; sourceTree = "<group>"; };
		FAADDF9BC6783F19BBA3A918 /* ApplicationStateNotificationsManager.swift */ = {isa = PBXFileReference; fileEncoding = 4; lastKnownFileType = sourcecode.swift; path = ApplicationStateNotificationsManager.swift; sourceTree = "<group>"; };
/* End PBXFileReference section */

/* Begin PBXFrameworksBuildPhase section */
		CCA571B81D4787A900FBEC41 /* Frameworks */ = {
			isa = PBXFrameworksBuildPhase;
			buildActionMask = 2147483647;
			files = (
			);
			runOnlyForDeploymentPostprocessing = 0;
		};
		CCA571C31D4787A900FBEC41 /* Frameworks */ = {
			isa = PBXFrameworksBuildPhase;
			buildActionMask = 2147483647;
			files = (
				CCA571C71D4787A900FBEC41 /* ThaliCore.framework in Frameworks */,
			);
			runOnlyForDeploymentPostprocessing = 0;
		};
		CCA5728E1D4A327E00FBEC41 /* Frameworks */ = {
			isa = PBXFrameworksBuildPhase;
			buildActionMask = 2147483647;
			files = (
			);
			runOnlyForDeploymentPostprocessing = 0;
		};
/* End PBXFrameworksBuildPhase section */

/* Begin PBXGroup section */
		CCA571B21D4787A900FBEC41 = {
			isa = PBXGroup;
			children = (
				CCA571BE1D4787A900FBEC41 /* ThaliCore */,
				CCA571CA1D4787A900FBEC41 /* ThaliCoreTests */,
				CCA572F71D4B9E5300FBEC41 /* ThaliCoreCITests */,
				CCA571BD1D4787A900FBEC41 /* Products */,
			);
			sourceTree = "<group>";
		};
		CCA571BD1D4787A900FBEC41 /* Products */ = {
			isa = PBXGroup;
			children = (
				CCA571BC1D4787A900FBEC41 /* ThaliCore.framework */,
				CCA571C61D4787A900FBEC41 /* ThaliCoreTests.xctest */,
				CCA572921D4A327E00FBEC41 /* ThaliCore.framework */,
			);
			name = Products;
			sourceTree = "<group>";
		};
		CCA571BE1D4787A900FBEC41 /* ThaliCore */ = {
			isa = PBXGroup;
			children = (
				CCA571DC1D47883C00FBEC41 /* Core */,
				CCA571E51D47883C00FBEC41 /* MultipeerConnectivity */,
				FAADD1C6BE43B5292357C72D /* Socket Connection */,
				CCA571D61D47883100FBEC41 /* Supporting Files */,
				CCA571BF1D4787A900FBEC41 /* ThaliCore.h */,
			);
			path = ThaliCore;
			sourceTree = "<group>";
		};
		CCA571CA1D4787A900FBEC41 /* ThaliCoreTests */ = {
			isa = PBXGroup;
			children = (
				D38606491D7E984900B93156 /* Core Tests */,
				D386064A1D7E987200B93156 /* MultipeerConnectivity Tests */,
				D38606471D7E982000B93156 /* Socket Connection Tests */,
				D34882F81D6206510052A3EA /* Utils */,
				CCA572EB1D4B6E9600FBEC41 /* Bridging-Header.h */,
				CCA572501D478C1000FBEC41 /* Supporting Files */,
			);
			path = ThaliCoreTests;
			sourceTree = "<group>";
		};
		CCA571D61D47883100FBEC41 /* Supporting Files */ = {
			isa = PBXGroup;
			children = (
				CCA571D71D47883100FBEC41 /* Info.plist */,
			);
			path = "Supporting Files";
			sourceTree = "<group>";
		};
		CCA571DC1D47883C00FBEC41 /* Core */ = {
			isa = PBXGroup;
			children = (
				FAADDF9BC6783F19BBA3A918 /* ApplicationStateNotificationsManager.swift */,
				FAADD7A741ABA2A94876C58F /* PeerIdentifier.swift */,
				FAADDAC0464B4FA765D583CF /* ThaliCoreError.swift */,
				FAADD84F3454375EE4974B67 /* Atomic.swift */,
			);
			path = Core;
			sourceTree = "<group>";
		};
		CCA571E51D47883C00FBEC41 /* MultipeerConnectivity */ = {
			isa = PBXGroup;
			children = (
				FAADD1EC912A5A83B7AC0C53 /* Advertiser.swift */,
				FAADD0A063AF85E1634DB500 /* Browser.swift */,
				FAADD0E89072AC745F4CB0AB /* AdvertiserManager.swift */,
				FAADD7119C663364132D5C36 /* BrowserManager.swift */,
			);
			path = MultipeerConnectivity;
			sourceTree = "<group>";
		};
		CCA572501D478C1000FBEC41 /* Supporting Files */ = {
			isa = PBXGroup;
			children = (
				CCA572511D478C1000FBEC41 /* Info.plist */,
			);
			path = "Supporting Files";
			sourceTree = "<group>";
		};
		CCA572F71D4B9E5300FBEC41 /* ThaliCoreCITests */ = {
			isa = PBXGroup;
			children = (
				CCA573091D4BA04B00FBEC41 /* Core */,
				CCA5730C1D4BA04B00FBEC41 /* TestRunner */,
				CCA573061D4B9F1B00FBEC41 /* Supporting Files */,
				CCA572FB1D4B9E5300FBEC41 /* ThaliCore.h */,
			);
			path = ThaliCoreCITests;
			sourceTree = "<group>";
		};
		CCA573061D4B9F1B00FBEC41 /* Supporting Files */ = {
			isa = PBXGroup;
			children = (
				CCA573071D4B9F1B00FBEC41 /* Info.plist */,
			);
			path = "Supporting Files";
			sourceTree = "<group>";
		};
		CCA573091D4BA04B00FBEC41 /* Core */ = {
			isa = PBXGroup;
			children = (
			);
			path = Core;
			sourceTree = "<group>";
		};
		CCA5730C1D4BA04B00FBEC41 /* TestRunner */ = {
			isa = PBXGroup;
			children = (
				CCA5730E1D4BA04B00FBEC41 /* TestRunner.swift */,
			);
			path = TestRunner;
			sourceTree = "<group>";
		};
		D34882F81D6206510052A3EA /* Utils */ = {
			isa = PBXGroup;
			children = (
				D368EE2B1D7DC61A00F1C9D4 /* MultipeerConnectHelper.swift */,
				D34882F61D62064B0052A3EA /* String+Random.swift */,
			);
			name = Utils;
			sourceTree = "<group>";
		};
		D38606471D7E982000B93156 /* Socket Connection Tests */ = {
			isa = PBXGroup;
			children = (
				D368EE231D7DA53B00F1C9D4 /* InputStreamHandlerTaskQueueTests.swift */,
				D368EE291D7DB0DC00F1C9D4 /* SocketRelayTests.swift */,
				FAADDF493162FBCCDFCD354B /* SessionTests.swift */,
				D368EE2E1D7DDB7000F1C9D4 /* VirtualSocketBuilderTests.swift */,
			);
			name = "Socket Connection Tests";
			sourceTree = "<group>";
		};
		D38606491D7E984900B93156 /* Core Tests */ = {
			isa = PBXGroup;
			children = (
				D37E88BD1D5209B0009243EE /* AppStateNotificationsManagerTests.swift */,
				D300C47A1D54C0EA00A9D97D /* PeerIdentifierTests.swift */,
				D368EE261D7DA80500F1C9D4 /* AtomicTests.swift */,
			);
			name = "Core Tests";
			sourceTree = "<group>";
		};
		D386064A1D7E987200B93156 /* MultipeerConnectivity Tests */ = {
			isa = PBXGroup;
			children = (
				D34882F41D62060E0052A3EA /* AdvertiserManagerTests.swift */,
				D375BDEB1D6313F70059805F /* BrowserManagerTests.swift */,
				D38606511D7EA3A600B93156 /* AdvertiserTests.swift */,
				D38606531D7EA3B100B93156 /* BrowserTests.swift */,
			);
			name = "MultipeerConnectivity Tests";
			sourceTree = "<group>";
		};
		FAADD1C6BE43B5292357C72D /* Socket Connection */ = {
			isa = PBXGroup;
			children = (
				FAADD342AF116FCE3B46A03D /* Session.swift */,
				FAADD76EB1071AB28B6EB247 /* VirtualSocketBuilder.swift */,
				FAADDB0E92AB65796641015A /* SocketRelay.swift */,
				FAADD4A08897E0AF08752741 /* InputStreamHandlerTaskQueue.swift */,
			);
			path = "Socket Connection";
			sourceTree = "<group>";
		};
/* End PBXGroup section */

/* Begin PBXHeadersBuildPhase section */
		CCA571B91D4787A900FBEC41 /* Headers */ = {
			isa = PBXHeadersBuildPhase;
			buildActionMask = 2147483647;
			files = (
				CCA571C01D4787A900FBEC41 /* ThaliCore.h in Headers */,
			);
			runOnlyForDeploymentPostprocessing = 0;
		};
		CCA5728F1D4A327E00FBEC41 /* Headers */ = {
			isa = PBXHeadersBuildPhase;
			buildActionMask = 2147483647;
			files = (
				CCA573021D4B9E5300FBEC41 /* ThaliCore.h in Headers */,
			);
			runOnlyForDeploymentPostprocessing = 0;
		};
/* End PBXHeadersBuildPhase section */

/* Begin PBXNativeTarget section */
		CCA571BB1D4787A900FBEC41 /* ThaliCore */ = {
			isa = PBXNativeTarget;
			buildConfigurationList = CCA571D01D4787A900FBEC41 /* Build configuration list for PBXNativeTarget "ThaliCore" */;
			buildPhases = (
				CCA571B71D4787A900FBEC41 /* Sources */,
				CCA571B81D4787A900FBEC41 /* Frameworks */,
				CCA571B91D4787A900FBEC41 /* Headers */,
				CCA571BA1D4787A900FBEC41 /* Resources */,
				D3217E581D5E10610068390B /* ShellScript */,
			);
			buildRules = (
			);
			dependencies = (
			);
			name = ThaliCore;
			productName = ThaliCore;
			productReference = CCA571BC1D4787A900FBEC41 /* ThaliCore.framework */;
			productType = "com.apple.product-type.framework";
		};
		CCA571C51D4787A900FBEC41 /* ThaliCoreTests */ = {
			isa = PBXNativeTarget;
			buildConfigurationList = CCA571D31D4787A900FBEC41 /* Build configuration list for PBXNativeTarget "ThaliCoreTests" */;
			buildPhases = (
				CCA571C21D4787A900FBEC41 /* Sources */,
				CCA571C31D4787A900FBEC41 /* Frameworks */,
				CCA571C41D4787A900FBEC41 /* Resources */,
				D3D308141D52128500943EED /* SwiftLint */,
			);
			buildRules = (
			);
			dependencies = (
				CCA571C91D4787A900FBEC41 /* PBXTargetDependency */,
			);
			name = ThaliCoreTests;
			productName = ThaliCoreTests;
			productReference = CCA571C61D4787A900FBEC41 /* ThaliCoreTests.xctest */;
			productType = "com.apple.product-type.bundle.unit-test";
		};
		CCA572911D4A327E00FBEC41 /* ThaliCoreCITests */ = {
			isa = PBXNativeTarget;
			buildConfigurationList = CCA572971D4A327E00FBEC41 /* Build configuration list for PBXNativeTarget "ThaliCoreCITests" */;
			buildPhases = (
				CCA5728D1D4A327E00FBEC41 /* Sources */,
				CCA5728E1D4A327E00FBEC41 /* Frameworks */,
				CCA5728F1D4A327E00FBEC41 /* Headers */,
				CCA572901D4A327E00FBEC41 /* Resources */,
				CCA5729C1D4A32E100FBEC41 /* SwiftLint */,
			);
			buildRules = (
			);
			dependencies = (
			);
			name = ThaliCoreCITests;
			productName = ThaliCoreWithTests;
			productReference = CCA572921D4A327E00FBEC41 /* ThaliCore.framework */;
			productType = "com.apple.product-type.framework";
		};
/* End PBXNativeTarget section */

/* Begin PBXProject section */
		CCA571B31D4787A900FBEC41 /* Project object */ = {
			isa = PBXProject;
			attributes = {
				LastSwiftUpdateCheck = 0730;
				LastUpgradeCheck = 0730;
				ORGANIZATIONNAME = Thali;
				TargetAttributes = {
					CCA571BB1D4787A900FBEC41 = {
						CreatedOnToolsVersion = 7.3.1;
					};
					CCA571C51D4787A900FBEC41 = {
						CreatedOnToolsVersion = 7.3.1;
					};
					CCA572911D4A327E00FBEC41 = {
						CreatedOnToolsVersion = 7.3.1;
					};
				};
			};
			buildConfigurationList = CCA571B61D4787A900FBEC41 /* Build configuration list for PBXProject "ThaliCore" */;
			compatibilityVersion = "Xcode 3.2";
			developmentRegion = English;
			hasScannedForEncodings = 0;
			knownRegions = (
				en,
				Base,
			);
			mainGroup = CCA571B21D4787A900FBEC41;
			productRefGroup = CCA571BD1D4787A900FBEC41 /* Products */;
			projectDirPath = "";
			projectRoot = "";
			targets = (
				CCA571BB1D4787A900FBEC41 /* ThaliCore */,
				CCA572911D4A327E00FBEC41 /* ThaliCoreCITests */,
				CCA571C51D4787A900FBEC41 /* ThaliCoreTests */,
			);
		};
/* End PBXProject section */

/* Begin PBXResourcesBuildPhase section */
		CCA571BA1D4787A900FBEC41 /* Resources */ = {
			isa = PBXResourcesBuildPhase;
			buildActionMask = 2147483647;
			files = (
			);
			runOnlyForDeploymentPostprocessing = 0;
		};
		CCA571C41D4787A900FBEC41 /* Resources */ = {
			isa = PBXResourcesBuildPhase;
			buildActionMask = 2147483647;
			files = (
			);
			runOnlyForDeploymentPostprocessing = 0;
		};
		CCA572901D4A327E00FBEC41 /* Resources */ = {
			isa = PBXResourcesBuildPhase;
			buildActionMask = 2147483647;
			files = (
			);
			runOnlyForDeploymentPostprocessing = 0;
		};
/* End PBXResourcesBuildPhase section */

/* Begin PBXShellScriptBuildPhase section */
		CCA5729C1D4A32E100FBEC41 /* SwiftLint */ = {
			isa = PBXShellScriptBuildPhase;
			buildActionMask = 2147483647;
			files = (
			);
			inputPaths = (
			);
			name = SwiftLint;
			outputPaths = (
			);
			runOnlyForDeploymentPostprocessing = 0;
			shellPath = /bin/sh;
			shellScript = "if which swiftlint >/dev/null; then\n    swiftlint\nelse\n    echo \"warning: SwiftLint not installed, download from https://github.com/realm/SwiftLint\"\nfi";
		};
		D3217E581D5E10610068390B /* ShellScript */ = {
			isa = PBXShellScriptBuildPhase;
			buildActionMask = 2147483647;
			files = (
			);
			inputPaths = (
			);
			outputPaths = (
			);
			runOnlyForDeploymentPostprocessing = 0;
			shellPath = /bin/sh;
			shellScript = "\nXCTEST_IPHONEOS_PATH=/Applications/Xcode.app/Contents/Developer/Platforms/iPhoneOS.platform/Developer/Library/Frameworks/XCTest.framework\nXCTEST_IPHONESIMULATOR_PATH=/Applications/Xcode.app/Contents/Developer/Platforms/iPhoneSimulator.platform/Developer/Library/Frameworks/XCTest.framework\n\n# Step 1. Define XCTEST_FRAMEWORK_PATH on current platform\nif [ \"${PLATFORM_NAME}\" == \"iphoneos\" ] ; then\nXCTEST_FRAMEWORK_PATH=$XCTEST_IPHONEOS_PATH\nelif [ \"${PLATFORM_NAME}\" == \"iphonesimulator\" ] ; then\nXCTEST_FRAMEWORK_PATH=$XCTEST_IPHONESIMULATOR_PATH\nfi\n\n# Step 2. Copy the framework structure into the product frameworks folder\nif [ ! -z \"${XCTEST_FRAMEWORK_PATH}\" ] ; then\ncp -R \"${XCTEST_FRAMEWORK_PATH}\" \"${BUILT_PRODUCTS_DIR}/${FRAMEWORKS_FOLDER_PATH}/\"\nfi\n\n";
		};
		D3D308141D52128500943EED /* SwiftLint */ = {
			isa = PBXShellScriptBuildPhase;
			buildActionMask = 2147483647;
			files = (
			);
			inputPaths = (
			);
			name = SwiftLint;
			outputPaths = (
			);
			runOnlyForDeploymentPostprocessing = 0;
			shellPath = /bin/sh;
			shellScript = "if which swiftlint >/dev/null; then\nswiftlint\nelse\necho \"warning: SwiftLint not installed, download from https://github.com/realm/SwiftLint\"\nfi";
		};
/* End PBXShellScriptBuildPhase section */

/* Begin PBXSourcesBuildPhase section */
		CCA571B71D4787A900FBEC41 /* Sources */ = {
			isa = PBXSourcesBuildPhase;
			buildActionMask = 2147483647;
			files = (
				FAADDB5F680C576D4D34638B /* Advertiser.swift in Sources */,
				FAADD49592809F2012ED7B29 /* ApplicationStateNotificationsManager.swift in Sources */,
				FAADD7B9451F32511828885E /* Browser.swift in Sources */,
				FAADD352919F859B6CF8942E /* PeerIdentifier.swift in Sources */,
				D3D0DE7D1D742872000F077C /* ThaliCoreError.swift in Sources */,
				D30051691D6F269E0001E85F /* SocketRelay.swift in Sources */,
				FAADD5FE7712039E773BC6E5 /* AdvertiserManager.swift in Sources */,
				FAADDDA8FB9D6E557F49081B /* BrowserManager.swift in Sources */,
				FAADD04D8930DF3297562D09 /* Session.swift in Sources */,
				FAADD16070404F0C249AF956 /* VirtualSocketBuilder.swift in Sources */,
				D368EE221D7DA51000F1C9D4 /* InputStreamHandlerTaskQueue.swift in Sources */,
				D3E699F81D798F93005D5315 /* Atomic.swift in Sources */,
			);
			runOnlyForDeploymentPostprocessing = 0;
		};
		CCA571C21D4787A900FBEC41 /* Sources */ = {
			isa = PBXSourcesBuildPhase;
			buildActionMask = 2147483647;
			files = (
				D368EE2C1D7DC61A00F1C9D4 /* MultipeerConnectHelper.swift in Sources */,
				D368EE2A1D7DB0DC00F1C9D4 /* SocketRelayTests.swift in Sources */,
				D34882F71D62064B0052A3EA /* String+Random.swift in Sources */,
				D300C47B1D54C0EA00A9D97D /* PeerIdentifierTests.swift in Sources */,
				D38606541D7EA3B100B93156 /* BrowserTests.swift in Sources */,
				D368EE271D7DA80500F1C9D4 /* AtomicTests.swift in Sources */,
				D37E88BE1D5209B0009243EE /* AppStateNotificationsManagerTests.swift in Sources */,
				D34882F51D62060E0052A3EA /* AdvertiserManagerTests.swift in Sources */,
				D375BDEC1D6313F70059805F /* BrowserManagerTests.swift in Sources */,
				D38606521D7EA3A600B93156 /* AdvertiserTests.swift in Sources */,
				D368EE2F1D7DDB7000F1C9D4 /* VirtualSocketBuilderTests.swift in Sources */,
				D368EE241D7DA53B00F1C9D4 /* InputStreamHandlerTaskQueueTests.swift in Sources */,
				FAADD9C4A689F822A6F54D2E /* SessionTests.swift in Sources */,
			);
			runOnlyForDeploymentPostprocessing = 0;
		};
		CCA5728D1D4A327E00FBEC41 /* Sources */ = {
			isa = PBXSourcesBuildPhase;
			buildActionMask = 2147483647;
			files = (
				D386064E1D7E988D00B93156 /* SocketRelayTests.swift in Sources */,
				D368EE2D1D7DC64D00F1C9D4 /* MultipeerConnectHelper.swift in Sources */,
				CCA573131D4BA04B00FBEC41 /* TestRunner.swift in Sources */,
				D377C5021D6D9C1600916A7B /* VirtualSocketBuilder.swift in Sources */,
				FAADDA5FCF7F856DF4224B68 /* Advertiser.swift in Sources */,
				FAADD705CAB9E45559605B8F /* Browser.swift in Sources */,
				FAADD430F6A5902FD5595B47 /* ApplicationStateNotificationsManager.swift in Sources */,
				D38606501D7E988D00B93156 /* VirtualSocketBuilderTests.swift in Sources */,
				FAADD36CCBFA97A7B25AF416 /* PeerIdentifier.swift in Sources */,
				D368EE281D7DA80800F1C9D4 /* AtomicTests.swift in Sources */,
				D3217E341D5E0D980068390B /* PeerIdentifierTests.swift in Sources */,
				D3D0DE7E1D742873000F077C /* ThaliCoreError.swift in Sources */,
				D377C4FD1D6B58F800916A7B /* String+Random.swift in Sources */,
				D386064F1D7E988D00B93156 /* SessionTests.swift in Sources */,
				FAADD7FFE1EE91F294513ADA /* AdvertiserManager.swift in Sources */,
				D386064D1D7E988D00B93156 /* InputStreamHandlerTaskQueueTests.swift in Sources */,
				FAADD6ED0224218F394D9DAB /* BrowserManager.swift in Sources */,
				D38606551D7EACAA00B93156 /* BrowserTests.swift in Sources */,
				D375BDEA1D6313E30059805F /* AdvertiserManagerTests.swift in Sources */,
				D375BDED1D6314A10059805F /* BrowserManagerTests.swift in Sources */,
				D3217E351D5E0D990068390B /* AppStateNotificationsManagerTests.swift in Sources */,
				FAADDD566FA7D3F34C6C4581 /* Session.swift in Sources */,
				FAADDC1C4A7942B159C0B09F /* SocketRelay.swift in Sources */,
				FAADD102266797342438FB50 /* Atomic.swift in Sources */,
				D38606561D7EAED400B93156 /* AdvertiserTests.swift in Sources */,
				FAADD69116E133AF936D6AAC /* InputStreamHandlerTaskQueue.swift in Sources */,
			);
			runOnlyForDeploymentPostprocessing = 0;
		};
/* End PBXSourcesBuildPhase section */

/* Begin PBXTargetDependency section */
		CCA571C91D4787A900FBEC41 /* PBXTargetDependency */ = {
			isa = PBXTargetDependency;
			target = CCA571BB1D4787A900FBEC41 /* ThaliCore */;
			targetProxy = CCA571C81D4787A900FBEC41 /* PBXContainerItemProxy */;
		};
/* End PBXTargetDependency section */

/* Begin XCBuildConfiguration section */
		CCA571CE1D4787A900FBEC41 /* Debug */ = {
			isa = XCBuildConfiguration;
			buildSettings = {
				ALWAYS_SEARCH_USER_PATHS = NO;
				CLANG_ANALYZER_NONNULL = YES;
				CLANG_CXX_LANGUAGE_STANDARD = "gnu++0x";
				CLANG_CXX_LIBRARY = "libc++";
				CLANG_ENABLE_MODULES = YES;
				CLANG_ENABLE_OBJC_ARC = YES;
				CLANG_WARN_BOOL_CONVERSION = YES;
				CLANG_WARN_CONSTANT_CONVERSION = YES;
				CLANG_WARN_DIRECT_OBJC_ISA_USAGE = YES_ERROR;
				CLANG_WARN_EMPTY_BODY = YES;
				CLANG_WARN_ENUM_CONVERSION = YES;
				CLANG_WARN_INT_CONVERSION = YES;
				CLANG_WARN_OBJC_ROOT_CLASS = YES_ERROR;
				CLANG_WARN_UNREACHABLE_CODE = YES;
				CLANG_WARN__DUPLICATE_METHOD_MATCH = YES;
				CODE_SIGNING_REQUIRED = NO;
				COPY_PHASE_STRIP = NO;
				CURRENT_PROJECT_VERSION = 1;
				DEBUG_INFORMATION_FORMAT = dwarf;
				ENABLE_STRICT_OBJC_MSGSEND = YES;
				ENABLE_TESTABILITY = YES;
				GCC_C_LANGUAGE_STANDARD = gnu99;
				GCC_DYNAMIC_NO_PIC = NO;
				GCC_NO_COMMON_BLOCKS = YES;
				GCC_OPTIMIZATION_LEVEL = 0;
				GCC_PREPROCESSOR_DEFINITIONS = (
					"DEBUG=1",
					"$(inherited)",
				);
				GCC_WARN_64_TO_32_BIT_CONVERSION = YES;
				GCC_WARN_ABOUT_RETURN_TYPE = YES_ERROR;
				GCC_WARN_UNDECLARED_SELECTOR = YES;
				GCC_WARN_UNINITIALIZED_AUTOS = YES_AGGRESSIVE;
				GCC_WARN_UNUSED_FUNCTION = YES;
				GCC_WARN_UNUSED_VARIABLE = YES;
				IPHONEOS_DEPLOYMENT_TARGET = 8.0;
				MTL_ENABLE_DEBUG_INFO = YES;
				ONLY_ACTIVE_ARCH = YES;
				SDKROOT = iphoneos;
				SWIFT_OPTIMIZATION_LEVEL = "-Onone";
				TARGETED_DEVICE_FAMILY = "1,2";
				VERSIONING_SYSTEM = "apple-generic";
				VERSION_INFO_PREFIX = "";
			};
			name = Debug;
		};
		CCA571CF1D4787A900FBEC41 /* Release */ = {
			isa = XCBuildConfiguration;
			buildSettings = {
				ALWAYS_SEARCH_USER_PATHS = NO;
				CLANG_ANALYZER_NONNULL = YES;
				CLANG_CXX_LANGUAGE_STANDARD = "gnu++0x";
				CLANG_CXX_LIBRARY = "libc++";
				CLANG_ENABLE_MODULES = YES;
				CLANG_ENABLE_OBJC_ARC = YES;
				CLANG_WARN_BOOL_CONVERSION = YES;
				CLANG_WARN_CONSTANT_CONVERSION = YES;
				CLANG_WARN_DIRECT_OBJC_ISA_USAGE = YES_ERROR;
				CLANG_WARN_EMPTY_BODY = YES;
				CLANG_WARN_ENUM_CONVERSION = YES;
				CLANG_WARN_INT_CONVERSION = YES;
				CLANG_WARN_OBJC_ROOT_CLASS = YES_ERROR;
				CLANG_WARN_UNREACHABLE_CODE = YES;
				CLANG_WARN__DUPLICATE_METHOD_MATCH = YES;
				CODE_SIGNING_REQUIRED = NO;
				COPY_PHASE_STRIP = NO;
				CURRENT_PROJECT_VERSION = 1;
				DEBUG_INFORMATION_FORMAT = "dwarf-with-dsym";
				ENABLE_NS_ASSERTIONS = NO;
				ENABLE_STRICT_OBJC_MSGSEND = YES;
				GCC_C_LANGUAGE_STANDARD = gnu99;
				GCC_NO_COMMON_BLOCKS = YES;
				GCC_WARN_64_TO_32_BIT_CONVERSION = YES;
				GCC_WARN_ABOUT_RETURN_TYPE = YES_ERROR;
				GCC_WARN_UNDECLARED_SELECTOR = YES;
				GCC_WARN_UNINITIALIZED_AUTOS = YES_AGGRESSIVE;
				GCC_WARN_UNUSED_FUNCTION = YES;
				GCC_WARN_UNUSED_VARIABLE = YES;
				IPHONEOS_DEPLOYMENT_TARGET = 8.0;
				MTL_ENABLE_DEBUG_INFO = NO;
				SDKROOT = iphoneos;
				TARGETED_DEVICE_FAMILY = "1,2";
				VALIDATE_PRODUCT = YES;
				VERSIONING_SYSTEM = "apple-generic";
				VERSION_INFO_PREFIX = "";
			};
			name = Release;
		};
		CCA571D11D4787A900FBEC41 /* Debug */ = {
			isa = XCBuildConfiguration;
			buildSettings = {
				CLANG_ENABLE_MODULES = YES;
				DEFINES_MODULE = YES;
				DYLIB_COMPATIBILITY_VERSION = 1;
				DYLIB_CURRENT_VERSION = 1;
				DYLIB_INSTALL_NAME_BASE = "@rpath";
				INFOPLIST_FILE = "ThaliCore/Supporting Files/Info.plist";
				INSTALL_PATH = "$(LOCAL_LIBRARY_DIR)/Frameworks";
				IPHONEOS_DEPLOYMENT_TARGET = 8.0;
				LD_RUNPATH_SEARCH_PATHS = "$(inherited) @executable_path/Frameworks @loader_path/Frameworks";
				PRODUCT_BUNDLE_IDENTIFIER = org.thali.ThaliCore;
				PRODUCT_NAME = "$(TARGET_NAME)";
				SKIP_INSTALL = YES;
				SWIFT_OPTIMIZATION_LEVEL = "-Onone";
			};
			name = Debug;
		};
		CCA571D21D4787A900FBEC41 /* Release */ = {
			isa = XCBuildConfiguration;
			buildSettings = {
				CLANG_ENABLE_MODULES = YES;
				DEFINES_MODULE = YES;
				DYLIB_COMPATIBILITY_VERSION = 1;
				DYLIB_CURRENT_VERSION = 1;
				DYLIB_INSTALL_NAME_BASE = "@rpath";
				INFOPLIST_FILE = "ThaliCore/Supporting Files/Info.plist";
				INSTALL_PATH = "$(LOCAL_LIBRARY_DIR)/Frameworks";
				IPHONEOS_DEPLOYMENT_TARGET = 8.0;
				LD_RUNPATH_SEARCH_PATHS = "$(inherited) @executable_path/Frameworks @loader_path/Frameworks";
				PRODUCT_BUNDLE_IDENTIFIER = org.thali.ThaliCore;
				PRODUCT_NAME = "$(TARGET_NAME)";
				SKIP_INSTALL = YES;
			};
			name = Release;
		};
		CCA571D41D4787A900FBEC41 /* Debug */ = {
			isa = XCBuildConfiguration;
			buildSettings = {
				CLANG_ENABLE_MODULES = YES;
				CODE_SIGN_IDENTITY = "iPhone Developer";
				INFOPLIST_FILE = "ThaliCoreTests/Supporting Files/Info.plist";
				LD_RUNPATH_SEARCH_PATHS = "$(inherited) @executable_path/Frameworks @loader_path/Frameworks";
				PRODUCT_BUNDLE_IDENTIFIER = org.thali.ThaliCoreTests;
				PRODUCT_NAME = "$(TARGET_NAME)";
				SWIFT_OBJC_BRIDGING_HEADER = "ThaliCoreTests/Bridging-Header.h";
				SWIFT_OPTIMIZATION_LEVEL = "-Onone";
			};
			name = Debug;
		};
		CCA571D51D4787A900FBEC41 /* Release */ = {
			isa = XCBuildConfiguration;
			buildSettings = {
				CLANG_ENABLE_MODULES = YES;
				CODE_SIGN_IDENTITY = "iPhone Developer";
				INFOPLIST_FILE = "ThaliCoreTests/Supporting Files/Info.plist";
				LD_RUNPATH_SEARCH_PATHS = "$(inherited) @executable_path/Frameworks @loader_path/Frameworks";
				PRODUCT_BUNDLE_IDENTIFIER = org.thali.ThaliCoreTests;
				PRODUCT_NAME = "$(TARGET_NAME)";
				SWIFT_OBJC_BRIDGING_HEADER = "ThaliCoreTests/Bridging-Header.h";
			};
			name = Release;
		};
		CCA572981D4A327E00FBEC41 /* Debug */ = {
			isa = XCBuildConfiguration;
			buildSettings = {
				CLANG_ENABLE_MODULES = YES;
				DEFINES_MODULE = YES;
				DYLIB_COMPATIBILITY_VERSION = 1;
				DYLIB_CURRENT_VERSION = 1;
				DYLIB_INSTALL_NAME_BASE = "@rpath";
				ENABLE_BITCODE = NO;
				FRAMEWORK_SEARCH_PATHS = (
					"$(inherited)",
					"$(PLATFORM_DIR)/Developer/Library/Frameworks",
				);
				INFOPLIST_FILE = "$(SRCROOT)/ThaliCoreCITests/Supporting Files/Info.plist";
				INSTALL_PATH = "$(LOCAL_LIBRARY_DIR)/Frameworks";
				IPHONEOS_DEPLOYMENT_TARGET = 8.0;
				LD_RUNPATH_SEARCH_PATHS = "$(inherited) @executable_path/Frameworks @loader_path/Frameworks";
				PRODUCT_BUNDLE_IDENTIFIER = org.thali.ThaliCoreCITests;
				PRODUCT_NAME = ThaliCore;
				SKIP_INSTALL = YES;
				SWIFT_OPTIMIZATION_LEVEL = "-Onone";
			};
			name = Debug;
		};
		CCA572991D4A327E00FBEC41 /* Release */ = {
			isa = XCBuildConfiguration;
			buildSettings = {
				CLANG_ENABLE_MODULES = YES;
				DEFINES_MODULE = YES;
				DYLIB_COMPATIBILITY_VERSION = 1;
				DYLIB_CURRENT_VERSION = 1;
				DYLIB_INSTALL_NAME_BASE = "@rpath";
				ENABLE_BITCODE = NO;
				FRAMEWORK_SEARCH_PATHS = (
					"$(inherited)",
					"$(PLATFORM_DIR)/Developer/Library/Frameworks",
				);
				INFOPLIST_FILE = "$(SRCROOT)/ThaliCoreCITests/Supporting Files/Info.plist";
				INSTALL_PATH = "$(LOCAL_LIBRARY_DIR)/Frameworks";
				IPHONEOS_DEPLOYMENT_TARGET = 8.0;
				LD_RUNPATH_SEARCH_PATHS = "$(inherited) @executable_path/Frameworks @loader_path/Frameworks";
				PRODUCT_BUNDLE_IDENTIFIER = org.thali.ThaliCoreCITests;
				PRODUCT_NAME = ThaliCore;
				SKIP_INSTALL = YES;
			};
			name = Release;
		};
/* End XCBuildConfiguration section */

/* Begin XCConfigurationList section */
		CCA571B61D4787A900FBEC41 /* Build configuration list for PBXProject "ThaliCore" */ = {
			isa = XCConfigurationList;
			buildConfigurations = (
				CCA571CE1D4787A900FBEC41 /* Debug */,
				CCA571CF1D4787A900FBEC41 /* Release */,
			);
			defaultConfigurationIsVisible = 0;
			defaultConfigurationName = Release;
		};
		CCA571D01D4787A900FBEC41 /* Build configuration list for PBXNativeTarget "ThaliCore" */ = {
			isa = XCConfigurationList;
			buildConfigurations = (
				CCA571D11D4787A900FBEC41 /* Debug */,
				CCA571D21D4787A900FBEC41 /* Release */,
			);
			defaultConfigurationIsVisible = 0;
			defaultConfigurationName = Release;
		};
		CCA571D31D4787A900FBEC41 /* Build configuration list for PBXNativeTarget "ThaliCoreTests" */ = {
			isa = XCConfigurationList;
			buildConfigurations = (
				CCA571D41D4787A900FBEC41 /* Debug */,
				CCA571D51D4787A900FBEC41 /* Release */,
			);
			defaultConfigurationIsVisible = 0;
			defaultConfigurationName = Release;
		};
		CCA572971D4A327E00FBEC41 /* Build configuration list for PBXNativeTarget "ThaliCoreCITests" */ = {
			isa = XCConfigurationList;
			buildConfigurations = (
				CCA572981D4A327E00FBEC41 /* Debug */,
				CCA572991D4A327E00FBEC41 /* Release */,
			);
			defaultConfigurationIsVisible = 0;
			defaultConfigurationName = Release;
		};
/* End XCConfigurationList section */
	};
	rootObject = CCA571B31D4787A900FBEC41 /* Project object */;
}<|MERGE_RESOLUTION|>--- conflicted
+++ resolved
@@ -31,11 +31,6 @@
 		D377C4FD1D6B58F800916A7B /* String+Random.swift in Sources */ = {isa = PBXBuildFile; fileRef = D34882F61D62064B0052A3EA /* String+Random.swift */; };
 		D377C5021D6D9C1600916A7B /* VirtualSocketBuilder.swift in Sources */ = {isa = PBXBuildFile; fileRef = FAADD76EB1071AB28B6EB247 /* VirtualSocketBuilder.swift */; };
 		D37E88BE1D5209B0009243EE /* AppStateNotificationsManagerTests.swift in Sources */ = {isa = PBXBuildFile; fileRef = D37E88BD1D5209B0009243EE /* AppStateNotificationsManagerTests.swift */; };
-<<<<<<< HEAD
-		D3CBCCE51D5DD44A00F1591A /* PeerDiscoveryTests.swift in Sources */ = {isa = PBXBuildFile; fileRef = D3CBCCE41D5DD44A00F1591A /* PeerDiscoveryTests.swift */; };
-		D3D0DE7D1D742872000F077C /* ThaliCoreError.swift in Sources */ = {isa = PBXBuildFile; fileRef = FAADDAC0464B4FA765D583CF /* MultiConnectError.swift */; };
-		D3D0DE7E1D742873000F077C /* ThaliCoreError.swift in Sources */ = {isa = PBXBuildFile; fileRef = FAADDAC0464B4FA765D583CF /* MultiConnectError.swift */; };
-=======
 		D386064D1D7E988D00B93156 /* InputStreamHandlerTaskQueueTests.swift in Sources */ = {isa = PBXBuildFile; fileRef = D368EE231D7DA53B00F1C9D4 /* InputStreamHandlerTaskQueueTests.swift */; };
 		D386064E1D7E988D00B93156 /* SocketRelayTests.swift in Sources */ = {isa = PBXBuildFile; fileRef = D368EE291D7DB0DC00F1C9D4 /* SocketRelayTests.swift */; };
 		D386064F1D7E988D00B93156 /* SessionTests.swift in Sources */ = {isa = PBXBuildFile; fileRef = FAADDF493162FBCCDFCD354B /* SessionTests.swift */; };
@@ -46,7 +41,9 @@
 		D38606561D7EAED400B93156 /* AdvertiserTests.swift in Sources */ = {isa = PBXBuildFile; fileRef = D38606511D7EA3A600B93156 /* AdvertiserTests.swift */; };
 		D3D0DE7D1D742872000F077C /* MultiConnectError.swift in Sources */ = {isa = PBXBuildFile; fileRef = FAADDAC0464B4FA765D583CF /* MultiConnectError.swift */; };
 		D3D0DE7E1D742873000F077C /* MultiConnectError.swift in Sources */ = {isa = PBXBuildFile; fileRef = FAADDAC0464B4FA765D583CF /* MultiConnectError.swift */; };
->>>>>>> d0993370
+		D3CBCCE51D5DD44A00F1591A /* PeerDiscoveryTests.swift in Sources */ = {isa = PBXBuildFile; fileRef = D3CBCCE41D5DD44A00F1591A /* PeerDiscoveryTests.swift */; };
+		D3D0DE7D1D742872000F077C /* ThaliCoreError.swift in Sources */ = {isa = PBXBuildFile; fileRef = FAADDAC0464B4FA765D583CF /* MultiConnectError.swift */; };
+		D3D0DE7E1D742873000F077C /* ThaliCoreError.swift in Sources */ = {isa = PBXBuildFile; fileRef = FAADDAC0464B4FA765D583CF /* MultiConnectError.swift */; };
 		D3E699F81D798F93005D5315 /* Atomic.swift in Sources */ = {isa = PBXBuildFile; fileRef = FAADD84F3454375EE4974B67 /* Atomic.swift */; };
 		FAADD04D8930DF3297562D09 /* Session.swift in Sources */ = {isa = PBXBuildFile; fileRef = FAADD342AF116FCE3B46A03D /* Session.swift */; };
 		FAADD102266797342438FB50 /* Atomic.swift in Sources */ = {isa = PBXBuildFile; fileRef = FAADD84F3454375EE4974B67 /* Atomic.swift */; };
@@ -111,12 +108,7 @@
 		FAADD76EB1071AB28B6EB247 /* VirtualSocketBuilder.swift */ = {isa = PBXFileReference; fileEncoding = 4; lastKnownFileType = sourcecode.swift; path = VirtualSocketBuilder.swift; sourceTree = "<group>"; };
 		FAADD7A741ABA2A94876C58F /* PeerIdentifier.swift */ = {isa = PBXFileReference; fileEncoding = 4; lastKnownFileType = sourcecode.swift; path = PeerIdentifier.swift; sourceTree = "<group>"; };
 		FAADD84F3454375EE4974B67 /* Atomic.swift */ = {isa = PBXFileReference; fileEncoding = 4; lastKnownFileType = sourcecode.swift; path = Atomic.swift; sourceTree = "<group>"; };
-<<<<<<< HEAD
-		FAADD87110881950482ECFF9 /* MultiConnectTests.swift */ = {isa = PBXFileReference; fileEncoding = 4; lastKnownFileType = sourcecode.swift; path = MultiConnectTests.swift; sourceTree = "<group>"; };
 		FAADDAC0464B4FA765D583CF /* ThaliCoreError.swift */ = {isa = PBXFileReference; fileEncoding = 4; lastKnownFileType = sourcecode.swift; path = ThaliCoreError.swift; sourceTree = "<group>"; };
-=======
-		FAADDAC0464B4FA765D583CF /* MultiConnectError.swift */ = {isa = PBXFileReference; fileEncoding = 4; lastKnownFileType = sourcecode.swift; path = MultiConnectError.swift; sourceTree = "<group>"; };
->>>>>>> d0993370
 		FAADDB0E92AB65796641015A /* SocketRelay.swift */ = {isa = PBXFileReference; fileEncoding = 4; lastKnownFileType = sourcecode.swift; path = SocketRelay.swift; sourceTree = "<group>"; };
 		FAADDF493162FBCCDFCD354B /* SessionTests.swift */ = {isa = PBXFileReference; fileEncoding = 4; lastKnownFileType = sourcecode.swift; path = SessionTests.swift; sourceTree = "<group>"; };
 		FAADDF9BC6783F19BBA3A918 /* ApplicationStateNotificationsManager.swift */ = {isa = PBXFileReference; fileEncoding = 4; lastKnownFileType = sourcecode.swift; path = ApplicationStateNotificationsManager.swift; sourceTree = "<group>"; };
