'use strict';

var fs = require('fs-extra-promise');
var path = require('path');

// jscs:disable jsDoc
/**
 * We've tried various strategies in plugin.xml to set the minimum sdk
 * in the Android manifest to an acceptable value such as uses-sdk in
 * the platform/config section and also the android-minSdkVersion and they do
 * work in that they add an appropriate uses-sdk to AndroidManifest.xml
 * but unfortunately it still leaves the default uses-sdk element set to
 * a min of 10 in there! I'm sure there is some fix but I'm tired of fighting
 * with it so we just force the change. One last thing to try is to create a
 * build-extras.gradle next to our plugin.xml and try to either stick in
 * an android declare block with a defaultConfig and a minSdkVersion or use
 * the special ext property that Cordova declares. But honestly, I'll figure it
 * out later.
 * @param {Object} appRoot
 */
// jscs:enable jsDoc
var updateAndroidSDKVersion = function (appRoot) {
  var androidManifestLocation =
    path.join(appRoot, 'platforms/android/AndroidManifest.xml');
  var originalContent = fs.readFileSync(androidManifestLocation).toString();
  // Different version of Cordova use different mins, yes we need to replace
  // this with xpath
  var newContent = originalContent
    .replace('android:minSdkVersion="10"', 'android:minSdkVersion="21"')
    .replace('android:minSdkVersion="14"', 'android:minSdkVersion="21"');
  fs.writeFileSync(androidManifestLocation, newContent);
};

var replaceJXCoreExtension = function (appRoot) {
  var sourceFile = path.join(appRoot, 'plugins/org.thaliproject.p2p/src/' +
    'android/java/io/jxcore/node/JXcoreExtension.java');
  var targetFile = path.join(appRoot, 'platforms/android/src/io/jxcore/node' +
    '/JXcoreExtension.java');
  try {
    var sourceContent = fs.readFileSync(sourceFile);
    fs.writeFileSync(targetFile, sourceContent);
  } catch (e) {
    console.log(e);
    console.log('Failed to update the JXcoreExtension.java file!');
<<<<<<< HEAD
    console.log('Please make sure plugins org.thaliproject.p2p and io.jxcore.node are installed.');
=======
    console.log('Please make sure plugins org.thaliproject.p2p and ' +
      'io.jxcore.node are installed.');
>>>>>>> cafe2db8
    // Exit the process on this error, because it is a hard requirement for this
    // plugin to get the right JXcoreExtension.java or otherwise there will be
    // a build error when the app is tried to be built.
    process.exit(-1);
  }
};

var updateBtconnectorlibVersion = function (appRoot) {
  var sourceFile = path.join(appRoot, 'plugins/org.thaliproject.p2p/src/android/gradle.properties');
  var targetFile = path.join(appRoot, 'platforms/android/gradle.properties');
  try {
    // the target file gradle.properties should not exist
    fs.copySync(sourceFile, targetFile, {"clobber": false});
  } catch (err) {
    console.log(err);
    console.log('Failed to update the gradle.properties file!');
    // Exit the process on this error, because it is a hard requirement for this
    // plugin to get the right btconnectorlib2 version.
    process.exit(-1);
  }
};

var removeInstallFromPlatform = function (appRoot) {
  var installDir = path.join(appRoot, 'platforms/android/assets/www/jxcore/' +
    'node_modules/thali/install');
  fs.removeSync(installDir);
};

module.exports = function (context) {
  var appRoot = context.opts.projectRoot;
  updateAndroidSDKVersion(appRoot);
  replaceJXCoreExtension(appRoot);
  updateBtconnectorlibVersion(appRoot);
  removeInstallFromPlatform(appRoot);
};<|MERGE_RESOLUTION|>--- conflicted
+++ resolved
@@ -42,12 +42,8 @@
   } catch (e) {
     console.log(e);
     console.log('Failed to update the JXcoreExtension.java file!');
-<<<<<<< HEAD
-    console.log('Please make sure plugins org.thaliproject.p2p and io.jxcore.node are installed.');
-=======
     console.log('Please make sure plugins org.thaliproject.p2p and ' +
       'io.jxcore.node are installed.');
->>>>>>> cafe2db8
     // Exit the process on this error, because it is a hard requirement for this
     // plugin to get the right JXcoreExtension.java or otherwise there will be
     // a build error when the app is tried to be built.
