--- conflicted
+++ resolved
@@ -9,9 +9,6 @@
 import Foundation
 import ThaliCore
 
-<<<<<<< HEAD
-@objc enum AppContextError: Int, ErrorType {
-=======
 func jsonValue(object: AnyObject) -> String {
     guard let data = try? NSJSONSerialization.dataWithJSONObject(object, options:
         NSJSONWritingOptions(rawValue:0)) else {
@@ -21,7 +18,6 @@
 }
 
 @objc public enum AppContextError: Int, ErrorType{
->>>>>>> d0993370
     case BadParameters
     case UnknownError
 }
@@ -95,11 +91,11 @@
     private var networkChangedRegistered: Bool = false
     lazy private var browserManager: BrowserManager = { [unowned self] in
          return BrowserManager(serviceType: self.serviceType) { peers in
-            self.peersAvailabilityChanged(peers)
+            self.handleOnPeersAvailabilityChanged(peers)
         }
     }()
     private let advertiserManager: AdvertiserManager
-    
+
 
     private func notifyOnDidUpdateNetworkStatus() {
         //todo put actual network status
@@ -152,12 +148,6 @@
         advertiserManager = AdvertiserManager(serviceType: serviceType,
                                               disposeAdvertiserTimeout: 30)
         super.init()
-<<<<<<< HEAD
-        browserManager.peersAvailabilityChanged = { [weak self] peers in
-            self?.handleOnPeersAvailabilityChanged(peers)
-        }
-=======
->>>>>>> d0993370
         appNotificationsManager.didEnterForegroundHandler = {[weak self] in
             self?.handleDidEnterForeground()
         }
@@ -285,13 +275,6 @@
     }
 }
 
-func jsonValue(object: AnyObject) -> String {
-    guard let data = try? NSJSONSerialization.dataWithJSONObject(object, options: []) else {
-        return ""
-    }
-    return String(data: data, encoding: NSUTF8StringEncoding) ?? ""
-}
-
 func errorDescription(error: ErrorType) -> String {
     if let thaliCoreError = error as? ThaliCoreError {
         return thaliCoreError.rawValue
