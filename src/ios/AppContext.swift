//
//  Thali CordovaPlugin
//  AppContext.swift
//
//  Copyright (C) Microsoft. All rights reserved.
//  Licensed under the MIT license. See LICENSE.txt file in the project root for full license information.
//

import Foundation
import ThaliCore

<<<<<<< HEAD
public typealias ClientConnectCallback = (error: String, info: [String : AnyObject]) -> Void
=======
func jsonValue(object: AnyObject) throws -> String? {
    let data = try NSJSONSerialization.dataWithJSONObject(object, options: NSJSONWritingOptions(rawValue:0))
    return String(data: data, encoding: NSUTF8StringEncoding)
}

public typealias ClientConnectCallback = (String, String) -> Void

@objc public enum AppContextError: Int, ErrorType{
    case BadParameters
    case UnknownError
}
>>>>>>> 6ccafc02

@objc public protocol AppContextDelegate: class, NSObjectProtocol {
    /**
     Notifies about context's peer changes

     - parameter peers:   json with data about changed peers
     - parameter context: related AppContext
     */
    func context(context: AppContext, didChangePeerAvailability peers: String)

    /**
     Notifies about network status changes

     - parameter status:  json string with network availability status
     - parameter context: related AppContext
     */
    func context(context: AppContext, didChangeNetworkStatus status: String)

    /**
     Notifies about peer advertisement update

     - parameter discoveryAdvertisingState: json with information about peer's state
     - parameter context:                   related AppContext
     */
    func context(context: AppContext, didUpdateDiscoveryAdvertisingState discoveryAdvertisingState: String)

    /**
     Notifies about failing connection to port

     - parameter port:      port failed to connect
     - parameter context: related AppContext
     */
    func context(context: AppContext, didFailIncomingConnectionToPort port: UInt16)

    /**
     Notifies about entering background

     - parameter context: related AppContext
     */
    func appWillEnterBackground(withContext context: AppContext)

    /**
     Notifies about entering foreground

     - parameter context: related AppContext
     */
    func appDidEnterForeground(withContext context: AppContext)
}

/// Interface for communication between native and cross-platform parts
@objc public final class AppContext: NSObject {
    /// delegate for AppContext's events
    public weak var delegate: AppContextDelegate?
    private let serviceType: String
    private let appNotificationsManager: ApplicationStateNotificationsManager
    private var networkChangedRegistered: Bool = false
<<<<<<< HEAD
    private let browserManager: BrowserManager
    private let advertiserManager: AdvertiserManager
    
    private func updateNetworkStatus() {
=======

    private func notifyOnDidUpdateNetworkStatus() {
>>>>>>> 6ccafc02
        //todo put actual network status
        do {
            delegate?.context(self, didChangeNetworkStatus: try jsonValue([:])!)
        } catch let error {
            assert(false, "\(error)")
        }
    }
    
    private func willEnterBackground() {
        delegate?.appWillEnterBackground(withContext: self)
    }
    
    private func didEnterForeground() {
        delegate?.appDidEnterForeground(withContext: self)
    }
    
    private func peersAvailabilityChanged(peers: [PeerAvailability]) {
        let mappedPeers = peers.map {
            $0.dictionaryValue
        }
        delegate?.context(self, didChangePeerAvailability: mappedPeers)
    }
    
    private func updateListeningAdvertisingState() {
        delegate?.context(self, didUpdateDiscoveryAdvertisingState: [
                "discoveryActive" : browserManager.isListening,
                "advertisingActive" : advertiserManager.isAdvertising
            ])
    }

    public init(serviceType: String) {
        appNotificationsManager = ApplicationStateNotificationsManager()
        self.serviceType = serviceType
        browserManager = BrowserManager(serviceType: serviceType)
        advertiserManager = AdvertiserManager(serviceType: serviceType)
        super.init()
        browserManager.peersAvailabilityChanged = { [weak self] peers in
            self?.peersAvailabilityChanged(peers)
        }
        appNotificationsManager.didEnterForegroundHandler = {[weak self] in
            self?.willEnterBackground()
        }
        appNotificationsManager.willEnterBackgroundHandler = { [weak self] in
            self?.willEnterBackground()
        }
    }

<<<<<<< HEAD
    /**
     Start the client components

     - returns: true if successful
     */
    public func startListeningForAdvertisements() -> Bool {
        browserManager.startListeningForAdvertisements()
        updateListeningAdvertisingState()
        return true
    }

    /**
     Stop the client components

     - returns: true if successful
     */
    public func stopListeningForAdvertisements() -> Bool {
        browserManager.stopListeningForAdvertisements()
        updateListeningAdvertisingState()
        return true
    }

    /**
     Start the server components

     - parameter port: server port to listen
     - returns: true if successful
     */
    public func startUpdateAdvertisingAndListening(withServerPort port: UInt16) -> Bool {
        advertiserManager.startUpdateAdvertisingAndListening(port)
        return true
    }

    /**
     Stop the server components

     - returns: true if successful
     */
    public func stopAdvertisingAndListening() -> Bool {
        advertiserManager.stopAdvertising()
        return true
    }

    /**
     try to establish connection with peer and open TCP listener

     - parameter peer: identifier of peer to connect
     - parameter callback: callback with connection results.
     */
    public func connectToPeer(peer: String, callback:ClientConnectCallback) {
        
=======
    public func startListeningForAdvertisements() throws {
    }

    public func stopListeningForAdvertisements() throws {
    }

    public func startUpdateAdvertisingAndListening(withParameters parameters: [AnyObject]) throws {
        guard let _ = (parameters.first as? NSNumber)?.unsignedShortValue where parameters.count == 2 else {
            throw AppContextError.BadParameters
        }
    }

    public func stopListening() throws {
    }

    public func stopAdvertisingAndListening() throws {
    }

    public func multiConnectToPeer(parameters: [AnyObject]) throws {

>>>>>>> 6ccafc02
    }

    public func killConnection(parameters: [AnyObject]) throws {
    }

    public func getIOSVersion() -> String {
        return NSProcessInfo().operatingSystemVersionString
    }

    public func didRegisterToNative(parameters: [AnyObject]) throws {
        guard let functionName = parameters.first as? String where parameters.count == 2 else {
            throw AppContextError.BadParameters
        }
        if functionName == AppContextJSEvent.networkChanged {
            notifyOnDidUpdateNetworkStatus()
        }
    }
<<<<<<< HEAD
=======

>>>>>>> 6ccafc02

#if TEST
    func executeNativeTests() -> String {
        let runner = TestRunner.`default`
        return runner.runTest() ?? ""
    }
#endif

}

/// Node functions names
<<<<<<< HEAD
extension AppContext {
    @objc public class func networkChanged() -> String {
        return "networkChanged"
    }

    @objc public class func peerAvailabilityChanged() -> String {
        return "peerAvailabilityChanged"
    }

    @objc public class func appEnteringBackground() -> String {
        return "appEnteringBackground"
    }

    @objc public class func appEnteredForeground() -> String {
        return "appEnteredForeground"
    }

    @objc public class func discoveryAdvertisingStateUpdateNonTCP() -> String {
        return "discoveryAdvertisingStateUpdateNonTCP"
    }

    @objc public class func incomingConnectionToPortNumberFailed() -> String {
        return "incomingConnectionToPortNumberFailed"
    }

    @objc public class func executeNativeTests() -> String {
        return "executeNativeTests"
    }

    @objc public class func getOSVersion() -> String {
        return "getOSVersion"
    }

    @objc public class func didRegisterToNative() -> String {
        return "didRegisterToNative"
    }

    @objc public class func killConnections() -> String {
        return "killConnections"
    }

    @objc public class func connect() -> String {
        return "connect"
    }

    @objc public class func stopAdvertisingAndListening() -> String {
        return "stopAdvertisingAndListening"
    }

    @objc public class func startUpdateAdvertisingAndListening() -> String {
        return "startUpdateAdvertisingAndListening"
    }

    @objc public class func stopListeningForAdvertisements() -> String {
        return "stopListeningForAdvertisements"
    }

    @objc public class func startListeningForAdvertisements() -> String {
        return "startListeningForAdvertisements"
    }
}

extension PeerAvailability {
    var dictionaryValue: [String : AnyObject] {
        return ["peerIdentifier" : peerIdentifier.uuid,
                "peerAvailable" : available
            ]
    }
=======
@objc public class AppContextJSEvent: NSObject {
    @objc public static let networkChanged: String = "networkChanged"
    @objc public static let peerAvailabilityChanged: String = "peerAvailabilityChanged"
    @objc public static let appEnteringBackground: String = "appEnteringBackground"
    @objc public static let appEnteredForeground: String = "appEnteredForeground"
    @objc public static let discoveryAdvertisingStateUpdateNonTCP: String = "discoveryAdvertisingStateUpdateNonTCP"
    @objc public static let incomingConnectionToPortNumberFailed: String = "incomingConnectionToPortNumberFailed"
    @objc public static let executeNativeTests: String = "executeNativeTests"
    @objc public static let getOSVersion: String = "getOSVersion"
    @objc public static let didRegisterToNative: String = "didRegisterToNative"
    @objc public static let killConnections: String = "killConnections"
    @objc public static let connect: String = "connect"
    @objc public static let stopAdvertisingAndListening: String = "stopAdvertisingAndListening"
    @objc public static let startUpdateAdvertisingAndListening: String = "startUpdateAdvertisingAndListening"
    @objc public static let stopListeningForAdvertisements: String = "stopListeningForAdvertisements"
    @objc public static let startListeningForAdvertisements: String = "startListeningForAdvertisements"
>>>>>>> 6ccafc02
}<|MERGE_RESOLUTION|>--- conflicted
+++ resolved
@@ -9,9 +9,6 @@
 import Foundation
 import ThaliCore
 
-<<<<<<< HEAD
-public typealias ClientConnectCallback = (error: String, info: [String : AnyObject]) -> Void
-=======
 func jsonValue(object: AnyObject) throws -> String? {
     let data = try NSJSONSerialization.dataWithJSONObject(object, options: NSJSONWritingOptions(rawValue:0))
     return String(data: data, encoding: NSUTF8StringEncoding)
@@ -23,7 +20,6 @@
     case BadParameters
     case UnknownError
 }
->>>>>>> 6ccafc02
 
 @objc public protocol AppContextDelegate: class, NSObjectProtocol {
     /**
@@ -80,15 +76,10 @@
     private let serviceType: String
     private let appNotificationsManager: ApplicationStateNotificationsManager
     private var networkChangedRegistered: Bool = false
-<<<<<<< HEAD
     private let browserManager: BrowserManager
     private let advertiserManager: AdvertiserManager
-    
-    private func updateNetworkStatus() {
-=======
 
     private func notifyOnDidUpdateNetworkStatus() {
->>>>>>> 6ccafc02
         //todo put actual network status
         do {
             delegate?.context(self, didChangeNetworkStatus: try jsonValue([:])!)
@@ -96,22 +87,22 @@
             assert(false, "\(error)")
         }
     }
-    
+
     private func willEnterBackground() {
         delegate?.appWillEnterBackground(withContext: self)
     }
-    
+
     private func didEnterForeground() {
         delegate?.appDidEnterForeground(withContext: self)
     }
-    
+
     private func peersAvailabilityChanged(peers: [PeerAvailability]) {
         let mappedPeers = peers.map {
             $0.dictionaryValue
         }
         delegate?.context(self, didChangePeerAvailability: mappedPeers)
     }
-    
+
     private func updateListeningAdvertisingState() {
         delegate?.context(self, didUpdateDiscoveryAdvertisingState: [
                 "discoveryActive" : browserManager.isListening,
@@ -136,69 +127,21 @@
         }
     }
 
-<<<<<<< HEAD
-    /**
-     Start the client components
-
-     - returns: true if successful
-     */
-    public func startListeningForAdvertisements() -> Bool {
+    public func startListeningForAdvertisements() throws {
         browserManager.startListeningForAdvertisements()
         updateListeningAdvertisingState()
-        return true
-    }
-
-    /**
-     Stop the client components
-
-     - returns: true if successful
-     */
-    public func stopListeningForAdvertisements() -> Bool {
+    }
+
+    public func stopListeningForAdvertisements() throws {
         browserManager.stopListeningForAdvertisements()
         updateListeningAdvertisingState()
-        return true
-    }
-
-    /**
-     Start the server components
-
-     - parameter port: server port to listen
-     - returns: true if successful
-     */
-    public func startUpdateAdvertisingAndListening(withServerPort port: UInt16) -> Bool {
+    }
+
+    public func startUpdateAdvertisingAndListening(withParameters parameters: [AnyObject]) throws {
+        guard let port = (parameters.first as? NSNumber)?.unsignedShortValue where parameters.count == 2 else {
+            throw AppContextError.BadParameters
+        }
         advertiserManager.startUpdateAdvertisingAndListening(port)
-        return true
-    }
-
-    /**
-     Stop the server components
-
-     - returns: true if successful
-     */
-    public func stopAdvertisingAndListening() -> Bool {
-        advertiserManager.stopAdvertising()
-        return true
-    }
-
-    /**
-     try to establish connection with peer and open TCP listener
-
-     - parameter peer: identifier of peer to connect
-     - parameter callback: callback with connection results.
-     */
-    public func connectToPeer(peer: String, callback:ClientConnectCallback) {
-        
-=======
-    public func startListeningForAdvertisements() throws {
-    }
-
-    public func stopListeningForAdvertisements() throws {
-    }
-
-    public func startUpdateAdvertisingAndListening(withParameters parameters: [AnyObject]) throws {
-        guard let _ = (parameters.first as? NSNumber)?.unsignedShortValue where parameters.count == 2 else {
-            throw AppContextError.BadParameters
-        }
     }
 
     public func stopListening() throws {
@@ -209,7 +152,6 @@
 
     public func multiConnectToPeer(parameters: [AnyObject]) throws {
 
->>>>>>> 6ccafc02
     }
 
     public func killConnection(parameters: [AnyObject]) throws {
@@ -227,91 +169,19 @@
             notifyOnDidUpdateNetworkStatus()
         }
     }
-<<<<<<< HEAD
-=======
-
->>>>>>> 6ccafc02
+
 
 #if TEST
     func executeNativeTests() -> String {
         let runner = TestRunner.`default`
-        return runner.runTest() ?? ""
+        runner.runTest()
+        return runner.resultDescription ?? ""
     }
 #endif
 
 }
 
 /// Node functions names
-<<<<<<< HEAD
-extension AppContext {
-    @objc public class func networkChanged() -> String {
-        return "networkChanged"
-    }
-
-    @objc public class func peerAvailabilityChanged() -> String {
-        return "peerAvailabilityChanged"
-    }
-
-    @objc public class func appEnteringBackground() -> String {
-        return "appEnteringBackground"
-    }
-
-    @objc public class func appEnteredForeground() -> String {
-        return "appEnteredForeground"
-    }
-
-    @objc public class func discoveryAdvertisingStateUpdateNonTCP() -> String {
-        return "discoveryAdvertisingStateUpdateNonTCP"
-    }
-
-    @objc public class func incomingConnectionToPortNumberFailed() -> String {
-        return "incomingConnectionToPortNumberFailed"
-    }
-
-    @objc public class func executeNativeTests() -> String {
-        return "executeNativeTests"
-    }
-
-    @objc public class func getOSVersion() -> String {
-        return "getOSVersion"
-    }
-
-    @objc public class func didRegisterToNative() -> String {
-        return "didRegisterToNative"
-    }
-
-    @objc public class func killConnections() -> String {
-        return "killConnections"
-    }
-
-    @objc public class func connect() -> String {
-        return "connect"
-    }
-
-    @objc public class func stopAdvertisingAndListening() -> String {
-        return "stopAdvertisingAndListening"
-    }
-
-    @objc public class func startUpdateAdvertisingAndListening() -> String {
-        return "startUpdateAdvertisingAndListening"
-    }
-
-    @objc public class func stopListeningForAdvertisements() -> String {
-        return "stopListeningForAdvertisements"
-    }
-
-    @objc public class func startListeningForAdvertisements() -> String {
-        return "startListeningForAdvertisements"
-    }
-}
-
-extension PeerAvailability {
-    var dictionaryValue: [String : AnyObject] {
-        return ["peerIdentifier" : peerIdentifier.uuid,
-                "peerAvailable" : available
-            ]
-    }
-=======
 @objc public class AppContextJSEvent: NSObject {
     @objc public static let networkChanged: String = "networkChanged"
     @objc public static let peerAvailabilityChanged: String = "peerAvailabilityChanged"
@@ -328,5 +198,4 @@
     @objc public static let startUpdateAdvertisingAndListening: String = "startUpdateAdvertisingAndListening"
     @objc public static let stopListeningForAdvertisements: String = "stopListeningForAdvertisements"
     @objc public static let startListeningForAdvertisements: String = "startListeningForAdvertisements"
->>>>>>> 6ccafc02
 }