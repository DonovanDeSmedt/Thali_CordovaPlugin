//
//  Thali CordovaPlugin
//  AppContextTests.swift
//
//  Copyright (C) Microsoft. All rights reserved.
//  Licensed under the MIT license. See LICENSE.txt file in the project root for full license information.
//

import XCTest

class AppContextTests: XCTestCase {
    var context: AppContext! = nil

    override func setUp() {
        context = AppContext()
    }

    override func tearDown() {
        context = nil
    }

    func testUpdateNetworkStatus() {

        class AppContextDelegateMock: NSObject, AppContextDelegate {
            var networkStatusUpdated = false
            @objc func context(context: AppContext, didChangePeerAvailability peers: String) {}
            @objc func context(context: AppContext, didChangeNetworkStatus status: String) {
                networkStatusUpdated = true
            }
            @objc func context(context: AppContext, didUpdateDiscoveryAdvertisingState discoveryAdvertisingState: String) {}
            @objc func context(context: AppContext, didFailIncomingConnectionToPort port: UInt16) {}
            @objc func appWillEnterBackground(withContext context: AppContext) {}
            @objc func appDidEnterForeground(withContext context: AppContext) {}
        }

<<<<<<< HEAD
        let context = AppContext(serviceType: "thalitest")
=======
>>>>>>> 6ccafc02
        let delegateMock = AppContextDelegateMock()
        context.delegate = delegateMock
        let _ = try? context.didRegisterToNative([AppContextJSEvent.networkChanged, NSNull()])
        XCTAssertTrue(delegateMock.networkStatusUpdated, "network status is not updated")
    }

    func testDidRegisterToNative() {
        var error: ErrorType?
        do {
            try context.didRegisterToNative(["test", "test"])
        } catch let err {
            error = err
        }
        XCTAssertNil(error)
        var contextError: AppContextError?
        do {
            try context.didRegisterToNative(["test"])
        } catch let err as AppContextError{
            contextError = err
        } catch _ {
        }
        XCTAssertEqual(contextError, .BadParameters)
    }

    func testGetIOSVersion() {
        XCTAssertEqual(NSProcessInfo().operatingSystemVersionString, context.getIOSVersion())
    }
}<|MERGE_RESOLUTION|>--- conflicted
+++ resolved
@@ -33,10 +33,7 @@
             @objc func appDidEnterForeground(withContext context: AppContext) {}
         }
 
-<<<<<<< HEAD
         let context = AppContext(serviceType: "thalitest")
-=======
->>>>>>> 6ccafc02
         let delegateMock = AppContextDelegateMock()
         context.delegate = delegateMock
         let _ = try? context.didRegisterToNative([AppContextJSEvent.networkChanged, NSNull()])
