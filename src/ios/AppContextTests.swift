--- conflicted
+++ resolved
@@ -8,10 +8,7 @@
 //
 
 import XCTest
-<<<<<<< HEAD
 import UIKit
-=======
->>>>>>> 9b8a65fd
 import ThaliCore
 
 extension NetworkStatusParameters {
@@ -52,34 +49,32 @@
 
     /// Indicates that didChangeNetworkStatus method was called at least once.
     var networkStatusUpdated = false
-<<<<<<< HEAD
+
+    /// Bluetooth RadioState value represented as String
+    /// Gets updated value in didChangeNetworkStatus method.
+    var bluetoothStateActual: String?
+
+    /// BluetoothLowEnergy RadioState value represented as String
+    /// Gets updated value in didChangeNetworkStatus method.
+    var bluetoothLowEnergyStateActual: String?
+
+    /// WiFi RadioState value represented as String
+    /// Gets updated value in didChangeNetworkStatus method.
+    var wifiStateActual: String?
+
+    /// Cellular RadioState value represented as String
+    /// Gets updated value in didChangeNetworkStatus method.
+    var cellularStateActual: String?
+
+    var advertisingListeningState = ""
+
     var willEnterBackground = false
     var didEnterForeground = false
     var discoveryUpdated = false
 
     @objc func context(context: AppContext, didResolveMultiConnectWith paramsJSONString: String) {}
-    @objc func context(context: AppContext, didFailMultiConnectConnectionWith paramsJSONString: String) {}
-=======
-
-    /// Bluetooth RadioState value represented as String
-    /// Gets updated value in didChangeNetworkStatus method.
-    var bluetoothStateActual: String?
-
-    /// BluetoothLowEnergy RadioState value represented as String
-    /// Gets updated value in didChangeNetworkStatus method.
-    var bluetoothLowEnergyStateActual: String?
-
-    /// WiFi RadioState value represented as String
-    /// Gets updated value in didChangeNetworkStatus method.
-    var wifiStateActual: String?
-
-    /// Cellular RadioState value represented as String
-    /// Gets updated value in didChangeNetworkStatus method.
-    var cellularStateActual: String?
-
-    var advertisingListeningState = ""
-
->>>>>>> 9b8a65fd
+    @objc func context(context: AppContext,
+                       didFailMultiConnectConnectionWith paramsJSONString: String) {}
     @objc func context(context: AppContext, didChangePeerAvailability peers: String) {}
     @objc func context(context: AppContext, didChangeNetworkStatus status: String) {
         networkStatusUpdated = true
@@ -344,14 +339,18 @@
     func testWillEnterBackground() {
         let delegateMock = AppContextDelegateMock()
         context.delegate = delegateMock
-        NSNotificationCenter.defaultCenter().postNotificationName(UIApplicationWillResignActiveNotification, object: nil)
+        NSNotificationCenter.defaultCenter()
+                            .postNotificationName(UIApplicationWillResignActiveNotification,
+                                                  object: nil)
         XCTAssertTrue(delegateMock.willEnterBackground)
     }
 
     func testDidEnterForeground() {
         let delegateMock = AppContextDelegateMock()
         context.delegate = delegateMock
-        NSNotificationCenter.defaultCenter().postNotificationName(UIApplicationDidBecomeActiveNotification, object: nil)
+        NSNotificationCenter.defaultCenter()
+                            .postNotificationName(UIApplicationDidBecomeActiveNotification,
+                                                  object: nil)
         XCTAssertTrue(delegateMock.didEnterForeground)
     }
 
@@ -378,9 +377,8 @@
         XCTAssertEqual(NSProcessInfo().operatingSystemVersionString, context.getIOSVersion())
     }
 
-<<<<<<< HEAD
     func testThaliCoreErrors() {
-        //testing parameters count
+        // testing parameters count
         var error: AppContextError?
         do {
             try context.multiConnectToPeer([""])
@@ -389,7 +387,7 @@
         } catch _ {}
         XCTAssertEqual(error, AppContextError.BadParameters)
 
-        //testing parameter types
+        // testing parameter types
         error = nil
         do {
             try context.multiConnectToPeer([2, 2])
@@ -400,14 +398,16 @@
     }
 
     func testMultiConnect() {
-        //todo will be implemented as soon as we will have the whole stack working
+        // todo will be implemented as soon as we will have the whole stack working #881
     }
 
     func testErrorDescription() {
-        XCTAssertEqual(ThaliCoreError.IllegalPeerID.rawValue, errorDescription(ThaliCoreError.IllegalPeerID))
+        XCTAssertEqual(ThaliCoreError.IllegalPeerID.rawValue,
+                       errorDescription(ThaliCoreError.IllegalPeerID))
 
         let unknownError = AppContextError.UnknownError
-        XCTAssertEqual((unknownError as NSError).localizedDescription, errorDescription(unknownError))
+        XCTAssertEqual((unknownError as NSError).localizedDescription,
+                       errorDescription(unknownError))
     }
 
     func testJsonValue() {
@@ -425,8 +425,6 @@
         XCTAssertEqual(jsonValue(jsonDict), jsonString)
     }
 
-=======
->>>>>>> 9b8a65fd
     func testListeningAdvertisingUpdateOnStartAdvertising() {
         let delegateMock = AppContextDelegateMock()
         context.delegate = delegateMock
