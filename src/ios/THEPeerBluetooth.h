--- conflicted
+++ resolved
@@ -31,11 +31,7 @@
 // THEPeerBluetooth interface.v
 @interface THEPeerBluetooth : NSObject
 
-<<<<<<< HEAD
-// ctor - Discovery and scanning will automatically start 
-=======
 // Class initializer, will start advertising/scanning immediately
->>>>>>> 944b44a9
 - (instancetype)initWithServiceType:(NSUUID *)serviceType
                      peerIdentifier:(NSString *)peerIdentifier
                            peerName:(NSString *)peerName
