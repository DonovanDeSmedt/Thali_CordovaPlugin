//
//  The MIT License (MIT)
//
//  Copyright (c) 2015 Brian Lambert.
//
//  Permission is hereby granted, free of charge, to any person obtaining a copy
//  of this software and associated documentation files (the "Software"), to deal
//  in the Software without restriction, including without limitation the rights
//  to use, copy, modify, merge, publish, distribute, sublicense, and/or sell
//  copies of the Software, and to permit persons to whom the Software is
//  furnished to do so, subject to the following conditions:
//
//  The above copyright notice and this permission notice shall be included in
//  all copies or substantial portions of the Software.
//
//  THE SOFTWARE IS PROVIDED "AS IS", WITHOUT WARRANTY OF ANY KIND, EXPRESS OR
//  IMPLIED, INCLUDING BUT NOT LIMITED TO THE WARRANTIES OF MERCHANTABILITY,
//  FITNESS FOR A PARTICULAR PURPOSE AND NONINFRINGEMENT. IN NO EVENT SHALL THE
//  AUTHORS OR COPYRIGHT HOLDERS BE LIABLE FOR ANY CLAIM, DAMAGES OR OTHER
//  LIABILITY, WHETHER IN AN ACTION OF CONTRACT, TORT OR OTHERWISE, ARISING FROM,
//  OUT OF OR IN CONNECTION WITH THE SOFTWARE OR THE USE OR OTHER DEALINGS IN
//  THE SOFTWARE.
//
//  Thali CordovaPlugin
//  THEPeerBluetooth.m
//

#import <pthread.h>
#import <CoreBluetooth/CoreBluetooth.h>
#import "THEPeerBluetooth.h"

// The maximum status length is 140 characters * 4 bytes (the maximum UTF-8 bytes per character).
const NSUInteger kMaxStatusDataLength = 140 * 4;
const NSUInteger kMaxPeerNameLength = 100;

static NSString *const PEER_ID_CHARACTERISTIC_UID = @"E669893C-F4C2-4604-800A-5252CED237F9";
static NSString *const PEER_NAME_CHARACTERISTIC_UID = @"2EFDAD55-5B85-4C78-9DE8-07884DC051FA";

// THEPeripheralDescriptorState enumeration.
typedef NS_ENUM(NSUInteger, THEPeripheralDescriptorState)
{
    THEPeripheralDescriptorStateDisconnected  = 1,
    THEPeripheralDescriptorStateConnecting    = 2,
    THEPeripheralDescriptorStateInitializing  = 3,
    THEPeripheralDescriptorStateConnected     = 4
};

// THEPeripheralDescriptor interface.
@interface THEPeripheralDescriptor : NSObject

// Properties.
@property (nonatomic) NSString * peerID;
@property (nonatomic) NSString * peerName;
@property (nonatomic) THEPeripheralDescriptorState state;

// Class initializer.
- (instancetype)initWithPeripheral:(CBPeripheral *)peripheral
                      initialState:(THEPeripheralDescriptorState)initialState
                 bluetoothDelegate:(id<THEPeerBluetoothDelegate>)delegate;

@end

// THEPeripheralDescriptor implementation.
@implementation THEPeripheralDescriptor
{
@private
    // The peripheral.
    CBPeripheral * _peripheral;
    __weak id<THEPeerBluetoothDelegate> _delegate;
}

// Class initializer.
- (instancetype)initWithPeripheral:(CBPeripheral *)peripheral
                      initialState:(THEPeripheralDescriptorState)initialState
                 bluetoothDelegate:(id<THEPeerBluetoothDelegate>)delegate
{
    // Initialize superclass.
    self = [super init];
    
    // Handle errors.
    if (!self)
    {
        return nil;
    }
    
    // Initialize.
    _peripheral = peripheral;
    _state = initialState;

    _delegate = delegate;

    // Done.
    return self;
}

@end

// THECharacteristicUpdateDescriptor interface.
@interface THECharacteristicUpdateDescriptor : NSObject

// Properties.
@property (nonatomic, readonly) NSData * value;
@property (nonatomic, readonly) CBMutableCharacteristic * characteristic;

// Class initializer.
- (instancetype)initWithValue:(NSData *)value
               characteristic:(CBMutableCharacteristic *)characteristic;

@end

// THECharacteristicUpdateDescriptor implementation.
@implementation THECharacteristicUpdateDescriptor

// Class initializer.
- (instancetype)initWithValue:(NSData *)value
               characteristic:(CBMutableCharacteristic *)characteristic
{
    // Initialize superclass.
    self = [super init];
    
    // Handle errors.
    if (!self)
    {
        return nil;
    }
    
    // Initialize.
    _value = value;
    _characteristic = characteristic;
    
    // Done.
    return self;
}

@end

// THEPeerBluetooth (CBPeripheralManagerDelegate) interface.
@interface THEPeerBluetooth (CBPeripheralManagerDelegate) <CBPeripheralManagerDelegate>
@end

// THEPeerBluetooth (CBCentralManagerDelegate) interface.
@interface THEPeerBluetooth (CBCentralManagerDelegate) <CBCentralManagerDelegate>
@end

// THEPeerBluetooth (CBPeripheralDelegate) interface.
@interface THEPeerBluetooth (CBPeripheralDelegate) <CBPeripheralDelegate>
@end

// THEPeerBluetooth (Internal) interface.
@interface THEPeerBluetooth (Internal)

// Starts advertising.
- (void)startAdvertising;

// Stops advertising.
- (void)stopAdvertising;

// Starts scanning.
- (void)startScanning;

// Stops scanning.
- (void)stopScanning;

@end

// Possible states of bluetooth stack 
typedef enum bluetoothStates {
  STARTING,
  STARTED,
  STOPPING,
  STOPPED 
} BluetoothState;


// THEPeerBluetooth implementation.
@implementation THEPeerBluetooth
{
@private
    // The peer identifier.
    NSString * _peerIdentifier;
    
    // The peer name.
    NSString * _peerName;
    
    // The canonical peer name.
    NSData * _canonicalPeerName;
    
    // The service type.
    CBUUID * _serviceType;
    
    // The peer ID type.
    CBUUID * _peerIDType;

    // The peer name type.
    CBUUID * _peerNameType;
    
    // The service.
    CBMutableService * _service;
    
    // The peer ID characteristic.
    CBMutableCharacteristic * _characteristicPeerID;

    // The peer name characteristic.
    CBMutableCharacteristic * _characteristicPeerName;
    
    // The advertising data.
    NSDictionary * _advertisingData;
    
    // The peripheral manager.
    CBPeripheralManager * _peripheralManager;
    
    // The central manager.
    CBCentralManager * _centralManager;
    
    // Current state of the bluetooth stack   
    BluetoothState _state;

    // Track outstanding callbacks to better manage STARTING->STOPPING transition
    BOOL _centralCallbackOutstanding;
    BOOL _peripheralCallbackOutstanding;
 
    // The perhipherals dictionary.
    NSMutableDictionary * _peripherals;
    
    // The pending characteristic updates array.
    NSMutableArray * _pendingCharacteristicUpdates;

    // The bluetooth delegate which will receive peer availability updates
    __weak id<THEPeerBluetoothDelegate> _delegate;
}

// References to instances that are stopping and awaiting a callback
// They can't be destroyed until the callbacks happen (and we've no way to cancel the callback)
static NSMutableSet * _stoppingInstances;

// Static initializer
+ (void)initialize
{
  _stoppingInstances = [[NSMutableSet alloc] init];
}

// Class initializer.
- (instancetype)initWithServiceType:(NSUUID *)serviceType
                     peerIdentifier:(NSString *)peerIdentifier
                           peerName:(NSString *)peerName
                  bluetoothDelegate:(id<THEPeerBluetoothDelegate>) delegate
{
    // Initialize superclass.
    self = [super init];
    
    // Handle errors.
    if (!self)
    {
        return nil;
    }
   
    _delegate = delegate;
 
    // If the peer name is too long, truncate it.
    if ([peerName length] > 100)
    {
        [peerName substringWithRange:NSMakeRange(0, 100)];
    }

    // Initialize.
    _serviceType = [CBUUID UUIDWithNSUUID:serviceType];
    _peerIdentifier = peerIdentifier;
    _peerName = peerName;
    _canonicalPeerName = [_peerName dataUsingEncoding:NSUTF8StringEncoding];
    
    // Initialize the peer identifier value.
    NSData * peerIdentifierValue = [_peerIdentifier dataUsingEncoding:NSUTF8StringEncoding];
    
    // Allocate and initialize the peer ID type.
    _peerIDType = [CBUUID UUIDWithString:PEER_ID_CHARACTERISTIC_UID];
    
    // Allocate and initialize the peer name type.
    _peerNameType = [CBUUID UUIDWithString:PEER_NAME_CHARACTERISTIC_UID];
    
    // Allocate and initialize the service.
    _service = [[CBMutableService alloc] initWithType:_serviceType
                                              primary:YES];
    
    // Allocate and initialize the peer ID characteristic.
    _characteristicPeerID = [[CBMutableCharacteristic alloc] 
                                    initWithType:_peerIDType
                                      properties:CBCharacteristicPropertyRead
                                           value:peerIdentifierValue
                                     permissions:CBAttributePermissionsReadable];

    // Allocate and initialize the peer name characteristic.
    _characteristicPeerName = [[CBMutableCharacteristic alloc] 
                                        initWithType:_peerNameType
                                          properties:CBCharacteristicPropertyRead
                                               value:_canonicalPeerName
                                         permissions:CBAttributePermissionsReadable];

    // Set the service characteristics.
    [_service setCharacteristics:@[_characteristicPeerID, _characteristicPeerName]];
    
    // Allocate and initialize the advertising data.
    _advertisingData = @{CBAdvertisementDataServiceUUIDsKey: @[_serviceType],
                            CBAdvertisementDataLocalNameKey: _peerName};
    
    // The background queue.
    dispatch_queue_t backgroundQueue = 
      dispatch_get_global_queue(DISPATCH_QUEUE_PRIORITY_BACKGROUND, 0);
   
    // Allocate and initialize the peripheral manager.
    _peripheralManager = [[CBPeripheralManager alloc] 
                            initWithDelegate:self
                                       queue:backgroundQueue];
    
    // peripheralManager will shortly call us back with info on the 
    // BT state, we can't destroy this instance until it does
    _peripheralCallbackOutstanding = (_peripheralManager != nil);
    
    // Allocate and initialize the central manager.
    _centralManager = [[CBCentralManager alloc] initWithDelegate:self
                                                           queue:backgroundQueue];

    // centralManager will shortly call us back with info on the 
    // BT state, we can't destroy this instance until it does
    _centralCallbackOutstanding = (_centralManager != nil);
    
    // Allocate and initialize the peripherals dictionary. It contains a THEPeripheralDescriptor for
    // every peripheral we are either connecting or connected to.
    _peripherals = [[NSMutableDictionary alloc] init];
    
    // Allocate and initialize the pending updates array. It contains a 
    // THECharacteristicUpdateDescriptor for each characteristic update that is pending 
    // after a failed call to CBPeripheralManager
    // updateValue:forCharacteristic:onSubscribedCentrals.
    _pendingCharacteristicUpdates = [[NSMutableArray alloc] init];
<<<<<<< HEAD
   
=======

>>>>>>> 944b44a9
    _state = STARTING;
 
    // Done.
    return self;
}

// Stops peer Bluetooth.
- (void)stop
{
  @synchronized(self)
  {
    assert(_state == STARTING || _state == STARTED);

    if (_state == STARTING)
    {
      // We have an outstanding callback, keep ourself alive until
      // that's cleared, don't clear delegates yet since that
      // could stop the callback happening
      [_stoppingInstances addObject:self];
    }
    else if (_state == STARTED)
    {
      _delegate = nil;
      _peripheralManager.delegate = nil;
      _centralManager.delegate = nil;
    }

    _state = STOPPING;

    [self stopAdvertising];
    [self stopScanning];
    
    _state = STOPPED;
  }
}

- (BOOL)tryReleaseSelf
{
  if (_state == STOPPING)
  {
    if (!_peripheralCallbackOutstanding && !_centralCallbackOutstanding)
    {
      assert([_stoppingInstances member:self]);

      _delegate = nil;
      _peripheralManager.delegate = nil;
      _centralManager.delegate = nil;

      [_stoppingInstances removeObject:self];
      return YES;
    }
  }
  return NO;
}

@end

// THEPeerBluetooth (CBPeripheralManagerDelegate) implementation.
@implementation THEPeerBluetooth (CBPeripheralManagerDelegate)

// Invoked whenever the peripheral manager's state has been updated.
- (void)peripheralManagerDidUpdateState:(CBPeripheralManager *)peripheralManager
{
  @synchronized(self)
  {
    assert(_state == STARTING || _state == STOPPING);

    BOOL bluetoothEnabled = ([_peripheralManager state] == CBPeripheralManagerStatePoweredOn);
    [_delegate peerBluetooth:self didUpdateState:bluetoothEnabled];

    _peripheralCallbackOutstanding = NO;
    if ([self tryReleaseSelf])
    {
      // We're about to go away, nothing more to do
      return;
    }

    if (bluetoothEnabled)
    {
      // BT is on, we can advertise

      if (_state == STARTING)
      {
        [self startAdvertising];

        if (_centralCallbackOutstanding == NO)
        {
          // If we've had both callbacks we can safely say we've started
          _state = STARTED;
        }
      }
    }
    else
    {
      // BT is off, we should stop

      if (_state == STARTED)
      {
        [self stopAdvertising];
      }
    }
  }
}

// Invoked with the result of a startAdvertising call.
- (void)peripheralManagerDidStartAdvertising:(CBPeripheralManager *)peripheralManager
                                       error:(NSError *)error
{
}


// Invoked with the result of a addService call.
- (void)peripheralManager:(CBPeripheralManager *)peripheralManager
            didAddService:(CBService *)service
                    error:(NSError *)error
{
}

// Invoked after a failed call to update a characteristic.
- (void)peripheralManagerIsReadyToUpdateSubscribers:(CBPeripheralManager *)peripheralManager
{
  @synchronized(self)
  {
    // Process as many pending characteristic updates as we can.
    while ([_pendingCharacteristicUpdates count])
    {
      // Process the next pending characteristic update. 
      // If the tranmission queue is full, stop processing.
      THECharacteristicUpdateDescriptor * characteristicUpdateDescriptor = 
        _pendingCharacteristicUpdates[0];

      if (![_peripheralManager updateValue:[characteristicUpdateDescriptor value]
                         forCharacteristic:[characteristicUpdateDescriptor characteristic]
                      onSubscribedCentrals:nil])
      {
          break;
      }
      
      // Remove the pending characteristic update we processed.
      [_pendingCharacteristicUpdates removeObjectAtIndex:0];
    }
  }
}
@end

// THEPeerBluetooth (CBCentralManagerDelegate) implementation.
@implementation THEPeerBluetooth (CBCentralManagerDelegate)

// Invoked whenever the central manager's state has been updated.
- (void)centralManagerDidUpdateState:(CBCentralManager *)centralManager
{
  @synchronized(self)
  {
    assert(_state == STARTING || _state == STOPPING);

    // If the central manager is powered on, make sure we're scanning. If it's in any other state,
    // make sure we're not scanning.

    _centralCallbackOutstanding = NO;
    if ([self tryReleaseSelf])
    {
      // We're about to go away, nothing more to do
      return;
    }

    if ([_centralManager state] == CBCentralManagerStatePoweredOn)
    {
      if (_state == STARTING)
      {
        [self startScanning];

        if (_peripheralCallbackOutstanding == NO)
        {
          // If we've had both callbacks we can safely say we've started
          _state = STARTED;
        }
      }
    }
    else
    {
      if (_state == STARTED)
      {
        [self stopScanning];
      }
    }
  }
}

// Invoked when a peripheral is discovered.
- (void)centralManager:(CBCentralManager *)centralManager
 didDiscoverPeripheral:(CBPeripheral *)peripheral
     advertisementData:(NSDictionary *)advertisementData
                  RSSI:(NSNumber *)RSSI
{
  // Obtain the peripheral identifier string.
  NSString * peripheralIdentifierString = [[peripheral identifier] UUIDString];
    
  @synchronized(self)
  {
    // If we're not connected or connecting to this peripheral, connect to it.
    if (!_peripherals[peripheralIdentifierString])
    {
      // Add a THEPeripheralDescriptor to the peripherals dictionary.
      _peripherals[peripheralIdentifierString] = [[THEPeripheralDescriptor alloc] 
                                      initWithPeripheral:peripheral
                                            initialState:THEPeripheralDescriptorStateConnecting
                                       bluetoothDelegate:_delegate];

        // Connect to the peripheral.
      [_centralManager connectPeripheral:peripheral
                                 options:nil];
    }
  }
}

// Invoked when a peripheral is connected.
- (void)centralManager:(CBCentralManager *)centralManager
  didConnectPeripheral:(CBPeripheral *)peripheral
{
  // Get the peripheral identifier string.
  NSString * peripheralIdentifierString = [[peripheral identifier] UUIDString];
  
  @synchronized(self)
  {
    // Find the peripheral descriptor in the peripherals dictionary. It should be there.
    THEPeripheralDescriptor * peripheralDescriptor = _peripherals[peripheralIdentifierString];
    if (peripheralDescriptor)
    {
        // Update the peripheral descriptor state.
        [peripheralDescriptor setState:THEPeripheralDescriptorStateInitializing];
    }
    else
    {
        // Allocate a new peripheral descriptor and add it to the peripherals dictionary.
        peripheralDescriptor = [[THEPeripheralDescriptor alloc] 
                                       initWithPeripheral:peripheral
                                             initialState:THEPeripheralDescriptorStateInitializing
                                        bluetoothDelegate:_delegate];
        _peripherals[peripheralIdentifierString] = peripheralDescriptor;
    }
    
    // Set our delegate on the peripheral and discover its services.
    [peripheral discoverServices:@[_serviceType]];
  }
}

// Invoked when a peripheral connection fails.
- (void)centralManager:(CBCentralManager *)centralManager
didFailToConnectPeripheral:(CBPeripheral *)peripheral
                 error:(NSError *)error
{
  // Get the peripheral identifier string.
  NSString * peripheralIdentifierString = [[peripheral identifier] UUIDString];

  @synchronized(self)
  {  
    // Find the peripheral descriptor in the peripherals dictionary. It should be there.
    THEPeripheralDescriptor * peripheralDescriptor = _peripherals[peripheralIdentifierString];
    if (peripheralDescriptor)
    {
        // Immediately reconnect. This is long-lived meaning that we will connect to this peer 
        // whenever it is encountered again.
        [peripheralDescriptor setState:THEPeripheralDescriptorStateConnecting];
        [_centralManager connectPeripheral:peripheral
                                   options:nil];
    }
  }    
}

// Invoked when a peripheral is disconnected.
- (void)centralManager:(CBCentralManager *)centralManager
didDisconnectPeripheral:(CBPeripheral *)peripheral
                  error:(NSError *)error
{
  // Get the peripheral identifier string.
  NSString * peripheralIdentifierString = [[peripheral identifier] UUIDString];

  @synchronized(self)
  {
    // Find the peripheral descriptor in the peripherals dictionary. It should be there.
    THEPeripheralDescriptor * peripheralDescriptor = 
      [_peripherals objectForKey:peripheralIdentifierString];

    if (peripheralDescriptor)
    {
      // Notify the delegate.
      if ([peripheralDescriptor peerName])
      {
        [_delegate peerBluetooth:self 
            didDisconnectPeerIdentifier:[peripheralDescriptor peerID]];
      }
        
      // Immediately reconnect. This is long-lived. Central manager will connect to this peer 
      // whenever it is discovered again.
      [peripheralDescriptor setState:THEPeripheralDescriptorStateConnecting];
      [_centralManager connectPeripheral:peripheral
                                 options:nil];
    }
  }
}

@end

// THEPeerBluetooth (CBPeripheralDelegate) implementation.
@implementation THEPeerBluetooth (CBPeripheralDelegate)

// Invoked when services are discovered.
- (void)peripheral:(CBPeripheral *)peripheral
didDiscoverServices:(NSError *)error
{
  // Process the services.
  for (CBService * service in [peripheral services])
  {
    // If this is our service, discover its characteristics.
    if ([[service UUID] isEqual:_serviceType])
    {
        [peripheral discoverCharacteristics:@[_peerIDType,
                                              _peerNameType]
                                 forService:service];
    }
  }
}

// Invoked when service characteristics are discovered.
- (void)peripheral:(CBPeripheral *)peripheral
didDiscoverCharacteristicsForService:(CBService *)service
             error:(NSError *)error
{
  // Get the peripheral identifier string.
  NSString * peripheralIdentifierString = [[peripheral identifier] UUIDString];
    
  @synchronized(self)
  { 
    // Obtain the peripheral descriptor.
    THEPeripheralDescriptor * peripheralDescriptor = _peripherals[peripheralIdentifierString];
    if (peripheralDescriptor)
    {
      // If this is our service, process its discovered characteristics.
      if ([[service UUID] isEqual:_serviceType])
      {
        // Process each of the discovered characteristics.
        for (CBCharacteristic * characteristic in [service characteristics])
        {
          // Peer ID characteristic.
          if ([[characteristic UUID] isEqual:_peerIDType])
          {
            // Read it.
            [peripheral readValueForCharacteristic:characteristic];
          }
          // Peer name characteristic.
          else if ([[characteristic UUID] isEqual:_peerNameType])
          {
            // Read it.
            [peripheral readValueForCharacteristic:characteristic];
          }
        }
      }
    }
  }
}

// Invoked when the value of a characteristic is updated.
- (void)peripheral:(CBPeripheral *)peripheral
didUpdateValueForCharacteristic:(CBCharacteristic *)characteristic
             error:(NSError *)error
{
  // Get the peripheral identifier string.
  NSString * peripheralIdentifierString = [[peripheral identifier] UUIDString];

  @synchronized(self)
  {
    // Obtain the peripheral descriptor.
    THEPeripheralDescriptor * peripheralDescriptor = _peripherals[peripheralIdentifierString];
    if (peripheralDescriptor)
    {
      // Peer ID characteristic.
      if ([[characteristic UUID] isEqual:_peerIDType])
      {
        // When the peer ID is updated, set the peer ID in the peripheral descriptor.
        [peripheralDescriptor setPeerID:[
            [NSString alloc] initWithData:[characteristic value] 
                                 encoding:NSUTF8StringEncoding]];
      }
      // Peer name characteristic.
      else if ([[characteristic UUID] isEqual:_peerNameType])
      {
        // When the peer name is updated, set the peer name in the peripheral descriptor.
        [peripheralDescriptor setPeerName:[[NSString alloc] 
                             initWithData:[characteristic value]
                                 encoding:NSUTF8StringEncoding]];
      }
        
      // Detect when the peer is fully initialized and move it to the connected state.
      if ([peripheralDescriptor state] == THEPeripheralDescriptorStateInitializing && 
          [peripheralDescriptor peerID] && [peripheralDescriptor peerName])
      {
        // Move the peer to the connected state.
        [peripheralDescriptor setState:THEPeripheralDescriptorStateConnected];
            
        // Notify the delegate that the peer is connected.
        [_delegate peerBluetooth:self
              didConnectPeerIdentifier:[peripheralDescriptor peerID]
                              peerName:[peripheralDescriptor peerName]];
      }
    }
  }
}

@end

// THEPeerBluetooth (Internal) implementation.
@implementation THEPeerBluetooth (Internal)

// Starts advertising.
- (void)startAdvertising
{
  if ([_peripheralManager state] == CBPeripheralManagerStatePoweredOn && 
      ![_peripheralManager isAdvertising])
  {
    [_peripheralManager addService:_service];
    [_peripheralManager startAdvertising:_advertisingData];
  }
}

// Stops advertising.
- (void)stopAdvertising
{
  if ([_peripheralManager isAdvertising])
  {
    [_peripheralManager removeAllServices];
    [_peripheralManager stopAdvertising];
  }
}

// Starts scanning.
- (void)startScanning
{
  if ([_centralManager state] == CBCentralManagerStatePoweredOn)
  {
    [_centralManager 
        scanForPeripheralsWithServices:@[_serviceType]
                               options:@{CBCentralManagerScanOptionAllowDuplicatesKey: @(NO)}];
  }
}

// Stops scanning.
- (void)stopScanning
{
  [_centralManager stopScan];
}

@end<|MERGE_RESOLUTION|>--- conflicted
+++ resolved
@@ -332,11 +332,7 @@
     // after a failed call to CBPeripheralManager
     // updateValue:forCharacteristic:onSubscribedCentrals.
     _pendingCharacteristicUpdates = [[NSMutableArray alloc] init];
-<<<<<<< HEAD
-   
-=======
-
->>>>>>> 944b44a9
+    
     _state = STARTING;
  
     // Done.
