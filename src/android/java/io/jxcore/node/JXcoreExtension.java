--- conflicted
+++ resolved
@@ -36,14 +36,6 @@
     public static void LoadExtensions() {
         final ConnectionHelper mConnectionHelper = new ConnectionHelper();
 
-<<<<<<< HEAD
-<<<<<<< HEAD
-<<<<<<< HEAD
-=======
-=======
->>>>>>> Resolved rebase merge conflicts
-=======
->>>>>>> 15c0ad4c
         jxcore.RegisterMethod(METHODSTRING_RECONNECTWIFIAP, new JXcoreCallback() {
             @Override
             public void Receiver(ArrayList<Object> params, String callbackId) {
@@ -68,7 +60,6 @@
             }
         });
 
->>>>>>> Commit to #345: Renamed classes, cleaned up the code and improved logging.
         jxcore.RegisterMethod(METHODSTRING_GETBTADDRESS, new JXcoreCallback() {
             @Override
             public void Receiver(ArrayList<Object> params, String callbackId) {
