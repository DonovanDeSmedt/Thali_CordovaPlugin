/* Copyright (c) 2015-2016 Microsoft Corporation. This software is licensed under the MIT License.
 * See the license file delivered with this project for further information.
 */
package io.jxcore.node;

import android.bluetooth.BluetoothAdapter;
import android.bluetooth.BluetoothSocket;
import android.bluetooth.le.AdvertiseSettings;
import android.bluetooth.le.ScanSettings;
import android.content.Context;
import android.os.CountDownTimer;
import android.system.ErrnoException;
import android.system.OsConstants;
import android.util.Log;

import org.thaliproject.p2p.btconnectorlib.ConnectionManager;
import org.thaliproject.p2p.btconnectorlib.ConnectionManager.ConnectionManagerState;
import org.thaliproject.p2p.btconnectorlib.ConnectionManagerSettings;
import org.thaliproject.p2p.btconnectorlib.DiscoveryManager;
import org.thaliproject.p2p.btconnectorlib.DiscoveryManagerSettings;
import org.thaliproject.p2p.btconnectorlib.PeerProperties;

import java.io.IOException;
import java.util.UUID;

/**
 * Wraps the Android connector library functionality and provides an interface for JXcore layer
 * (with the help of JXcoreExtensions class).
 */
public class ConnectionHelper
    implements
    ConnectionManager.ConnectionManagerListener,
    DiscoveryManager.DiscoveryManagerListener {
    private static final String TAG = ConnectionHelper.class.getName();

    public static final int NO_PORT_NUMBER = 0;
    private static final String SERVICE_TYPE = "Cordovap2p._tcp";
    private static final String SERVICE_UUID_AS_STRING = "fa87c0d0-afac-11de-8a39-0800200c9a66";
    private static final String BLE_SERVICE_UUID_AS_STRING = "b6a44ad1-d319-4b3a-815d-8b805a47fb51";
    private static final String BLUETOOTH_NAME = "Thali_Bluetooth";
    private static final UUID SERVICE_UUID = UUID.fromString(SERVICE_UUID_AS_STRING);
    private static final UUID BLE_SERVICE_UUID = UUID.fromString(BLE_SERVICE_UUID_AS_STRING);
    private static final int MANUFACTURER_ID = 7413;
    private static final long NOTIFY_DISCOVERY_ADVERTISING_STATE_DELAY_IN_MILLISECONDS = 500;
    private static final long POWER_UP_BLE_DISCOVERY_DELAY_IN_MILLISECONDS = 15000;
    private static final int MAXIMUM_NUMBER_OF_CONNECTIONS = 30; // TODO: Determine a way to figure out a proper value here, see issue #37

    private final Context mContext;
    private final Thread.UncaughtExceptionHandler mThreadUncaughtExceptionHandler;
    private final ConnectionModel mConnectionModel;
    private final ConnectionManager mConnectionManager;
    private final DiscoveryManager mDiscoveryManager;
    private final DiscoveryManagerSettings mDiscoveryManagerSettings;
    private final ConnectivityMonitor mConnectivityMonitor;
    private final StartStopOperationHandler mStartStopOperationHandler;
    private CountDownTimer mNotifyDiscoveryAdvertisingStateUpdateNonTcp = null;
    private CountDownTimer mPowerUpBleDiscoveryTimer = null;
    private int mServerPortNumber = NO_PORT_NUMBER;

    // Uncomment the following to take the TestHelper into use.
    // See the documentation in TestHelper.java for more information.
    //private TestHelper mTestHelper = null;

    /**
     * Constructor.
     */
    public ConnectionHelper() {
        mContext = jxcore.activity.getBaseContext();

        mThreadUncaughtExceptionHandler = new Thread.UncaughtExceptionHandler() {
            @Override
            public void uncaughtException(Thread thread, final Throwable throwable) {
                Log.e(TAG, "Uncaught exception: " + throwable.getMessage(), throwable);
                // Forwarding the exception from here is impossible:
                // "Further exceptions thrown in this method prevent the remainder of the method
                // from executing, but are otherwise ignored."
                // See http://developer.android.com/reference/java/lang/Thread.UncaughtExceptionHandler.html
            }
        };

        mConnectionModel = new ConnectionModel();

        mConnectionManager = new ConnectionManager(mContext, this, SERVICE_UUID, BLUETOOTH_NAME);
        ConnectionManagerSettings connectionManagerSettings = ConnectionManagerSettings.getInstance(mContext);
        connectionManagerSettings.setHandshakeRequired(true);

        mDiscoveryManager = new DiscoveryManager(mContext, this, BLE_SERVICE_UUID, SERVICE_TYPE);
        mDiscoveryManagerSettings = DiscoveryManagerSettings.getInstance(mContext);

        if (mDiscoveryManagerSettings.setDiscoveryMode(DiscoveryManager.DiscoveryMode.BLE)) {
            mDiscoveryManagerSettings.setManufacturerId(MANUFACTURER_ID);

            mDiscoveryManagerSettings.setAdvertiseScanModeAndTxPowerLevel(
                AdvertiseSettings.ADVERTISE_MODE_LOW_LATENCY,
                AdvertiseSettings.ADVERTISE_TX_POWER_HIGH,
                ScanSettings.SCAN_MODE_LOW_LATENCY);
        } else {
            Log.e(TAG, "Constructor: Bluetooth LE discovery mode is not supported");
        }

        mConnectivityMonitor = new ConnectivityMonitor(mDiscoveryManager);

        mStartStopOperationHandler = new StartStopOperationHandler(mConnectionManager, mDiscoveryManager);

        // Uncomment the following to take the TestHelper into use.
        // See the documentation in TestHelper.java for more information.
        /*mTestHelper = new TestHelper(this);
        mTestHelper.startTest(TestHelper.TestType.REPETITIVE_CONNECT_AND_DISCONNECT);*/
    }

    /**
     * Should be called when this class instance is no longer needed.
     * Note that after calling this method, this instance cannot be used anymore.
     */
    public void dispose() {
        mStartStopOperationHandler.cancelCurrentOperation();
        mConnectionManager.dispose();
        mDiscoveryManager.dispose();
        mConnectivityMonitor.stop();
    }

    /**
     * Starts the connection manager and the discovery manager.
     *
     * @param serverPortNumber    The port on 127.0.0.1 that any incoming connections over the native
     *                            non-TCP/IP transport should be bridged to.
     * @param startAdvertisements If true, will start advertising our presence and scanning for other peers.
     *                            If false, will only scan for other peers.
     * @param callback            The callback to call when we get the (start) operation result.
     * @return True, if started successfully. False otherwise.
     */
    public synchronized boolean start(
        int serverPortNumber, boolean startAdvertisements, JXcoreThaliCallback callback) {
        Log.i(TAG, "start: "
            + "Port number: " + ((serverPortNumber > 0) ? serverPortNumber : mServerPortNumber)
            + ", start advertisements: " + startAdvertisements);

        if (serverPortNumber > 0) {
            mServerPortNumber = serverPortNumber;
        }

        restoreDefaultBleDiscoverySettings();

        // Make sure the connectivity monitor is running, even though it should have been already
        // started in the constructor
        if (!mConnectivityMonitor.start()) {
            Log.e(TAG, "start: Failed to start monitoring the connectivity");
            return false;
        }

        mStartStopOperationHandler.executeStartOperation(startAdvertisements, callback);

        Log.i(TAG, "start: OK");
        return true;
    }

    /**
     * Stops discovery partially (listening) or stops everything depending on the given argument.
     *
     * @param stopOnlyListeningForAdvertisements If true, will only stop listening for advertisements.
     *                                           If false, will stop everything.
     * @param callback                           The callback to call when we get the (stop) operation result.
     */
    public synchronized void stop(boolean stopOnlyListeningForAdvertisements, JXcoreThaliCallback callback) {
        Log.i(TAG, "stop: "
            + (stopOnlyListeningForAdvertisements
            ? "Stopping only listening for advertisements"
            : "Stopping all activities and killing connections"));

        if (!stopOnlyListeningForAdvertisements) {
            killConnections(false);

            if (mPowerUpBleDiscoveryTimer != null) {
                mPowerUpBleDiscoveryTimer.cancel();
                mPowerUpBleDiscoveryTimer = null;
            }
        }

        mStartStopOperationHandler.executeStopOperation(stopOnlyListeningForAdvertisements, callback);
    }

    /**
     * Kills outgoing (and optionally incoming) connections.
     *
     * @param killIncomingConnections If true, will kill incoming connections too if any exist.
     * @return The number of incoming connections killed.
     */
    public synchronized int killConnections(boolean killIncomingConnections) {
        mConnectionModel.closeAndRemoveAllOutgoingConnections();
        int numberOfIncomingConnectionsKilled = 0;

        if (killIncomingConnections) {
            numberOfIncomingConnectionsKilled = mConnectionModel.closeAndRemoveAllIncomingConnections();
        }

        return numberOfIncomingConnectionsKilled;
    }

    /**
     * @return True, if both the connection and the discovery manager are running.
     */
    public boolean isRunning() {
        return (mConnectionManager.getState() != ConnectionManagerState.NOT_STARTED
            && mDiscoveryManager.isRunning());
    }

    /**
     * @return The ConnectivityMonitor instance.
     */
    public final ConnectivityMonitor getConnectivityMonitor() {
        return mConnectivityMonitor;
    }

    /**
     * @return The discovery manager instance.
     */
    public final DiscoveryManager getDiscoveryManager() {
        return mDiscoveryManager;
    }

    /**
     * @return The connection model.
     */
    public final ConnectionModel getConnectionModel() {
        return mConnectionModel;
    }

    /**
     * Disconnects the outgoing connection with the given peer ID.
     *
     * @param peerId The ID of the peer to disconnect.
     * @return True, if the peer was found and disconnected.
     */
    public synchronized boolean disconnectOutgoingConnection(final String peerId) {
        Log.d(TAG, "disconnectOutgoingConnection: Trying to close connection to peer with ID " + peerId);
        boolean success = closeAndRemoveOutgoingThread(peerId);

        if (success) {
            Log.i(TAG, "disconnectOutgoingConnection: Successfully disconnected (peer ID: " + peerId);
        } else {
            Log.w(TAG, "disconnectOutgoingConnection: Failed to disconnect (peer ID: " + peerId
                + "), either no such connection or failed to close the connection");
        }

        return success;
    }

    /**
     * @return Our Bluetooth friendly name or null, if Bluetooth adapter
     * is not resolved or an error occurs while retrieving the name.
     */
    public String getBluetoothName() {
        BluetoothAdapter bluetoothAdapter = BluetoothAdapter.getDefaultAdapter();

        if (bluetoothAdapter != null) {
            return bluetoothAdapter.getName();
        }

        return null;
    }

    /**
     * @return True, if the maximum number of simultaneous connections has been reached (or exceeded).
     */
    public synchronized boolean hasMaximumNumberOfConnections() {
        return (mConnectionModel.getNumberOfCurrentOutgoingConnections() >= MAXIMUM_NUMBER_OF_CONNECTIONS);
    }

    /**
     * Starts the connection process to a peer with the given ID.
     *
     * @param bluetoothMacAddress The Bluetooth MAC address of the peer to connect to.
     * @param callback            The callback that will be associated with the connection.
     * @return Null, if successful. A string with an error description otherwise.
     */
    public synchronized String connect(final String bluetoothMacAddress, JXcoreThaliCallback callback) {
        Log.i(TAG, "connect: Trying to connect to peer with ID " + bluetoothMacAddress);

        if (callback == null) {
            Log.e(TAG, "connect: Callback is null");
            throw new NullPointerException("Callback is null");
        }

        String errorMessage = null;

        if (mConnectionModel.hasOutgoingConnection(bluetoothMacAddress)) {
<<<<<<< HEAD
            Log.e(TAG, "connect: We already have an outgoing connection to peer with ID "
                + bluetoothMacAddress);
            errorMessage = "Already connect(ing/ed)";
=======
            errorMessage = "We already have an outgoing connection to peer with ID "
                + bluetoothMacAddress;
            Log.e(TAG, "connect: " + errorMessage);
>>>>>>> d8b75e29
            return errorMessage;
        }

        if (mConnectionModel.hasIncomingConnection(bluetoothMacAddress)) {
            Log.i(TAG, "connect: We already have an incoming connection to peer with ID "
                + bluetoothMacAddress + ", but will connect anyway...");
        }

        if (hasMaximumNumberOfConnections()) {
            errorMessage = "Maximum number of peer connections ("
                + mConnectionModel.getNumberOfCurrentOutgoingConnections()
                + ") reached, please try again after disconnecting a peer";
            Log.e(TAG, "connect: " + errorMessage);
            return errorMessage;
        }

        PeerProperties selectedDevice =
            mDiscoveryManager.getPeerModel()
                .getDiscoveredPeerByBluetoothMacAddress(bluetoothMacAddress);

        if (selectedDevice == null) {
            Log.w(TAG, "connect: The peer to connect to is not amongst the discovered peers, but trying anyway...");
            selectedDevice = new PeerProperties(PeerProperties.NO_PEER_NAME_STRING, bluetoothMacAddress);
        }

        if (!BluetoothAdapter.checkBluetoothAddress(selectedDevice.getBluetoothMacAddress())) {
            errorMessage = "Invalid Bluetooth MAC address: "
                + selectedDevice.getBluetoothMacAddress();
            Log.e(TAG, "connect: " + errorMessage);
            return errorMessage;
        }

        if (!mConnectionModel.addOutgoingConnectionCallback(bluetoothMacAddress, callback)) {
            errorMessage = "Failed to add the callback for the connection";
            Log.e(TAG, "connect: " + errorMessage);
            return errorMessage;
        }

        if (mConnectionManager.connect(selectedDevice)) {
            Log.i(TAG, "connect: Connection process successfully started (peer ID: " + bluetoothMacAddress + ")");
        } else {
            errorMessage = "Failed to start connecting";
            Log.e(TAG, "connect: " + errorMessage);
            return errorMessage;
        }

        return null;
    }

    /**
     * Toggles between the system decided and the default alternative insecure RFCOMM port number.
     */
    public void toggleBetweenSystemDecidedAndAlternativeInsecureRfcommPortNumber() {
        ConnectionManagerSettings settings = ConnectionManagerSettings.getInstance(mContext);

        if (settings.getInsecureRfcommSocketPortNumber() ==
            ConnectionManagerSettings.SYSTEM_DECIDED_INSECURE_RFCOMM_SOCKET_PORT) {
            settings.setInsecureRfcommSocketPortNumber(
                ConnectionManagerSettings.DEFAULT_ALTERNATIVE_INSECURE_RFCOMM_SOCKET_PORT);
        } else {
            settings.setInsecureRfcommSocketPortNumber(
                ConnectionManagerSettings.SYSTEM_DECIDED_INSECURE_RFCOMM_SOCKET_PORT);
        }
    }

    /**
     * Logs the new state and checks the pending start/stop operations in the queue if any.
     *
     * @param connectionManagerState The new state.
     */
    @Override
    public void onConnectionManagerStateChanged(ConnectionManagerState connectionManagerState) {
        Log.i(TAG, "onConnectionManagerStateChanged: " + connectionManagerState);
        mStartStopOperationHandler.processCurrentOperationStatus();
    }

    /**
     * Takes ownership of the given Bluetooth socket and finalizes the connection.
     *
     * @param bluetoothSocket The Bluetooth socket.
     * @param isIncoming      True, if the connection is incoming. False, if it is outgoing.
     * @param peerProperties  The peer properties.
     */
    @Override
    public void onConnected(BluetoothSocket bluetoothSocket, boolean isIncoming, PeerProperties peerProperties) {
        Log.i(TAG, "onConnected: " + (isIncoming ? "Incoming" : "Outgoing")
            + " connection to peer " + peerProperties.toString());

        if (bluetoothSocket == null) {
            Log.e(TAG, "onConnected: Bluetooth socket is null");
            throw new RuntimeException("onConnected: Bluetooth socket is null");
        }

        if (mDiscoveryManager.getPeerModel()
            .getDiscoveredPeerByBluetoothMacAddress(peerProperties.getBluetoothMacAddress()) == null) {
            Log.i(TAG, "onConnected: This (" + peerProperties.toString()
                + ") is a new (undiscovered) peer - add it to the model");
            mDiscoveryManager.getPeerModel().addOrUpdateDiscoveredPeer(peerProperties);
        }

        if (isIncoming) {
            handleIncomingConnection(bluetoothSocket, peerProperties);
        } else {
            handleOutgoingConnection(bluetoothSocket, peerProperties);
        }

        Log.d(TAG, "onConnected: The total number of connections is now "
            + mConnectionModel.getNumberOfCurrentConnections());
    }

    /**
     * Forwards the connection failure to the correct listener.
     *
     * @param peerProperties The peer properties.
     */
    @Override
    public void onConnectionTimeout(PeerProperties peerProperties) {
        if (peerProperties != null) {
            Log.e(TAG, "onConnectionTimeout: Connection attempt with peer " + peerProperties + " timed out");
            final String bluetoothMacAddress = peerProperties.getBluetoothMacAddress();
            final JXcoreThaliCallback callback =
                mConnectionModel.getOutgoingConnectionCallbackByBluetoothMacAddress(bluetoothMacAddress);

            if (callback != null) {
                callback.callOnConnectCallback(
                    "Connection to peer " + peerProperties.toString() + " timed out", null);

                // Dispose the callback data
                mConnectionModel.removeOutgoingConnectionCallback(bluetoothMacAddress);
            }

            toggleBetweenSystemDecidedAndAlternativeInsecureRfcommPortNumber();
        } else {
            Log.e(TAG, "onConnectionTimeout");
        }
    }

    /**
     * Forwards the connection failure to the correct listener.
     *
     * @param peerProperties The peer properties.
     * @param errorMessage   The error message.
     */
    @Override
    public void onConnectionFailed(PeerProperties peerProperties, String errorMessage) {
        Log.e(TAG, "onConnectionFailed: Peer properties: " + peerProperties + ", error message: " + errorMessage);
        //if properties are null this is incoming connection
        if (peerProperties != null) {
            handleOutgoingConnectionFailure(peerProperties, errorMessage);
            toggleBetweenSystemDecidedAndAlternativeInsecureRfcommPortNumber();
        }
    }

    /**
     * ThaliPermissions class is responsible for managing permission requests. Thus, we do not try
     * to handle them here, but will return true every time.
     */
    @Override
    public boolean onPermissionCheckRequired(String permission) {
        Log.v(TAG, "Received a request for permission \"" + permission
            + "\", but we are expecting that all the required permissions have already been granted");
        return true;
    }

    /**
     * Logs the new state, checks the pending start/stop operations in the queue if any, and
     * forwards the event to the Node layer via JXcoreExtension class.
     *
     * @param state         The new state.
     * @param isDiscovering True, if peer discovery is active. False otherwise.
     * @param isAdvertising True, if advertising is active. False otherwise.
     */
    @Override
    public void onDiscoveryManagerStateChanged(
        DiscoveryManager.DiscoveryManagerState state, final boolean isDiscovering, final boolean isAdvertising) {
        Log.i(TAG, "onDiscoveryManagerStateChanged: State: " + state
            + ", is discovering: " + isDiscovering + ", is advertising: " + isAdvertising);

        // Since we may get more than one state changed events when starting/stopping the discovery
        // manager, we use a timer to suppress excess notifications to Node layer

        if (mNotifyDiscoveryAdvertisingStateUpdateNonTcp != null) {
            // There was a pending notification - cancel it
            mNotifyDiscoveryAdvertisingStateUpdateNonTcp.cancel();
            mNotifyDiscoveryAdvertisingStateUpdateNonTcp = null;
        }

        mNotifyDiscoveryAdvertisingStateUpdateNonTcp = new CountDownTimer(
            NOTIFY_DISCOVERY_ADVERTISING_STATE_DELAY_IN_MILLISECONDS,
            NOTIFY_DISCOVERY_ADVERTISING_STATE_DELAY_IN_MILLISECONDS) {
            @Override
            public void onTick(long l) {
                // Not used
            }

            @Override
            public void onFinish() {
                Log.v(TAG, "Notifying discovery manager state change: is discovering: "
                    + isDiscovering + ", is advertising: " + isAdvertising);

                mStartStopOperationHandler.processCurrentOperationStatus();
                JXcoreExtension.notifyDiscoveryAdvertisingStateUpdateNonTcp(isDiscovering, isAdvertising);
                mNotifyDiscoveryAdvertisingStateUpdateNonTcp.cancel();
                mNotifyDiscoveryAdvertisingStateUpdateNonTcp = null;
            }
        }.start();
    }

    /**
     * Called when a peer is discovered. Tries to add the peer to the list and notifies the listener.
     *
     * @param peerProperties The peer properties.
     */
    @Override
    public void onPeerDiscovered(PeerProperties peerProperties) {
        Log.i(TAG, "onPeerDiscovered: " + peerProperties.toString()
            + ", Bluetooth address: " + peerProperties.getBluetoothMacAddress()
            + ", device name: '" + peerProperties.getDeviceName()
            + "', device address: '" + peerProperties.getDeviceAddress() + "'");

        JXcoreExtension.notifyPeerAvailabilityChanged(peerProperties, true);
    }

    /**
     * Called when one or more properties of a peer already discovered is updated.
     *
     * @param peerProperties The peer properties.
     */
    @Override
    public void onPeerUpdated(PeerProperties peerProperties) {
        Log.i(TAG, "onPeerUpdated: " + peerProperties.toString()
            + ", device name: '" + peerProperties.getDeviceName()
            + "', device address: '" + peerProperties.getDeviceAddress() + "'");

        JXcoreExtension.notifyPeerAvailabilityChanged(peerProperties, true);
    }

    /**
     * Called when a peer is lost. Tries to remove the peer from the list and notifies the listener.
     *
     * @param peerProperties The peer properties.
     */
    @Override
    public void onPeerLost(PeerProperties peerProperties) {
        Log.i(TAG, "onPeerLost: " + peerProperties.toString());

        if (mConnectionModel.hasConnection(peerProperties.getId())) {
            // If we are still connected, the peer can't certainly be lost, add it back
            mDiscoveryManager.getPeerModel().addOrUpdateDiscoveredPeer(peerProperties);
        } else {
            JXcoreExtension.notifyPeerAvailabilityChanged(peerProperties, false);
        }
    }

    @Override
    public void onProvideBluetoothMacAddressRequest(String requestId) {
        Log.e(TAG, "onProvideBluetoothMacAddressRequest: Request ID: " + requestId + " - Bro Mode is not supported");
        throw new UnsupportedOperationException("Bro Mode is not supported");
    }

    @Override
    public void onPeerReadyToProvideBluetoothMacAddress() {
        Log.d(TAG, "onPeerReadyToProvideBluetoothMacAddress: Bro Mode is not supported");
        throw new UnsupportedOperationException("Bro Mode is not supported");
    }

    @Override
    public void onBluetoothMacAddressResolved(String bluetoothMacAddress) {
        Log.d(TAG, "onBluetoothMacAddressResolved: " + bluetoothMacAddress + " - Bro Mode is not supported");
        throw new UnsupportedOperationException("Bro Mode is not supported");
    }

    /**
     * Constructs the thread around the new outgoing connection and sets the callbacks.
     *
     * @param bluetoothSocket The Bluetooth socket of the new connection.
     * @param peerProperties  The properties of the peer we are now connected to.
     */
    private void handleOutgoingConnection(BluetoothSocket bluetoothSocket, PeerProperties peerProperties) {
        OutgoingSocketThread newOutgoingSocketThread = null;
        final String finalPeerId = peerProperties.getId();
        final JXcoreThaliCallback callback = mConnectionModel.getOutgoingConnectionCallbackByBluetoothMacAddress(finalPeerId);

        try {
<<<<<<< HEAD
            newOutgoingSocketThread = new OutgoingSocketThread(bluetoothSocket, new ConnectionData(peerProperties, false),
                new SocketThreadBase.Listener() {
                    @Override
                    public void onListeningForIncomingConnections(int portNumber) {
                        Log.i(TAG, "onListeningForIncomingConnections: Outgoing connection is using port "
                            + portNumber + " (peer ID: " + finalPeerId + ")");
=======
            newOutgoingSocketThread = new OutgoingSocketThread(bluetoothSocket, new SocketThreadBase.Listener() {

                private static final String NO_AVAILABLE_PORTS = "No available TCP ports";

                @Override
                public void onListeningForIncomingConnections(int portNumber) {
                    Log.i(TAG, "onListeningForIncomingConnections: Outgoing connection is using port "
                        + portNumber + " (peer ID: " + finalPeerId + ")");
>>>>>>> d8b75e29

                        if (callback != null) {
                            callback.getListenerOrIncomingConnection().setListeningOnPortNumber(portNumber);
                            callback.callOnConnectCallback(null, callback.getListenerOrIncomingConnection());
                        }

                        // Remove the callback since it's no longer needed
                        mConnectionModel.removeOutgoingConnectionCallback(finalPeerId);
                    }

                    @Override
                    public void onDataTransferred(int numberOfBytes) {
                        jxcore.activity.runOnUiThread(new Runnable() {
                            @Override
                            public void run() {
                                lowerBleDiscoveryPowerAndStartResetTimer();
                            }
                        });
                    }

<<<<<<< HEAD
                    @Override
                    public void onDone(SocketThreadBase who, boolean threadDoneWasSending) {
                        Log.i(TAG, "onDone: Outgoing connection, peer "
                            + who.getPeerProperties().toString() + " done, closing connection...");

                        final String peerId = who.getPeerProperties().getId();
                        mConnectionModel.closeAndRemoveOutgoingConnectionThread(peerId);
                    }

                    @Override
                    public void onDisconnected(SocketThreadBase who, String errorMessage) {
                        Log.w(TAG, "onDisconnected: Outgoing connection, peer "
                            + who.getPeerProperties().toString()
                            + " disconnected: " + errorMessage);

                        final String peerId = who.getPeerProperties().getId();
                        mConnectionModel.closeAndRemoveOutgoingConnectionThread(peerId);
                    }
                });
=======
                @Override
                public void onDone(SocketThreadBase who, boolean threadDoneWasSending) {
                    Log.i(TAG, "onDone: Outgoing connection, peer "
                        + who.getPeerProperties().toString() + " done, closing connection...");

                    final String peerId = who.getPeerProperties().getId();
                    closeAndRemoveOutgoingThread(peerId);
                }

                @Override
                public void onDisconnected(SocketThreadBase who, String errorMessage) {
                    Log.w(TAG, "onDisconnected: Outgoing connection, peer "
                        + who.getPeerProperties().toString()
                        + " disconnected: " + errorMessage);

                    final String peerId = who.getPeerProperties().getId();
                    closeAndRemoveOutgoingThread(peerId);
                }

                @Override
                public void onDisconnected(SocketThreadBase who, Exception exception) {
                    Log.w(TAG, "onDisconnected: Outgoing connection, peer "
                        + who.getPeerProperties().toString()
                        + " disconnected: " + exception.getMessage());
                    //No available port
                    if (exception.getCause() instanceof ErrnoException
                        && ((ErrnoException) exception.getCause()).errno == OsConstants.EMFILE) {
                        callback.callOnConnectCallback(NO_AVAILABLE_PORTS, null);
                        closeAndRemoveOutgoingThread(who.getPeerProperties().getId());
                    } else {
                        onDisconnected(who, exception.getMessage());
                    }
                }
            });
>>>>>>> d8b75e29
        } catch (IOException e) {
            Log.e(TAG, "handleOutgoingConnection: Failed to create an outgoing connection thread instance: " + e.getMessage(), e);

            if (callback != null) {
                callback.callOnConnectCallback(
                    "Failed to create an outgoing connection thread instance: " + e.getMessage(), null);
                mConnectionModel.removeOutgoingConnectionCallback(finalPeerId);
            }

            try {
                bluetoothSocket.close();
            } catch (IOException e2) {
                Log.e(TAG, "handleOutgoingConnection: Failed to close the Bluetooth socket: " + e.getMessage(), e);
            }

            newOutgoingSocketThread = null;
        }

        if (newOutgoingSocketThread != null) {
            if (mConnectionModel.addConnectionThread(newOutgoingSocketThread)) {
                lowerBleDiscoveryPowerAndStartResetTimer();

                newOutgoingSocketThread.setUncaughtExceptionHandler(mThreadUncaughtExceptionHandler);
                newOutgoingSocketThread.setPeerProperties(peerProperties);

                newOutgoingSocketThread.start();

                Log.i(TAG, "onConnected: Outgoing socket thread, for peer "
                    + peerProperties + ", created successfully");

                // Use the system decided port the next time, if we're not already using
                ConnectionManagerSettings.getInstance(mContext).setInsecureRfcommSocketPortNumber(
                    ConnectionManagerSettings.SYSTEM_DECIDED_INSECURE_RFCOMM_SOCKET_PORT);
            } else {
                try {
                    bluetoothSocket.close();
                } catch (IOException e) {
                    Log.e(TAG, "handleOutgoingConnection: Failed to close the Bluetooth socket: " + e.getMessage(), e);
                }

                mConnectionModel.removeOutgoingConnectionCallback(finalPeerId);
            }
        }
    }

    private boolean closeAndRemoveOutgoingThread(String peerId) {
        return mConnectionModel.closeAndRemoveOutgoingConnectionThread(peerId);
    }

    /**
     * Constructs the thread around the new incoming connection and sets the callbacks.
     *
     * @param bluetoothSocket The Bluetooth socket of the new connection.
     * @param peerProperties  The properties of the peer we are now connected to.
     */
    private void handleIncomingConnection(BluetoothSocket bluetoothSocket, PeerProperties peerProperties) {
        IncomingSocketThread newIncomingSocketThread = null;

        try {
            newIncomingSocketThread = new IncomingSocketThread(bluetoothSocket, new ConnectionData(peerProperties, true),
                new SocketThreadBase.Listener() {
                    @Override
                    public void onListeningForIncomingConnections(int portNumber) {
                        // Not applicable for incoming connections
                    }

                    @Override
                    public void onDataTransferred(int numberOfBytes) {
                        jxcore.activity.runOnUiThread(new Runnable() {
                            @Override
                            public void run() {
                                lowerBleDiscoveryPowerAndStartResetTimer();
                            }
                        });
                    }

<<<<<<< HEAD
                    @Override
                    public void onDone(SocketThreadBase who, boolean threadDoneWasSending) {
                        Log.i(TAG, "onDone: Incoming connection, peer "
                            + who.getPeerProperties().toString() + " done, closing connection...");
=======
                @Override
                public void onDone(SocketThreadBase who, boolean threadDoneWasSending) {
                    Log.i(TAG, "onDone: Incoming connection, peer "
                        + who.getPeerProperties().toString() + " done, closing connection...");
>>>>>>> d8b75e29

                        final IncomingSocketThread incomingSocketThread = (IncomingSocketThread) who;
                        mConnectionModel.closeAndRemoveIncomingConnectionThread(incomingSocketThread.getId());
                    }

<<<<<<< HEAD
                    @Override
                    public void onDisconnected(SocketThreadBase who, String errorMessage) {
                        Log.w(TAG, "onDisconnected: Incoming connection, peer "
                            + who.getPeerProperties().toString()
                            + " disconnected: " + errorMessage);

                        final IncomingSocketThread incomingSocketThread = (IncomingSocketThread) who;
                        mConnectionModel.closeAndRemoveIncomingConnectionThread(incomingSocketThread.getId());
                    }
                });
=======
                @Override
                public void onDisconnected(SocketThreadBase who, String errorMessage) {
                    Log.w(TAG, "onDisconnected: Incoming connection, peer "
                        + who.getPeerProperties().toString()
                        + " disconnected: " + errorMessage);

                    final IncomingSocketThread incomingSocketThread = (IncomingSocketThread) who;
                    mConnectionModel.closeAndRemoveIncomingConnectionThread(incomingSocketThread.getId());
                }

                @Override
                public void onDisconnected(SocketThreadBase who, Exception exception) {
                    //No need to implement
                }
            });
>>>>>>> d8b75e29
        } catch (IOException e) {
            Log.e(TAG, "handleIncomingConnection: Failed to create an incoming connection thread instance: " + e.getMessage(), e);

            try {
                bluetoothSocket.close();
            } catch (IOException e2) {
                Log.e(TAG, "handleIncomingConnection: Failed to close the Bluetooth socket: " + e.getMessage(), e);
            }

            newIncomingSocketThread = null;
        }

        if (newIncomingSocketThread != null) {
            if (mConnectionModel.addConnectionThread(newIncomingSocketThread)) {
                lowerBleDiscoveryPowerAndStartResetTimer();

                newIncomingSocketThread.setUncaughtExceptionHandler(mThreadUncaughtExceptionHandler);
                newIncomingSocketThread.setPeerProperties(peerProperties);
                newIncomingSocketThread.setTcpPortNumber(mServerPortNumber);

                newIncomingSocketThread.start();

                Log.i(TAG, "onConnected: Incoming socket thread, for peer "
                    + peerProperties + ", created successfully");
            } else {
                try {
                    bluetoothSocket.close();
                } catch (IOException e) {
                    Log.e(TAG, "handleIncomingConnection: Failed to close the Bluetooth socket: " + e.getMessage(), e);
                }
            }
        }
    }

    /**
     * Notifies the JXcore layer about the connection failure.
     *
     * @param peerProperties The properties of the peer we were trying to connect to.
     * @param errorMessage   The error message.
     */
    private synchronized void handleOutgoingConnectionFailure(PeerProperties peerProperties, String errorMessage) {
        final String bluetoothMacAddress = peerProperties.getBluetoothMacAddress();
        final JXcoreThaliCallback callback =
            mConnectionModel.getOutgoingConnectionCallbackByBluetoothMacAddress(bluetoothMacAddress);

        if (callback != null) {
            callback.callOnConnectCallback(
                "Connection to peer " + peerProperties + " failed: " + errorMessage, null);

            // Dispose the callback data
            mConnectionModel.removeOutgoingConnectionCallback(bluetoothMacAddress);
        }
    }

    /**
     * Lowers the BLE discovery power settings. If the power settings are already changed, the
     * timer for resetting the settings is restarted.
     * <p>
     * This method should be called when a data transfer is started to ensure a reasonable data
     * transfer speed as using BLE for discovery will likely interfere with the data transfer done
     * utilizing Bluetooth sockets because in most modern phones the Bluetooth and BLE stacks
     * share the same 2.4 GHz antenna (along with WiFi).
     * <p>
     * Note that changing the power settings in the fly may disturb ongoing connection attempts
     * (and incoming connections) causing connection failures.
     */
    private synchronized void lowerBleDiscoveryPowerAndStartResetTimer() {
        if (mPowerUpBleDiscoveryTimer == null) {
            Log.i(TAG, "lowerBleDiscoveryPowerAndStartResetTimer: Lowering the power settings");

            // Create a timer to increase the power used by Bluetooth LE advertiser and scanner
            // once the data transfer is over.
            mPowerUpBleDiscoveryTimer = new CountDownTimer(
                POWER_UP_BLE_DISCOVERY_DELAY_IN_MILLISECONDS, POWER_UP_BLE_DISCOVERY_DELAY_IN_MILLISECONDS) {
                @Override
                public void onTick(long millisUntilFinished) {
                    // Not used
                }

                @Override
                public void onFinish() {
                    restoreDefaultBleDiscoverySettings();
                }
            };

            mDiscoveryManagerSettings.setAdvertiseScanModeAndTxPowerLevel(
                AdvertiseSettings.ADVERTISE_MODE_LOW_POWER,
                AdvertiseSettings.ADVERTISE_TX_POWER_LOW,
                ScanSettings.SCAN_MODE_LOW_POWER);

            mPowerUpBleDiscoveryTimer.start();
        } else {
            // Restart the timer
            mPowerUpBleDiscoveryTimer.cancel();
            mPowerUpBleDiscoveryTimer.start();
        }
    }

    /**
     * Restores the default Bluetooth LE discovery settings.
     */
    private synchronized void restoreDefaultBleDiscoverySettings() {
        if (mPowerUpBleDiscoveryTimer != null) {
            mPowerUpBleDiscoveryTimer.cancel();
            mPowerUpBleDiscoveryTimer = null;
        }

        if (mDiscoveryManagerSettings.getAdvertiseMode() == AdvertiseSettings.ADVERTISE_MODE_LOW_POWER) {
            Log.i(TAG, "restoreDefaultBleDiscoverySettings: Powering the BLE discovery back up");

            mDiscoveryManagerSettings.setAdvertiseScanModeAndTxPowerLevel(
                AdvertiseSettings.ADVERTISE_MODE_LOW_LATENCY,
                AdvertiseSettings.ADVERTISE_TX_POWER_HIGH,
                ScanSettings.SCAN_MODE_LOW_LATENCY);
        }
    }
}<|MERGE_RESOLUTION|>--- conflicted
+++ resolved
@@ -28,9 +28,9 @@
  * (with the help of JXcoreExtensions class).
  */
 public class ConnectionHelper
-    implements
-    ConnectionManager.ConnectionManagerListener,
-    DiscoveryManager.DiscoveryManagerListener {
+        implements
+            ConnectionManager.ConnectionManagerListener,
+            DiscoveryManager.DiscoveryManagerListener {
     private static final String TAG = ConnectionHelper.class.getName();
 
     public static final int NO_PORT_NUMBER = 0;
@@ -91,9 +91,9 @@
             mDiscoveryManagerSettings.setManufacturerId(MANUFACTURER_ID);
 
             mDiscoveryManagerSettings.setAdvertiseScanModeAndTxPowerLevel(
-                AdvertiseSettings.ADVERTISE_MODE_LOW_LATENCY,
-                AdvertiseSettings.ADVERTISE_TX_POWER_HIGH,
-                ScanSettings.SCAN_MODE_LOW_LATENCY);
+                    AdvertiseSettings.ADVERTISE_MODE_LOW_LATENCY,
+                    AdvertiseSettings.ADVERTISE_TX_POWER_HIGH,
+                    ScanSettings.SCAN_MODE_LOW_LATENCY);
         } else {
             Log.e(TAG, "Constructor: Bluetooth LE discovery mode is not supported");
         }
@@ -201,7 +201,7 @@
      */
     public boolean isRunning() {
         return (mConnectionManager.getState() != ConnectionManagerState.NOT_STARTED
-            && mDiscoveryManager.isRunning());
+                && mDiscoveryManager.isRunning());
     }
 
     /**
@@ -239,7 +239,7 @@
             Log.i(TAG, "disconnectOutgoingConnection: Successfully disconnected (peer ID: " + peerId);
         } else {
             Log.w(TAG, "disconnectOutgoingConnection: Failed to disconnect (peer ID: " + peerId
-                + "), either no such connection or failed to close the connection");
+                    + "), either no such connection or failed to close the connection");
         }
 
         return success;
@@ -284,15 +284,9 @@
         String errorMessage = null;
 
         if (mConnectionModel.hasOutgoingConnection(bluetoothMacAddress)) {
-<<<<<<< HEAD
             Log.e(TAG, "connect: We already have an outgoing connection to peer with ID "
                 + bluetoothMacAddress);
             errorMessage = "Already connect(ing/ed)";
-=======
-            errorMessage = "We already have an outgoing connection to peer with ID "
-                + bluetoothMacAddress;
-            Log.e(TAG, "connect: " + errorMessage);
->>>>>>> d8b75e29
             return errorMessage;
         }
 
@@ -577,23 +571,15 @@
         final JXcoreThaliCallback callback = mConnectionModel.getOutgoingConnectionCallbackByBluetoothMacAddress(finalPeerId);
 
         try {
-<<<<<<< HEAD
             newOutgoingSocketThread = new OutgoingSocketThread(bluetoothSocket, new ConnectionData(peerProperties, false),
                 new SocketThreadBase.Listener() {
+
+                    private static final String NO_AVAILABLE_PORTS = "No available TCP ports";
+
                     @Override
                     public void onListeningForIncomingConnections(int portNumber) {
                         Log.i(TAG, "onListeningForIncomingConnections: Outgoing connection is using port "
                             + portNumber + " (peer ID: " + finalPeerId + ")");
-=======
-            newOutgoingSocketThread = new OutgoingSocketThread(bluetoothSocket, new SocketThreadBase.Listener() {
-
-                private static final String NO_AVAILABLE_PORTS = "No available TCP ports";
-
-                @Override
-                public void onListeningForIncomingConnections(int portNumber) {
-                    Log.i(TAG, "onListeningForIncomingConnections: Outgoing connection is using port "
-                        + portNumber + " (peer ID: " + finalPeerId + ")");
->>>>>>> d8b75e29
 
                         if (callback != null) {
                             callback.getListenerOrIncomingConnection().setListeningOnPortNumber(portNumber);
@@ -614,27 +600,6 @@
                         });
                     }
 
-<<<<<<< HEAD
-                    @Override
-                    public void onDone(SocketThreadBase who, boolean threadDoneWasSending) {
-                        Log.i(TAG, "onDone: Outgoing connection, peer "
-                            + who.getPeerProperties().toString() + " done, closing connection...");
-
-                        final String peerId = who.getPeerProperties().getId();
-                        mConnectionModel.closeAndRemoveOutgoingConnectionThread(peerId);
-                    }
-
-                    @Override
-                    public void onDisconnected(SocketThreadBase who, String errorMessage) {
-                        Log.w(TAG, "onDisconnected: Outgoing connection, peer "
-                            + who.getPeerProperties().toString()
-                            + " disconnected: " + errorMessage);
-
-                        final String peerId = who.getPeerProperties().getId();
-                        mConnectionModel.closeAndRemoveOutgoingConnectionThread(peerId);
-                    }
-                });
-=======
                 @Override
                 public void onDone(SocketThreadBase who, boolean threadDoneWasSending) {
                     Log.i(TAG, "onDone: Outgoing connection, peer "
@@ -669,7 +634,6 @@
                     }
                 }
             });
->>>>>>> d8b75e29
         } catch (IOException e) {
             Log.e(TAG, "handleOutgoingConnection: Failed to create an outgoing connection thread instance: " + e.getMessage(), e);
 
@@ -746,23 +710,15 @@
                         });
                     }
 
-<<<<<<< HEAD
                     @Override
                     public void onDone(SocketThreadBase who, boolean threadDoneWasSending) {
                         Log.i(TAG, "onDone: Incoming connection, peer "
                             + who.getPeerProperties().toString() + " done, closing connection...");
-=======
-                @Override
-                public void onDone(SocketThreadBase who, boolean threadDoneWasSending) {
-                    Log.i(TAG, "onDone: Incoming connection, peer "
-                        + who.getPeerProperties().toString() + " done, closing connection...");
->>>>>>> d8b75e29
 
                         final IncomingSocketThread incomingSocketThread = (IncomingSocketThread) who;
                         mConnectionModel.closeAndRemoveIncomingConnectionThread(incomingSocketThread.getId());
                     }
 
-<<<<<<< HEAD
                     @Override
                     public void onDisconnected(SocketThreadBase who, String errorMessage) {
                         Log.w(TAG, "onDisconnected: Incoming connection, peer "
@@ -772,24 +728,12 @@
                         final IncomingSocketThread incomingSocketThread = (IncomingSocketThread) who;
                         mConnectionModel.closeAndRemoveIncomingConnectionThread(incomingSocketThread.getId());
                     }
+
+                    @Override
+                    public void onDisconnected(SocketThreadBase who, Exception exception) {
+                        //No need to implement
+                    }
                 });
-=======
-                @Override
-                public void onDisconnected(SocketThreadBase who, String errorMessage) {
-                    Log.w(TAG, "onDisconnected: Incoming connection, peer "
-                        + who.getPeerProperties().toString()
-                        + " disconnected: " + errorMessage);
-
-                    final IncomingSocketThread incomingSocketThread = (IncomingSocketThread) who;
-                    mConnectionModel.closeAndRemoveIncomingConnectionThread(incomingSocketThread.getId());
-                }
-
-                @Override
-                public void onDisconnected(SocketThreadBase who, Exception exception) {
-                    //No need to implement
-                }
-            });
->>>>>>> d8b75e29
         } catch (IOException e) {
             Log.e(TAG, "handleIncomingConnection: Failed to create an incoming connection thread instance: " + e.getMessage(), e);
 
