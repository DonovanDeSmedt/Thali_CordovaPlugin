--- conflicted
+++ resolved
@@ -1,14 +1,5 @@
 package com.test.thalitest;
 
-<<<<<<< HEAD
-import org.junit.runner.JUnitCore;
-import org.junit.runner.Result;
-
-public class ThaliTestRunner {
-
-    public static Result runTests() {
-        Result result = JUnitCore.runClasses(ThaliTestSuite.class);
-=======
 import android.bluetooth.BluetoothAdapter;
 import android.content.Context;
 import android.net.wifi.WifiManager;
@@ -89,7 +80,6 @@
             } catch (InterruptedException e) {
                 e.printStackTrace();
             }
->>>>>>> 81bec8bc
 
             Log.i(mTag, "Running UT");
 
