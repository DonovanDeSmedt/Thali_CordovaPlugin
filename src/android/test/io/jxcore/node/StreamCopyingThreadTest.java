--- conflicted
+++ resolved
@@ -18,11 +18,8 @@
 import java.io.OutputStream;
 import java.lang.reflect.Field;
 import java.util.ArrayList;
-<<<<<<< HEAD
 import java.util.Random;
-=======
 import java.util.Arrays;
->>>>>>> db485a50
 
 import static org.hamcrest.CoreMatchers.is;
 import static org.hamcrest.MatcherAssert.assertThat;
@@ -35,17 +32,11 @@
     InputStream mInputStream;
     OutputStream mOutputStream;
     String mThreadName = "My test thread name";
-<<<<<<< HEAD
     String mResult;
     String mText = "TestingText";
     int counter = 0;
     int bufferLength = 0;
     ByteArrayOutputStream bOutputStream;
-=======
-    String mText = "Lorem ipsum dolor sit amet, consectetur" +
-        " adipiscing elit, sed do eiusmod tempor incididunt ut labore et dolore magna aliqua";
-    ByteArrayOutputStream boutputStream;
->>>>>>> db485a50
     ArrayList<Integer> notifications;
     boolean doThrowException = false;
     String lastExceptionMessage = "";
@@ -63,15 +54,9 @@
         mContext = jxcore.activity.getBaseContext();
         mListener = new ListenerMock();
 
-<<<<<<< HEAD
         bOutputStream = new ByteArrayOutputStream();
         mInputStream = new StreamCopyingThreadInputStream(mResult);
-        mOutputStream = new StreamCopyingThreadOutputStream();
-=======
-        boutputStream = new ByteArrayOutputStream();
-        mInputStream = new StreamCopyingThreadInputStream(mText);
-        mOutputStream = new StreamCopyingThreadOutputStream(boutputStream);
->>>>>>> db485a50
+        mOutputStream = new StreamCopyingThreadOutputStream(bOutputStream);
 
         mStreamCopyingThread = new StreamCopyingThread(mListener, mInputStream, mOutputStream,
             mThreadName, new ConnectionData(new PeerProperties(), false));
@@ -85,7 +70,6 @@
         mStreamCopyingThread.setBufferSize(512 * 8);
 
         assertThat("The mBufferSize is properly set",
-<<<<<<< HEAD
                 mBufferSizeField.getInt(mStreamCopyingThread),
                 is(512 * 8));
 
@@ -94,10 +78,6 @@
 
         thrown.expect(IllegalArgumentException.class);
         mStreamCopyingThread.setBufferSize(1024 * 8 + 1);
-=======
-            mBufferSizeField.getInt(mStreamCopyingThread),
-            is(512 * 8));
->>>>>>> db485a50
     }
 
     @Test
@@ -106,8 +86,8 @@
         bOutputStream = new ByteArrayOutputStream();
         mInputStream = new StreamCopyingThreadInputStreamInfinite(mText);
         mOutputStream = new StreamCopyingThreadOutputStreamInfinite();
-        mStreamCopyingThread = new StreamCopyingThread(mListener, mInputStream, mOutputStream,
-                mThreadName);
+        mStreamCopyingThread = new StreamCopyingThread(mListener, mInputStream, mOutputStream, mThreadName,
+            new ConnectionData(new PeerProperties(), false));
 
         mStreamCopyingThread.start();
 
@@ -125,25 +105,18 @@
 
         doThrowException = true;
         StreamCopyingThread streamCopyingThread = new StreamCopyingThread(mListener, mInputStream, mOutputStream,
-                mThreadName);
+                mThreadName, new ConnectionData(new PeerProperties(), false));
         Thread runner = new Thread(streamCopyingThread);
         runner.setName("thread test");
         runner.start();
         runner.join();
 
-<<<<<<< HEAD
         doThrowException = false;
 
         assertThat("The exception is properly handled.",
                 lastExceptionMessage,
                 is("Failed to write to the output stream: Test exception."));
-=======
-        assertThat("The content of the input stream is equal to the output stream",
-            boutputStream.toString(),
-            is(mText));
->>>>>>> db485a50
-    }
-
+    }
 
     @Test
     public void testRunNotify() throws Exception {
@@ -153,13 +126,8 @@
         runner.join();
 
         assertThat("The content of the input stream is equal to the output stream",
-<<<<<<< HEAD
                 bOutputStream.toString(),
                 is(mResult));
-=======
-            boutputStream.toString(),
-            is(mText));
->>>>>>> db485a50
 
         assertThat("The stream copying progress notifications is properly updated",
             notifications.size() > 0,
@@ -336,11 +304,22 @@
 
         @Override
         public void write(int oneByte) throws IOException {
-<<<<<<< HEAD
             if (doThrowException) {
                 throw new IOException("Test exception.");
             }
-            bOutputStream.write(oneByte);
+            output.write(oneByte);
+        }
+
+        @Override
+        public void write(byte[] buffer) throws IOException {
+            output.write(buffer);
+        }
+
+        @Override
+        public void close() throws IOException {
+            super.close();
+            output.close();
+            isCloseCalled = true;
         }
     }
 
@@ -353,23 +332,7 @@
                 mResult += mText;
             }
             bOutputStream.write(oneByte);
-=======
-            output.write(oneByte);
-        }
-
-        @Override
-        public void write(byte[] buffer) throws IOException {
-            output.write(buffer);
->>>>>>> db485a50
-        }
-
-        @Override
-        public void close() throws IOException {
-            super.close();
-            output.close();
-            isCloseCalled = true;
-        }
-
+        }
 
     }
 }