'use strict';

var util     = require('util');
var format   = util.format;

var winston      = require('winston');


var ThaliLogger = function (tag) {
  ThaliLogger.super_.call(this);
  this.tag = tag;
};

util.inherits(ThaliLogger, winston.Transport);

ThaliLogger.prototype.name = 'ThaliLogger';

if (
  typeof jxcore !== 'undefined' &&
  jxcore.utils &&
  jxcore.utils.console &&
  jxcore.utils.console.log
) {
  ThaliLogger._logger = jxcore.utils.console.log;
} else {
  ThaliLogger._logger = console.log;
}

// TODO winston is unreliable, we want to find an alternative.
// We can receive last part of message (like errors) in 'meta'.
ThaliLogger.prototype.log = function (level, message, meta, callback) {
  if (meta instanceof Error) {
    message += ' ' + meta.stack;
  }
  var now = new Date().toISOString()
    .replace(/T/, ' ')
    .replace(/.[^.]+$/, '');
  message = format(
    '%s - %s %s: \'%s\'',
    now, level.toUpperCase(), this.tag, message
  );

  ThaliLogger._logger(message);

  // Emit the `logged` event immediately because the event loop
  // will not exit until `process.stdout` has drained anyway.
  this.emit('logged');
  callback(null, true);
};

module.exports = function (tag) {
  if (!tag || typeof tag !== 'string' || tag.length < 3) {
    throw new Error(
      'All logging must have a tag that is at least 3 characters long!'
    );
  }
  var thaliLogger = new ThaliLogger(tag);
  var logger = new winston.Logger({
    transports: [thaliLogger]
  });
  logger._thaliLogger = thaliLogger;
  logger.level = 'debug';

  // Node-SSDP uses Bunyan which supports trace, Winston does not. To work
  // around this we are hacking in trace support.
<<<<<<< HEAD
  logger.trace = logger.info;
=======
  logger.trace = logger.silly;
>>>>>>> 5f39c242
  return logger;
};<|MERGE_RESOLUTION|>--- conflicted
+++ resolved
@@ -63,10 +63,6 @@
 
   // Node-SSDP uses Bunyan which supports trace, Winston does not. To work
   // around this we are hacking in trace support.
-<<<<<<< HEAD
-  logger.trace = logger.info;
-=======
   logger.trace = logger.silly;
->>>>>>> 5f39c242
   return logger;
 };