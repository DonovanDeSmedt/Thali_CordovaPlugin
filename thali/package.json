--- conflicted
+++ resolved
@@ -28,11 +28,7 @@
       "depotName": "Thali_CordovaPlugin",
       "branchName": "npmv2.1.0"
     },
-<<<<<<< HEAD
-    "btconnectorlib2": "0.3.1",
-=======
     "btconnectorlib2": "0.3.2",
->>>>>>> 39ecc1f3
     "jxcore-cordova": "0.1.2",
     "jxcore-cordova-url": "http://jxcore.azureedge.net/jxcore-cordova/0.1.2/release/io.jxcore.node.jx"
   },
