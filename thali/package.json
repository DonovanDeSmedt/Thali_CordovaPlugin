--- conflicted
+++ resolved
@@ -7,19 +7,11 @@
     "body-parser": "1.13.3",
     "express": "4.13.3",
     "forever-agent": "0.6.1",
-<<<<<<< HEAD
     "ip": "1.0.1",
     "javascript-state-machine": "2.3.5",
-    "lie": "3.0.4",
+    "lie": "3.1.0",
     "long": "3.0.3",
     "multiplex": "6.7.0",
-=======
-    "ip": "^1.0.1",
-    "javascript-state-machine": "^2.3.5",
-    "lie": "^3.1.0",
-    "long": "^3.0.3",
-    "multiplex": "^6.7.0",
->>>>>>> f61fb68f
     "node-ssdp": "thaliproject/node-ssdp#fcc5d403f6cc5e667572fba059332908c3cc822e",
     "request": "2.64.0",
     "salti": "https://github.com/thaliproject/salti.git#master",
@@ -35,7 +27,7 @@
     "thali": {
       "projectName": "thaliproject",
       "depotName": "Thali_CordovaPlugin",
-      "branchName": "vNext_ilya_771"
+      "branchName": "vNext_yarong_417_812_merge_vNext"
     },
     "btconnectorlib2": "0.3.2",
     "jxcore-cordova": "0.1.4",
