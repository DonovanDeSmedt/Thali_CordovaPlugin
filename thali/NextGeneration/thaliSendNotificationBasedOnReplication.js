--- conflicted
+++ resolved
@@ -149,16 +149,11 @@
  * @constructor
  */
 function ThaliSendNotificationBasedOnReplication(
-<<<<<<< HEAD
-  thaliNotificationServer,
-  pouchDB,
-  changesFilter) {
-=======
   router,
   ecdhForLocalDevice,
   secondsUntilExpiration,
-  pouchDB) {
->>>>>>> 8e9b0012
+  pouchDB,
+  changesFilter) {
 
 }
 
