'use strict';

var EventEmitter = require('events').EventEmitter;
var inherits = require('util').inherits;
var nodessdp = require('node-ssdp');
var ip = require('ip');
var uuid = require('node-uuid');
var url = require('url');
var express = require('express');
var validations = require('../validations');
var logger = require('../thalilogger')('thaliWifiInfrastructure');

var Promise = require('lie');
var PromiseQueue = require('./promiseQueue');
var promiseQueue = new PromiseQueue();

var THALI_NT = 'http://www.thaliproject.org/ssdp';

/** @module ThaliWifiInfrastructure */

/**
 * @file
 *
 * This is the interface used to manage local discover of peers over a Wi-Fi
 * Infrastructure mode access point.
 *
 * All the methods defined in this file are asynchronous. However any time a
 * method is called the invocation will immediately return but the request will
 * actually be put on a queue and all incoming requests will be run out of that
 * queue. This means that if one calls two start methods on say advertising or
 * discovery then the first start method will execute, call back its promise and
 * only then will the second start method start running. This restriction is in
 * place to simplify the state model and reduce testing.
 *
 * All stop methods in this file are idempotent so they can be called multiple
 * times in a row without causing a state change.
 */

/**
 * This creates an object to manage a WiFi instance. During production we will
 * have exactly one instance running but for testing purposes it's very useful
 * to be able to run multiple instances. So long as the SSDP code uses a
 * different port to advertise for responses for each instance and as the router
 * instances are already specified to use whatever ports are available the
 * different instances should not run into each other.
 *
 * @public
 * @constructor
 * @fires event:wifiPeerAvailabilityChanged
 * @fires event:networkChangedWifi
 * @fires discoveryAdvertisingStateUpdateWifiEvent
 */
function ThaliWifiInfrastructure () {
  EventEmitter.call(this);
  this.usn = null;
  // Use port 0 so that random available port
  // will get used.
  this.port = 0;
  this.expressApp = null;
  this.router = null;
  this.routerServer = null;
  this.routerServerErrorListener = null;
  this.started = null;
  this.listening = null;
  this.advertising = null;
  // A variable to hold information about known peer availability states
  // and used to avoid emitting peer availability changes in case the
  // availability hasn't changed from the previous known value.
  this.peerAvailabilities = {};
  this._init();
}

inherits(ThaliWifiInfrastructure, EventEmitter);

ThaliWifiInfrastructure.prototype._init = function () {
  var serverOptions = {
    adInterval: 500,
    udn: THALI_NT
  };
  this._server = new nodessdp.Server(serverOptions);
  this._setLocation();

  this._client = new nodessdp.Client();

  this._client.on('advertise-alive', function (data) {
    this._handleMessage(data, true);
  }.bind(this));

  this._client.on('advertise-bye', function (data) {
    this._handleMessage(data, false);
  }.bind(this));
};

ThaliWifiInfrastructure.prototype._setLocation = function (address, port) {
  address = address || ip.address();
  port = port || this.port;
  this._server._location = 'http://' + address + ':' + port;
};

ThaliWifiInfrastructure.prototype._handleMessage = function (data, available) {
  if (this._shouldBeIgnored(data)) {
    return false;
  }

  var usn = data.USN
  try {
    validations.ensureNonNullOrEmptyString(usn);
  } catch (error) {
    logger.warn('Received an invalid USN value: %s', data.USN);
    return false;
  }

  var peer = {
    peerIdentifier: usn,
    peerAvailable: available
  };

  // We expect location only in alive messages.
  if (available === true) {
    var parsedLocation = url.parse(data.LOCATION);
    var portNumber = parseInt(parsedLocation.port);
    try {
      validations.ensureValidPort(portNumber);
    } catch (error) {
      logger.warn('Failed to parse a valid port number from location: %s', data.LOCATION);
      return false;
    }
    peer.hostAddress = parsedLocation.hostname;
    peer.portNumber = portNumber;
  }

  if (this.peerAvailabilities[peer.peerIdentifier] === available) {
    return false;
  }
  this.peerAvailabilities[peer.peerIdentifier] = available;
  this.emit('wifiPeerAvailabilityChanged', [peer]);
  return true;
};

// Function used to filter out SSDP messages that are not
// relevant for Thali.
ThaliWifiInfrastructure.prototype._shouldBeIgnored = function (data) {
  // First check if the data contains the Thali-specific NT.
  if (data.NT === THALI_NT) {
    // Filtering out messages from ourselves.
    if (data.USN === this.usn) {
      return true;
    } else {
      return false;
    }
  }
  return true;
};

/**
 * This method MUST be called before any other method here other than
 * registering for events on the emitter. This method only registers the router
 * object but otherwise doesn't really do anything. It's just here to mirror how
 * {@link module:thaliMobileNativeWrapper} works.
 *
 * If the start fails then the object is not in start state.
 *
 * This method is not idempotent (even though it could be). If called two
 * times in a row without an intervening stop a "Call Stop!" Error MUST be
 * returned.
 *
 * This method can be called after stop since this is a singleton object.
 *
 * @param {Object} router This is an Express Router object (for example,
 * express-pouchdb is a router object) that the caller wants the WiFi
 * connections to be terminated with. This code will put that router at '/' so
 * make sure your paths are set up appropriately.
 * @returns {Promise<?Error>}
 */
ThaliWifiInfrastructure.prototype.start = function (router) {
  var self = this;
  return promiseQueue.enqueue(function(resolve, reject) {
    if (self.started === true) {
      return reject(new Error('Call Stop!'));
    }
    self.started = true;
    self.router = router;
    return resolve();
  });
};

/**
 * This method will call all the stop methods and stop the TCP server hosting
 * the router.
 *
 * Once called the object is in the stop state.
 *
 * This method is idempotent and so MUST be able to be called multiple timex
 * in a row without changing state.
 *
 * @returns {Promise<?Error>}
 */
ThaliWifiInfrastructure.prototype.stop = function () {
  var self = this;
  return promiseQueue.enqueue(function(resolve, reject) {
    if (self.started === false) {
      return resolve();
    }
    self.stopAdvertisingAndListening(true)
    .then(function () {
      return self.stopListeningForAdvertisements(true);
    })
    .then(function () {
      self.started = false;
      return resolve();
    })
    .catch(function (error) {
      reject(error);
    });
  });
};

/**
 * This will start the local Wi-Fi Infrastructure Mode discovery mechanism
 * (currently SSDP). Calling this method will trigger {@link
 * event:wifiPeerAvailabilityChanged} to fire. This method only causes SSDP
 * queries to be fired and cause us to listen to other service's SSDP:alive and
 * SSDP:byebye messages. It doesn't advertise the service itself.
 *
 * This method is idempotent so multiple consecutive calls without an
 * intervening call to stop will not cause a state change.
 *
 * | Error String | Description |
 * |--------------|-------------|
 * | No Wifi radio | This device doesn't support Wifi |
 * | Radio Turned Off | Wifi is turned off. |
 * | Unspecified Error with Radio infrastructure | Something went wrong trying to use WiFi. Check the logs. |
 * | Call Start! | The object is not in start state. |
 *
 * @returns {Promise<?Error>}
 */
ThaliWifiInfrastructure.prototype.startListeningForAdvertisements = function () {
  var self = this;
  return promiseQueue.enqueue(function(resolve, reject) {
    if (self.listening) {
      return resolve();
    }
    self._client.start(function () {
      self.listening = true;
      return resolve();
    });
  });
};

/**
 * This will stop the local Wi-Fi Infrastructure Mode discovery mechanism
 * (currently SSDP). Calling this method will stop {@link
 * event:wifiPeerAvailabilityChanged} from firing. That is, we will not issue
 * any further SSDP queries nor will we listen for other service's SSDP:alive or
 * SSDP:byebye messages.
 *
 * Note that this method does not affect any existing TCP connections. Not
 * that we could really do anything with them since they are handled directly by
 * Node, not us.
 *
 * | Error String | Description |
 * |--------------|-------------|
 * | Failed | Somehow the stop method couldn't do its job. Check the logs. |
 *
 * @returns {Promise<?Error>}
 */
ThaliWifiInfrastructure.prototype.stopListeningForAdvertisements = function (skipPromiseQueue) {
  var self = this;
  var action = function (resolve, reject) {
    if (!self.listening) {
      return resolve();
    }
    self._client.stop(function () {
      self.listening = false;
      return resolve();
    });
  };
  if (skipPromiseQueue === true) {
    return new Promise(action);
  } else {
    return promiseQueue.enqueue(action);
  }
};

/**
 * This method will start advertising the peer's presence over the local Wi-Fi
 * Infrastructure Mode discovery mechanism (currently SSDP). When creating the
 * UDP socket for SSDP the socket MUST be "udp4". When socket.bind is called to
 * bind the socket the SSDP multicast address 239.255.255.250 and port 1900 MUST
 * be chosen as they are the reserved address and port for SSDP.
 * 
 * __OPEN ISSUE:__ What happens on Android or iOS or the desktop OS's for that
 * matter if multiple apps all try to bind to the same UDP multicast address?
 * It should be fine. But it's important to find out so that other apps can't
 * block us.
 *
 * Also note that the implementation of
 * SSDP MUST recognize advertisements from its own instance and ignore them.
 * However it is possible to have multiple independent instances of
 * ThaliWiFiInfrastructure on the same device and we MUST process advertisements
 * from other instances of ThaliWifiInfrastructure on the same device.
 *
 * This method will also cause the Express app passed in to be hosted in a
 * HTTP server configured with the device's local IP. In other words, the
 * externally available HTTP server is not actually started and made externally
 * available until this method is called. This is different than {@link
 * module:thaliMobileNative} where the server is started on 127.0.0.1 as soon as
 * {@link module:thaliMobileNative.start} is called but isn't made externally
 * available over the non-TCP transport until the equivalent of this method is
 * called. If the device switches access points (e.g. the BSSID changes) or if
 * WiFi is lost then the server will be shut down. It is up to the caller to
 * catch the networkChanged event and to call start advertising again.
 *
 * __OPEN ISSUE:__ If we have a properly configured multiple AP network then
 * all the APs will have different BSSID values but identical SSID values and
 * the device should be able to keep the same IP. In that case do we want to
 * specify that if the BSSID changes but the SSID does not then we shouldn't
 * shut down the server?
 *
 * Each time this method is called it will cause the local advertisement to
 * change just enough to notify other peers that this peer has new data to
 * retrieve. No details will be provided about the peer on who the changes are
 * for. All that is provided is a flag just indicating that something has
 * changed. It is up to other peer to connect and retrieve details on what has
 * changed if they are interested.
 *
 * * By design this method is intended to be called multiple times without
 * calling stop as each call causes the currently notification flag to change.
 *
 * | Error String | Description |
 * |--------------|-------------|
 * | Bad Router | router is null or otherwise wasn't accepted by Express |
 * | No Wifi radio | This device doesn't support Wifi |
 * | Radio Turned Off | Wifi is turned off. |
 * | Unspecified Error with Radio infrastructure | Something went wrong trying to use WiFi. Check the logs. |
 * | Call Start! | The object is not in start state. |
 *
 * @returns {Promise<?Error>}
 */
ThaliWifiInfrastructure.prototype.startUpdateAdvertisingAndListening = function () {
  var self = this;
  return promiseQueue.enqueue(function(resolve, reject) {
    if (self.started === false) {
      return reject(new Error('Call Start!'));
    }
    if (!self.router) {
      return reject(new Error('Bad Router'));
    }

    // Generate a new USN value to flag that something has changed
    // in this peer.
    self.usn = 'urn:uuid:' + uuid.v4();

    if (self.advertising === true) {
      // If we were already advertising, we need to restart the server
      // so that a byebye is issued for the old USN and and alive
      // message for the new one.
      self._server.stop(function () {
        self._server.setUSN(self.usn);
        self._server.start(function () {
          return resolve();
        });
      });
    } else {
      self.expressApp = express();
      try {
        self.expressApp.use('/', self.router);
      } catch (error) {
        logger.error('Unable to use the given router: %s', error.toString());
        return reject(new Error('Bad Router'));
      }
      var startErrorListener = function (error) {
        logger.error('Router server emitted an error: %s', error.toString());
        self.routerServer.removeListener('error', startErrorListener);
        self.routerServer = null
        reject(new Error('Unspecified Error with Radio infrastructure'));
      };
      self.routerServerErrorListener = function (error) {
        // Error is only logged, because it was determined this should
        // not occur in normal use cases and it wasn't worthwhile to
        // specify a custom error that the upper layers should listen to.
        // If this error is seen in real scenario, a proper error handling
        // should be specified and implemented.
        logger.error('Router server emitted an error: %s', error.toString());
      };
      var listeningHandler = function () {
        self.port = self.routerServer.address().port;
        self._server.setUSN(self.usn);
        // We need to update the location string, because the port
        // may have changed when we re-start the router server.
        self._setLocation();
        self._server.start(function () {
          // Remove the error listener we had during the resolution of this
          // promise and add one that is listening for errors that may
          // occur any time.
          self.routerServer.removeListener('error', startErrorListener);
          self.routerServer.on('error', self.routerServerErrorListener);
          self.advertising = true;
          return resolve();
        });
      };
      self.routerServer = self.expressApp.listen(self.port, listeningHandler);
      self.routerServer.on('error', startErrorListener);
    }
  });
};

/**
 * This method MUST stop advertising the peer's presence over the local Wi-Fi
 * Infrastructure Mode discovery mechanism (currently SSDP). This method MUST
 * also stop the HTTP server started by the start method.
 *
 * So long as the device isn't advertising the peer and the server is stopped
 * (even if the system was always in that state) then this method MUST succeed.
 *
 * | Error String | Description |
 * |--------------|-------------|
 * | Failed | Somehow the stop method couldn't do its job. Check the logs. |
 *
 * @returns {Promise<?Error>}
 */
ThaliWifiInfrastructure.prototype.stopAdvertisingAndListening = function (skipPromiseQueue) {
  var self = this;
  var action = function (resolve, reject) {
    if (!self.advertising) {
      return resolve();
    }
    self._server.stop(function () {
      self.routerServer.close(function () {
        // The port needs to be reset, because
        // otherwise there is no guarantee that
        // the same port is available next time
        // we start the router server.
        self.port = 0;
        self.routerServer.removeListener('error', self.routerServerErrorListener);
        self.routerServer = null;
        self.advertising = false;
        return resolve();
      });
    });
  };
  if (skipPromiseQueue === true) {
    return new Promise(action);
  } else {
    return promiseQueue.enqueue(action);
  }
};

/**
 * This event specifies that a peer was discovered over Wi-Fi Infrastructure.
 * Please keep in mind that IP address bindings can change randomly amongst
 * peers and of course peers can disappear. So this should be considered more of
 * a hint than anything else. If the peer has gone (e.g. ssdp:byebye) then both
 * hostAddress and portNumber MUST be set to null.
 *
 * Note that when sending SSDP queries we MUST use a randomly assigned address
 * for the local UDP port as described in {@link
 * moduleThaliWifiInfrastructure.startUpdateAdvertisingAndListenForIncomingConne
 * ctions}. It is not necessary that this be the same UDP port as used in the
 * previously mentioned function.
 *
 * __Open Issue:__ There is a pretty obvious security hole here that a bad
 * actor could advertise a bunch of IP or DNS addresses of some innocent target
 * on a local network in order to trigger a connection storm. Given the various
 * limitations in place it's unclear how effective this would really be. There
 * are things we can to ameliorate the attack including only accepting IP
 * address that match the local network mask and also rate limiting how quickly
 * we are willing to connect to discovered peers.
 *
 * @event wifiPeerAvailabilityChanged
 * @public
 * @property {string} peerIdentifier This is the USN value
 * @property {string} hostAddress This can be either an IP address or a DNS
 * address encoded as a string
 * @property {number} portNumber The port on the hostAddress to use to connect
 * to the peer
 */

/**
 * For the definition of this event please see {@link
 * module:thaliMobileNativeWrapper~discoveryAdvertisingStateUpdateEvent}
 *
 * This notifies the listener whenever the state of discovery or advertising
 * changes. In {@link module:thaliMobileNativeWrapper} the equivalent of this
 * event is fired from the native layer and then works its way through {@link
 * module:thaliMobileNative} to {@link module:thaliMobileNativeWrapper}. But in
 * the case of Wifi there is no native layer. Therefore if there is a call to
 * start/stop discovery/advertising or if a network change event forces a change
 * in status (e.g. someone turned off Wifi) then this class MUST issue this
 * event itself. That is, it must have hooked into the start/stop methods,
 * start/stop discovery/advertising methods, {@link
 * module:thaliMobileNativeWrapper.nonTCPPeerAvailabilityChangedEvent} events
 * when we are on mobile devices and {@link
 * module:ThaliWifiInfrastructure.networkChangedWifi} when we are on desktop to
 * figure out when status has changed and this event needs to be fired.
 *
 * @public
 * @event discoveryAdvertisingStateUpdateWifiEvent
 * @type {Object}
 * @property {module:thaliMobileNative~discoveryAdvertisingStateUpdate} discoveryAdvertisingStateUpdateValue
 */

/**
 * For the definition of this event please see {@link
 * module:thaliMobileNativeWrapper~discoveryAdvertisingStateUpdateEvent}.
 *
 * The WiFi layer MUST NOT emit this event unless we are running on Linux,
 * OS/X or Windows. In the case that we are running on those platforms then If
<<<<<<< HEAD
 * we are running on those platforms then bluetoothLowEnergy and bluetooth MUST
 * both return radioState set to `doNotCare`. We really don't have a good
 * solution for status when we are on desktop since even JXcore's
 * Mobile.getConnectionStatus call doesn't appear to work there. But strictly
 * speaking we don't formally support desktop yet. In any case for now this
 * should just fire an automatic dummy 'everything is fine' value when we are
 * on desktop on the first subscription.
=======
 * we are running on those platforms then blueToothLowEnergy and blueTooth MUST
 * both return radioState set to `doNotCare`. Also note that these platforms
 * don't generally support a push based way to detect WiFi state (at least not
 * without writing native code). So for now we can use polling and something
 * like [network-scanner](https://www.npmjs.com/package/network-scanner) to give
 * us some sense of the system's state.
>>>>>>> 2c239729
 *
 * @public
 * @event networkChangedWifi
 * @type {Object}
 * @property {module:thaliMobileNative~networkChanged} networkChangedValue
 *
 */

module.exports = ThaliWifiInfrastructure;<|MERGE_RESOLUTION|>--- conflicted
+++ resolved
@@ -506,22 +506,12 @@
  *
  * The WiFi layer MUST NOT emit this event unless we are running on Linux,
  * OS/X or Windows. In the case that we are running on those platforms then If
-<<<<<<< HEAD
  * we are running on those platforms then bluetoothLowEnergy and bluetooth MUST
- * both return radioState set to `doNotCare`. We really don't have a good
- * solution for status when we are on desktop since even JXcore's
- * Mobile.getConnectionStatus call doesn't appear to work there. But strictly
- * speaking we don't formally support desktop yet. In any case for now this
- * should just fire an automatic dummy 'everything is fine' value when we are
- * on desktop on the first subscription.
-=======
- * we are running on those platforms then blueToothLowEnergy and blueTooth MUST
  * both return radioState set to `doNotCare`. Also note that these platforms
  * don't generally support a push based way to detect WiFi state (at least not
  * without writing native code). So for now we can use polling and something
  * like [network-scanner](https://www.npmjs.com/package/network-scanner) to give
  * us some sense of the system's state.
->>>>>>> 2c239729
  *
  * @public
  * @event networkChangedWifi
