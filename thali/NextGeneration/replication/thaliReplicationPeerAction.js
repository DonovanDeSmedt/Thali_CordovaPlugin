--- conflicted
+++ resolved
@@ -37,10 +37,7 @@
                                     PouchDB,
                                     dbName,
                                     ourPublicKey) {
-<<<<<<< HEAD
-=======
 /* eslint-enable max-len */
->>>>>>> d3285eb0
   assert(ThaliReplicationPeerAction.MAX_IDLE_PERIOD_SECONDS * 1000 -
     ThaliReplicationPeerAction.PUSH_LAST_SYNC_UPDATE_MILLISECONDS >
     1000, 'Need at least a seconds worth of clearance to make sure ' +
@@ -103,8 +100,6 @@
 ThaliReplicationPeerAction.prototype.getPeerAdvertisesDataForUs = function () {
   return this._peerAdvertisesDataForUs;
 };
-<<<<<<< HEAD
-=======
 
 /**
  * Creates a new replication action with the same constructor arguments as
@@ -116,7 +111,6 @@
   return new ThaliReplicationPeerAction(this._peerAdvertisesDataForUs,
     this._PouchDB, this._dbName, this._ourPublicKey);
 };
->>>>>>> d3285eb0
 
 /**
  * The replication timer is needed because by default we do live replications
@@ -190,13 +184,8 @@
  * seconds then we will end the replication. The output from this event also
  * provides us with the current last_seq we have synch'd from the remote peer.
  * Per http://thaliproject.org/ReplicationAcrossDiscoveryProtocol/ we need to
-<<<<<<< HEAD
- * update the remote `_Local/<peer ID>` document every
- * {@link module:thaliReplicationPeerAction~ThaliReplicationPeerAction.PUSH_LAST_SYNC_UPDATE_MILLISECONDS}
-=======
  * update the remote `_Local/<peer ID>` document every {@link
  * module:thaliReplicationPeerAction~ThaliReplicationPeerAction.PUSH_LAST_SYNC_UPDATE_MILLISECONDS}
->>>>>>> d3285eb0
  *
  * Make sure to keep the cancel object returned by the replicate call. Well
  * need it for kill.
