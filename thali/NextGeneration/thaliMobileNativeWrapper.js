--- conflicted
+++ resolved
@@ -93,13 +93,9 @@
 function failedConnectionHandler(failedConnection) {
   var peer = {
     peerIdentifier: failedConnection.peerIdentifier,
-<<<<<<< HEAD
     generation: failedConnection.generation,
-    portNumber: null
-=======
     portNumber: null,
     recreated: failedConnection.recreated
->>>>>>> bb7816da
   };
   handlePeerAvailabilityChanged(peer);
 
@@ -153,23 +149,19 @@
     return;
   }
 
-<<<<<<< HEAD
   var generation = peerGenerations[recreateAnnouncement.peerIdentifier];
+
+  logger.debug('listenerRecreatedAfterFailureHandler - We are emitting ' +
+    'nonTCPPeerAvailabilityChangedEvent with peerIdentifier %s, ' +
+    'generation %s, and portNumber %d',
+    recreateAnnouncement.peerIdentifier, generation,
+    recreateAnnouncement.portNumber);
   module.exports.emitter.emit('nonTCPPeerAvailabilityChangedEvent', {
     peerIdentifier: recreateAnnouncement.peerIdentifier,
     peerAvailable: true,
     generation: generation,
-    portNumber: recreateAnnouncement.portNumber
-=======
-  logger.debug('listenerRecreatedAfterFailureHandler - We are emitting ' +
-    'nonTCPPeerAvailabilityChangedEvent with peerIdentifier %s and ' +
-    'portNumber %d', recreateAnnouncement.peerIdentifier,
-    recreateAnnouncement.portNumber);
-  module.exports.emitter.emit('nonTCPPeerAvailabilityChangedEvent', {
-    peerIdentifier: recreateAnnouncement.peerIdentifier,
     portNumber: recreateAnnouncement.portNumber,
     recreated: true
->>>>>>> bb7816da
   });
 }
 
@@ -853,20 +845,16 @@
       // for that?
       var event = {
         peerIdentifier: peer.peerIdentifier,
-<<<<<<< HEAD
         peerAvailable: false,
         generation: null,
-        portNumber: null
-      });
-      delete peerGenerations[peer.peerIdentifier];
-=======
         portNumber: null,
         recreated: peer.recreated
       };
+      delete peerGenerations[peer.peerIdentifier];
+
       logger.debug('handlePeerUnavailable - Emitting %s',
         JSON.stringify(event));
       module.exports.emitter.emit('nonTCPPeerAvailabilityChangedEvent', event);
->>>>>>> bb7816da
       resolve();
     };
     if (peer.peerAvailable) {
@@ -878,16 +866,13 @@
           peerAvailable: true,
           generation: peer.generation,
           portNumber: portNumber
-<<<<<<< HEAD
-        });
+        };
         peerGenerations[peer.peerIdentifier] = peer.generation;
-=======
-        };
+
         logger.debug('handlePeerAvailabilityChanged - Emitting %s',
           JSON.stringify(peerAvailabilityChangedEvent));
         module.exports.emitter.emit('nonTCPPeerAvailabilityChangedEvent',
           peerAvailabilityChangedEvent);
->>>>>>> bb7816da
         resolve();
       })
       .catch(function (error) {
