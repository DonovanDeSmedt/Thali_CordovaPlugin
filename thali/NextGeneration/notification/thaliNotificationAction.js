--- conflicted
+++ resolved
@@ -1,6 +1,6 @@
 'use strict';
 var inherits = require('util').inherits;
-var https = require('https');
+var http = require('http');
 var Promise = require('lie');
 var assert = require('assert');
 
@@ -8,11 +8,6 @@
 var NotificationBeacons = require('./thaliNotificationBeacons');
 var EventEmitter = require('events').EventEmitter;
 var thaliConfig = require('../thaliConfig');
-<<<<<<< HEAD
-
-var logger = require('../../thalilogger')('thaliNotificationAction');
-=======
->>>>>>> 1202c0bc
 
 /** @module thaliNotificationAction */
 
@@ -126,21 +121,17 @@
         hostname: self._peerConnection.getHostAddress(),
         port: self._peerConnection.getPortNumber(),
         path: thaliConfig.NOTIFICATION_BEACON_PATH,
-<<<<<<< HEAD
-        agent: false, // todo: replace with httpAgentPool
-        family: 4,
-        pskIdentity: thaliConfig.BEACON_PSK_IDENTITY,
-        pskKey: thaliConfig.BEACON_KEY,
-        ciphers: thaliConfig.SUPPORTED_PSK_CIPHERS
-=======
         agent: httpAgentPool,
         family: 4
->>>>>>> 1202c0bc
       };
 
-      self._httpRequest = https.request(options,
+      self._httpRequest = http.request(options,
         self._responseCallback.bind(self));
 
+      self._httpRequest.setTimeout(
+        self._peerConnection.getSuggestedTCPTimeout(), function () {
+          self._httpRequest.abort();
+        });
 
       // Error event handler is fired on DNS resolution, TCP protocol,
       // or HTTP protocol errors. Or if the httpRequest.abort is called.
@@ -149,8 +140,7 @@
       // from kill is ignored at this point and it is not causing
       // anything in the _complete function because it is the second call to
       // _complete.
-      self._httpRequest.on('error', function (err) {
-        logger.debug('http request error - ' + err);
+      self._httpRequest.on('error', function () {
         self._complete(
           ThaliNotificationAction.ActionResolution.NETWORK_PROBLEM,
           null, 'Could not establish TCP connection');
