--- conflicted
+++ resolved
@@ -241,25 +241,11 @@
   return promiseQueue.enqueue(function (resolve) {
     thaliMobileStates = getInitialStates();
     clearInterval(peerAvailabilityWatcherInterval);
-<<<<<<< HEAD
+
     module.exports.emitter
       .removeListener('networkChanged', handleNetworkChanged);
-    Promise.all([
-      promiseResultSuccessOrFailure(
-        thaliWifiInfrastructure.stop()
-      ),
-      promiseResultSuccessOrFailure(
-        ThaliMobileNativeWrapper.stop()
-      )
-    ]).then(function (results) {
-      resolve(getCombinedResult(results));
-    });
-=======
-    module.exports.emitter.removeListener('networkChanged', handleNetworkChanged);
-
     getWifiOrNativeMethodByNetworkType('stop', thaliMobileStates.networkType)()
       .then(resolve);
->>>>>>> b7ba7ed4
   });
 };
 
@@ -389,13 +375,6 @@
  * @returns {Promise<module:thaliMobileNative~networkChanged>}
  */
 module.exports.getNetworkStatus = function () {
-<<<<<<< HEAD
-  return promiseQueue.enqueue(function (resolve) {
-    ThaliMobileNativeWrapper.getNonTCPNetworkStatus()
-    .then(function (nonTCPNetworkStatus) {
-      resolve(nonTCPNetworkStatus);
-    });
-=======
   var networkType = thaliMobileStates.networkType;
   return promiseQueue.enqueue(function (resolve, reject) {
     switch (networkType) {
@@ -412,7 +391,6 @@
         throw new Error('Unable to execute getNetworkStatus with ' +
           'network type ' + networkType);
     }
->>>>>>> b7ba7ed4
   });
 };
 
