--- conflicted
+++ resolved
@@ -158,18 +158,6 @@
       return reject(new Error('Call Stop!'));
     }
     thaliMobileStates.started = true;
-<<<<<<< HEAD
-    /* TODO remove commented code */
-    // peerAvailabilityWatcherInterval = setInterval(
-    //   peerAvailabilityWatcher,
-    //   ThaliConfig.PEER_AVAILABILITY_WATCHER_INTERVAL
-    // );
-=======
-    peerAvailabilityWatcherInterval = setInterval(
-      peerAvailabilityWatcher,
-      thaliConfig.PEER_AVAILABILITY_WATCHER_INTERVAL
-    );
->>>>>>> 616b042f
     module.exports.emitter.on('networkChanged', handleNetworkChanged);
     Promise.all([
       promiseResultSuccessOrFailure(
@@ -198,16 +186,11 @@
 module.exports.stop = function () {
   return promiseQueue.enqueue(function (resolve, reject) {
     thaliMobileStates = getInitialStates();
-<<<<<<< HEAD
+
     removeAllWatchersFromPeers();
-    /* TODO remove commented code */
-    //clearInterval(peerAvailabilityWatcherInterval);
-    module.exports.emitter.removeListener('networkChanged', handleNetworkChanged);
-=======
-    clearInterval(peerAvailabilityWatcherInterval);
     module.exports.emitter
       .removeListener('networkChanged', handleNetworkChanged);
->>>>>>> 616b042f
+
     Promise.all([
       promiseResultSuccessOrFailure(
         thaliWifiInfrastructure.stop()
@@ -760,41 +743,13 @@
 }
 
 var watchForPeer = function (peer) {
-  var connectionType = peer.connectionType;
-
   var now = Date.now();
-<<<<<<< HEAD
-  var threshold =
-    connectionType === connectionTypes.TCP_NATIVE ?
-    ThaliConfig.TCP_PEER_UNAVAILABILITY_THRESHOLD :
-    ThaliConfig.NON_TCP_PEER_UNAVAILABILITY_THRESHOLD;
-
-  if(peer.availableSince + threshold < now) {
+
+  if(peer.availableSince + peer.suggestedTCPTimeout < now) {
     changeCachedPeerUnavailable(peer);
     emitPeerUnavailable(peerIdentifier, connectionType);
   }
 }
-=======
-  Object.keys(connectionTypes).forEach(function (connectionTypeKey) {
-    var connectionType = connectionTypes[connectionTypeKey];
-    Object.keys(peerAvailabilities[connectionType])
-    .forEach(function (peerIdentifier) {
-      var peer = peerAvailabilities[connectionType][peerIdentifier];
-      var unavailabilityThreshold =
-        connectionType === connectionTypes.TCP_NATIVE ?
-        thaliConfig.TCP_PEER_UNAVAILABILITY_THRESHOLD :
-        thaliConfig.NON_TCP_PEER_UNAVAILABILITY_THRESHOLD;
-      // If the time from the latest availability advertisement doesn't
-      // exceed the threshold, no need to do anything.
-      if (peer.availableSince + unavailabilityThreshold > now) {
-        return;
-      }
-      changeCachedPeerUnavailable(peer);
-      emitPeerUnavailable(peerIdentifier, connectionType);
-    });
-  });
-};
->>>>>>> 616b042f
 
 /**
  * Fired whenever our state changes.
