--- conflicted
+++ resolved
@@ -57,53 +57,6 @@
       return this._isRealAndroid || this._isRealIOS;
     }
 
-<<<<<<< HEAD
-    },
-    'isAndroid': {
-      get: function () {
-        return _platform === _platforms.ANDROID;
-      }
-    },
-    'isIOS': {
-      get: function () {
-        return _platform === _platforms.IOS;
-      }
-    },
-    // These methods are presented ONLY for testing reasons
-    '_override': {
-      value: function (platform) {
-        return _platform = platform;
-      }
-    },
-    '_restore': {
-      value: function () {
-        return _platform = process.platform;
-      }
-    },
-    // Returns REAL values based on `process.platform`
-    '_realName': {
-      value: function () {
-        return process.platform;
-      }
-    },
-    '_isRealMobile': {
-      get: function () {
-        return this._isRealAndroid || this._isRealIOS;
-      }
-
-    },
-    '_isRealAndroid': {
-      get: function () {
-        return process.platform === _platforms.ANDROID;
-      }
-    },
-    '_isRealIOS': {
-      get: function () {
-        return process.platform === _platforms.IOS;
-      }
-    }
-  });
-=======
   },
   '_isRealAndroid': {
     get: function () {
@@ -115,5 +68,4 @@
       return process.platform === _platforms.IOS;
     }
   }
-});
->>>>>>> d3285eb0
+});