--- conflicted
+++ resolved
@@ -47,10 +47,7 @@
     return db.info()
       .then(function (response) {
         if (!response) return;
-<<<<<<< HEAD
-=======
 
->>>>>>> d3e9d670
         var dbSize = response.disk_size;
         // Handlers should be called only once
         // after the first reaching of a checkpoint
