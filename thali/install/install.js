'use strict';

var exec = require('child-process-promise').exec;
var path = require('path');
var spawn = require('child_process').spawn;
var https = require('https');
var unzip = require('unzip');
var Promise = require('lie');
var fs = require('fs-extra-promise');
var url = require('url');
var FILE_NOT_FOUND = 'ENOENT';

// If this file exists in the thaliDontCheckIn directory then
// we will copy the Cordova plugin from a sibling Thali_CordovaPlugin
// project to this Cordova project.
var MAGIC_DIRECTORY_NAME_FOR_LOCAL_DEPLOYMENT = 'localdev';

// Unfortunately the obvious library, request-promise, doesn't handle streams
// well so it would take the multi-megabyte ZIP response file and turn it into
// an in-memory string. So we use this instead.
function httpRequestPromise(method, urlObject) {
  if (method !== 'GET' && method !== 'HEAD') {
    return Promise.reject(new Error('We only support GET or HEAD requests'));
  }

  return new Promise(function (resolve, reject) {
    var httpsRequestOptions = {
      host: urlObject.host,
      method: method,
      path: urlObject.path,
      keepAlive: true
    };

    var req = https.request(httpsRequestOptions, function (res) {
      if (res.statusCode !== 200) {
        reject(new Error('Did not get 200 for ' + urlObject.href +
          ', instead got ' + res.statusCode));
        return;
      }

      resolve(res);
    }).on('error', function (e) {
      reject(new Error('Got error on ' + urlObject.href + ' - ' + e));
    });

    req.end();
  });
}

function getEtagFileLocation(depotName, branchName, directoryToInstallIn) {
  return path.join(directoryToInstallIn,
                   'etag-' + depotName + '-' + branchName);
}

function getEtagFromEtagFile(depotName, branchName, directoryToInstallIn) {
  var etagFileLocation =
    getEtagFileLocation(depotName, branchName, directoryToInstallIn);
  return fs.readFileAsync(etagFileLocation)
    .catch(function (err) {
      if (err.code !== FILE_NOT_FOUND) {
        return Promise.reject(err);
      } else {
        return Promise.resolve();
      }
    });
}

/**
 * This method is used to retrieve the release configuration data
 * stored in the releaseConfig.json
 *
 * @returns {Promise}
 */
function getReleaseConfig() {
  var configFileName = path.join(__dirname, '../', 'package.json');

  return fs.readFileAsync(configFileName, "utf-8")
    .then(function (data) {
      var conf;
      try {
        conf = JSON.parse(data);
        if (conf && conf.thaliInstall) {
          return conf.thaliInstall;
        }
        return Promise.reject("Configuration error!");
      }
      catch (err) {
        return Promise.reject(new Error(err));
      }
    });
}

function returnEtagFromResponse(httpResponse) {
  // The etag value is returned with quotes but when we set the header it adds
  // its own quotes so we need to strip those quotes here
  return httpResponse && httpResponse.headers && httpResponse.headers.etag &&
    httpResponse.headers.etag.substring(1,
                                        httpResponse.headers.etag.length - 1);
}

function writeToEtagFile(depotName, branchName, directoryToInstallIn,
                         httpResponse) {
  var etag = returnEtagFromResponse(httpResponse);

  if (etag == null) {
    return Promise.reject(
      new Error('Did not get ETag header, something is wrong because Github' +
        'always sends one!'));
  }

  var etagFileLocation =
    getEtagFileLocation(depotName, branchName, directoryToInstallIn);
  return fs.writeFileAsync(etagFileLocation, etag);
}

function getGitHubZipUrlObject(projectName, depotName, branchName) {
  return url.parse('https://codeload.github.com/' + projectName + '/' +
    depotName + '/zip/' + branchName);
}

/**
 * This method is a hack because I'm having trouble getting GitHub to respect
 * if-none-match headers. So instead I'm doing a HEAD request and manually
 * checking if the etags match.
 *
 * @param {string} projectName
 * @param {string} depotName
 * @param {string} branchName
 * @param {string} directoryToInstallIn
 * @returns {boolean}
 */
function doGitHubEtagsMatch(projectName, depotName, branchName,
                            directoryToInstallIn) {
  return getEtagFromEtagFile(depotName, branchName, directoryToInstallIn)
    .then(function (etagFromFile) {
      if (!etagFromFile) {
        return false;
      }

      return httpRequestPromise('HEAD',
        getGitHubZipUrlObject(projectName, depotName, branchName))
        .then(function (res) {
          var etagFromHeadRequest = returnEtagFromResponse(res);
          return etagFromFile === etagFromHeadRequest;
        });
    });
}

function createUnzippedDirectoryPath(depotName, branchName,
                                     directoryToInstallIn) {
  return path.join(directoryToInstallIn, depotName + '-' + branchName);
}

function createGitHubZipResponse(depotName, branchName, directoryToInstallIn,
                                 directoryUpdated) {
  return {
    unzipedDirectory: createUnzippedDirectoryPath(depotName, branchName,
                                                  directoryToInstallIn),
    directoryUpdated: directoryUpdated
  };
}

function installGitHubZip(projectName, depotName, branchName,
                          directoryToInstallIn) {
  var gitHubZipUrlObject = getGitHubZipUrlObject(projectName, depotName,
                                                 branchName);

  return doGitHubEtagsMatch(projectName, depotName, branchName,
                            directoryToInstallIn)
    .then(function (doTheEtagsMatch) {
      if (doTheEtagsMatch) {
        return createGitHubZipResponse(depotName, branchName,
                                       directoryToInstallIn, false);
      }
      console.log('Starting to download Thali Cordova plugin from: ' +
                  gitHubZipUrlObject.href);
      return httpRequestPromise('GET', gitHubZipUrlObject)
        .then(function (res) {
          return new Promise(function (resolve, reject) {
            res.pipe(unzip.Extract({ path: directoryToInstallIn}))
              .on('close', function () {
                resolve();
              }).on('error', function (e) {
                reject(new Error('Could not extract zip file from ' +
                                 gitHubZipUrlObject.href + ', error was ' + e));
              });
          }).then(function () {
              return writeToEtagFile(depotName, branchName,
                                     directoryToInstallIn, res);
            }).then(function () {
              return createGitHubZipResponse(depotName, branchName,
                                             directoryToInstallIn, true);
            });
        });
    });
}

function uninstallPluginsIfNecessary(weAddedPluginsFile, appRootDirectory) {
  return fs.readFileAsync(weAddedPluginsFile).catch(function (err) {
    if (err) {
      if (err.code === FILE_NOT_FOUND) {
        return Promise.resolve(false);
      }
      return Promise.reject(err);
    }
    return Promise.resolve(true);
  }).then(function (doWeNeedToUninstall) {
    if (!doWeNeedToUninstall) {
      return Promise.resolve();
    }
    console.log('Trying to remove previously installed Thali Cordova plugin');
    var pluginRemoveCommand = 'cordova plugin remove org.thaliproject.p2p';
    return exec(pluginRemoveCommand, { cwd: appRootDirectory })
    .catch(function (err) {
      console.log('Ignoring a non-critical error: ' + err);
      // Resolve the promise even if plugin removal fails, because it is
      // possible that the user has removed the plugin outside of this install
      // script, but there is still the left-over file that says this script has
      // added the plugins.
      return Promise.resolve();
    });
  });
}

/**
 * This will copy the contents of a Thali_CordovaPlugin local depot to the right
 * directory in the current Cordova project so it will be installed. This is
 * used for local development only.
 *
 * @param {string} appRootDirectory
 * @param {string} thaliDontCheckIn
 * @param {string} depotName
 * @param {string} branchName
 * @returns {Promise<Object|Error>}
 */
function copyDevelopmentThaliCordovaPluginToProject(appRootDirectory,
                                                    thaliDontCheckIn,
                                                    depotName,
                                                    branchName) {
  var targetDirectory = createUnzippedDirectoryPath(depotName, branchName,
                                                    thaliDontCheckIn);
  var sourceDirectory = path.join(appRootDirectory, '../Thali_CordovaPlugin');
  return new Promise(function (resolve, reject) {
    fs.remove(targetDirectory, function (err) {
      if (err) {
        reject(new Error('copyDevelopmentThaliCordovaPluginToProject remove ' +
                         'failed with ' + err));
        return;
      }
      console.log('Copying files from ' + sourceDirectory + ' to ' +
                  targetDirectory);
      fs.copy(sourceDirectory, targetDirectory, function (err) {
        if (err) {
          reject(
            new Error('copyDevelopmentThaliCordovaPluginToProject failed with' +
                      err));
          return;
        }
        resolve(createGitHubZipResponse(depotName, branchName, thaliDontCheckIn,
                                        true));
      });
    });
  });
}

function doesMagicDirectoryNamedExist(thaliDontCheckIn) {
  var magicFileLocation = path.join(thaliDontCheckIn,
    MAGIC_DIRECTORY_NAME_FOR_LOCAL_DEPLOYMENT);
  return fs.existsSync(magicFileLocation);
}

function fetchAndInstallJxCoreCordovaPlugin(baseDir, jxCoreVersionNumber, jxCoreUrl) {
  return new Promise(function (resolve, reject) {
    console.log('Trying to install jxcore-cordova version: ' +
                jxCoreVersionNumber);
    var jxcBin =
      path.join(__dirname, 'node_modules', 'jxc', 'bin', 'jxc.bin.js');
    var jxcInstall =
      spawn('jx',
        [
          jxcBin, 'install', jxCoreVersionNumber,
          '--use-url', jxCoreUrl
        ],
        { cwd: baseDir }
      );
    jxcInstall.stdout.on('data', function (data) {
      console.log(data + '');
    });
    jxcInstall.stderr.on('data', function (data) {
      console.log(data + '');
    });
    jxcInstall.on('close', function (code) {
      if (code === 0) {
        resolve();
      } else {
        reject('jxc install exited with code: ' + code);
      }
    });
  });
}

module.exports = function (callback, appRootDirectory) {
  // Get the app root as an argument or from app/www/jxcore/node_modules/thali.
  // Passing as argument can be leveraged in local development and testing
  // scenarios.
  appRootDirectory = appRootDirectory ||
                     path.join(__dirname, '../../../../../');
  var thaliDontCheckIn = path.join(appRootDirectory, 'thaliDontCheckIn' );
  var appScriptsFolder =
    path.join(appRootDirectory, 'plugins/org.thaliproject.p2p/scripts');

  var thaliProjectName, thaliDepotName, thaliBranchName, btconnectorlib2;

  getReleaseConfig(thaliDontCheckIn)
    .then(function (conf) {

      thaliProjectName = conf.thali.projectName;
      thaliDepotName = conf.thali.depotName;
      thaliBranchName = conf.thali.branchName;
      btconnectorlib2 = conf.btconnectorlib2;

      return fetchAndInstallJxCoreCordovaPlugin(appRootDirectory, conf["jxcore-cordova"], conf["jxcore-cordova-url"]);
    })
    .then(function () {
      if (doesMagicDirectoryNamedExist(thaliDontCheckIn)) {
        return copyDevelopmentThaliCordovaPluginToProject(appRootDirectory,
                                                          thaliDontCheckIn,
                                                          thaliDepotName,
                                                          thaliBranchName);
      } else {
        return installGitHubZip(thaliProjectName, thaliDepotName,
                                thaliBranchName, thaliDontCheckIn);
      }
    })
    .then(function(thaliCordovaPluginUnZipResult) {
      // This step is used to prepare the gradle.properties file
      // containing the btconnectorlib2 version
      var projectDir = createUnzippedDirectoryPath(thaliDepotName, thaliBranchName, thaliDontCheckIn);
      var gradleFileName = path.join(projectDir, 'src', 'android', 'gradle.properties');

      return fs.writeFileAsync(gradleFileName,
        "btconnectorlib2Version=" + btconnectorlib2)
        .then(function() {
          return thaliCordovaPluginUnZipResult;
        });
    })
    .then(function (thaliCordovaPluginUnZipResult) {
      if (thaliCordovaPluginUnZipResult.directoryUpdated) {
        var weAddedPluginsFile = path.join(thaliDontCheckIn, 'weAddedPlugins');

        return uninstallPluginsIfNecessary(weAddedPluginsFile, appRootDirectory)
          .then(function () {
            console.log('Adding Thali Cordova plugin from: ' +
              thaliCordovaPluginUnZipResult.unzipedDirectory);
<<<<<<< HEAD
            return childProcessExecPromise('cordova plugins add ' +
              thaliCordovaPluginUnZipResult.unzipedDirectory,
              appRootDirectory);
          }).then(function () {
            // The step below is required, because the Android after prepare
            // Cordova hook depends on external node modules that need to be
            // installed.
            console.log('Running jx npm install in: ' + appScriptsFolder);
            return childProcessExecPromise(
              'jx npm install --no-optional --autoremove "*.gz"',
               appScriptsFolder);
          }).then(function () {
=======

            return exec('cordova plugins add ' +
              thaliCordovaPluginUnZipResult.unzipedDirectory + ' -d',
                { cwd : appRootDirectory })
              .then(function (result) {
                if (result.stdout) {
                  console.log('Added Thali Cordova plugin successfully\n');
                  console.log(result.stdout);
                }

                if (result.stderr) {
                  console.log('Added Thali Cordova plugin with errors\n');
                  console.log(result.stderr);
                }

                return;
              })
              .catch(function (error) {
                  console.log('Failed adding Thali Cordova plugin\n');
                  console.log(error);
              });
          })
          .then(function () {
>>>>>>> f61fb68f
            return fs.writeFileAsync(weAddedPluginsFile, 'yes');
          });
      }
    })
    .then(function () {
      // Success
      callback();
    })
    .catch(function (error) {
      callback(error, null);
    });
};<|MERGE_RESOLUTION|>--- conflicted
+++ resolved
@@ -352,20 +352,6 @@
           .then(function () {
             console.log('Adding Thali Cordova plugin from: ' +
               thaliCordovaPluginUnZipResult.unzipedDirectory);
-<<<<<<< HEAD
-            return childProcessExecPromise('cordova plugins add ' +
-              thaliCordovaPluginUnZipResult.unzipedDirectory,
-              appRootDirectory);
-          }).then(function () {
-            // The step below is required, because the Android after prepare
-            // Cordova hook depends on external node modules that need to be
-            // installed.
-            console.log('Running jx npm install in: ' + appScriptsFolder);
-            return childProcessExecPromise(
-              'jx npm install --no-optional --autoremove "*.gz"',
-               appScriptsFolder);
-          }).then(function () {
-=======
 
             return exec('cordova plugins add ' +
               thaliCordovaPluginUnZipResult.unzipedDirectory + ' -d',
@@ -389,7 +375,6 @@
               });
           })
           .then(function () {
->>>>>>> f61fb68f
             return fs.writeFileAsync(weAddedPluginsFile, 'yes');
           });
       }
