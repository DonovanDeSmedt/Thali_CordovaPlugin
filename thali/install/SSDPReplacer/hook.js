'use strict';

var util   = require('util');
var format = util.format;

var findit = require('findit');
var fs     = require('fs-extra-promise');

var uuid         = require('node-uuid');
var randomString = require('randomstring');
var Promise      = require('bluebird');

// ponyfills
var endsWith = require('end-with');

require('./process');

var THALI_DIRECTORY = './thaliDontCheckIn';


// We want to find the first path that ends with 'name'.
function findFirstFile (name) {
  return new Promise(function (resolve, reject) {
    var resultPath;

    function end() {
      if (resultPath) {
        resolve(resultPath);
      } else {
        reject(new Error(
          format('file is not found, name: \'%s\'', name)
        ));
      }
    }

<<<<<<< HEAD
    var finder = findit('.')
      .on('file', function (path) {
        // We can receive here 'path': 'a/b/my-file', 'a/b/bad-my-file',
        //  'my-file', 'bad-my-file'.
        // Both 'a/b/my-file' and 'my-file' should be valid.
        if (path === name || endsWith(path, '/' + name)) {
          resultPath = path;
          finder.stop();
        }
      })
      .on('error', function (error) {
        reject(new Error(error));
      })
      .on('stop', end)
      .on('end', end);
=======
    var finder = findit(THALI_DIRECTORY)
    .on('file', function (path) {
      // We can receive here 'path': 'a/b/my-file', 'a/b/bad-my-file',
      //  'my-file', 'bad-my-file'.
      // Both 'a/b/my-file' and 'my-file' should be valid.
      if (path === name || endsWith(path, '/' + name)) {
        resultPath = path;
        finder.stop();
      }
    })
    .on('error', function (error) {
      reject(new Error(error));
    })
    .on('stop', end)
    .on('end', end);
>>>>>>> b2d9299a
  })
    .catch(function (error) {
      console.error(
        'finder failed, error: \'%s\', stack: \'%s\'',
        error.toString(), error.stack
      );
      return Promise.reject(error);
    });
}

function replaceContent(path, content, replacements) {
  // String.prototype.replace in javascript is defected by design.
  // https://stackoverflow.com/questions/5257000/how-to-know-if-javascript-string-replace-did-anything
  function replace(string, pattern, replacement) {
    var isReplaced = false;

    var result = string.replace(pattern, function () {
      isReplaced = true;

      // arguments are $0, $1, ..., offset, string
      return Array.prototype.slice.call(arguments, 1, -2)
        .reduce(function (pattern, match, index) {
          // '$1' from strings like '$11 $12' shouldn't be replaced.
          return pattern.replace(
            new RegExp('\\$' + (index + 1) + '(?=[^\\d]|$)', 'g'),
            match
          );
        }, replacement);
    });

    if (!isReplaced) {
      throw new Error(
        format(
          'we couldn\'t replace pattern: \'%s\' with value: \'%s\' in file: \'%s\'',
          pattern, replacement, path
        )
      );
    }
    return result;
  }

  return replacements.reduce(function (content, replacement) {
    return replace(content, replacement.pattern, replacement.value);
  }, content);
}

// We want to replace multiple 'strings' in file.
// 'replacements' will be an array:
// [{ pattern: /pattern/, value: 'replacement' }]
function replaceStringsInFile(name, replacements) {
<<<<<<< HEAD
  return new Promise(function (resolve) {
    return findFirstFile(name)
      .then(function (path) {
        return fs.readFileAsync(path, 'utf8')
          .then(function (content) {
            return replaceContent(content, replacements);
          })
          .then(function (content) {
            return fs.writeFileAsync(path, content, 'utf8');
          })
          .then(resolve);
      });
=======
  return findFirstFile(name)
  .then(function (path) {

    return fs.readFileAsync(path, 'utf8')
    .then(function (content) {
      return replaceContent(path, content, replacements);
    })
    .then(function (content) {
      return fs.writeFileAsync(path, content, 'utf8');
    });

>>>>>>> b2d9299a
  })
    .catch(function (error) {
      console.error(
        'we couldn\'t replace strings in file, error: \'%s\', stack: \'%s\'',
        error.toString(), error.stack
      );
      return Promise.reject(error);
    });
}

// Our task is to replace 'b' between 'a' and 'c' with other value.
// We couldn't use the simpliest solution:
//   'abc'.replace(/(?<=a)(b)(?=c)/, 'q')
// (?<=...) is not supported in nodejs (we don't want to require 'pcre' here).
// So we have to use:
//   'abc'.replace(/(a)(b)(c)/, '$1q$3')

function replaceThaliConfig () {
  // example: 'SSDP_NT: process.env.SSDP_NT || 'http://www.thaliproject.org/ssdp','
  // or: SSDP_NT: 'http://www.thaliproject.org/ssdp',
  // We want to replace it with random string.
  var value = randomString.generate({
    length: 'http://www.thaliproject.org/ssdp'.length
  });
  var replacement = {
    pattern: new RegExp(
      [
        '(',
        'SSDP_NT', '\\s*', ':',
        ')',
        '(',
        '\\s*', '.*?', ',',
        ')'
      ].join('')
    ),
    value: '$1 \'' + value + '\','
  };
  return replaceStringsInFile('thaliConfig.js', [replacement]);
}

function replaceConnectionHelper () {
  var replacements = [];

  // Example: 'private static final String BLE_SERVICE_UUID_AS_STRING =
  // "b6a44ad1-d319-4b3a-815d-8b805a47fb51";'
  // We want to replace 'b6a44ad1-d319-4b3a-815d-8b805a47fb51' with new uuid.v4.

  replacements.push({
    pattern: new RegExp(
      [
        '(',
<<<<<<< HEAD
        ['static', 'final', 'String', 'BLE_SERVICE_UUID_AS_STRING']
            .join('\\s+'),
        '\\s*', '=', '\\s*',
=======
          ['static', 'final', 'String', 'BLE_SERVICE_UUID_AS_STRING']
            .join('\\s+'),
          '\\s*', '=', '\\s*',
>>>>>>> b2d9299a
        ')',
        '(',
        '"', '.*?', '"',
        ')'
      ].join('')
    ),
    value: '$1"' + uuid.v4() + '"'
  });

  function getRandomNumber (min, max) {
    return Math.floor(Math.random() * (max - min + 1)) + min;
  }

  // Example: 'private static final int MANUFACTURER_ID = 7413;'
  // We want to replace 7413 with random number, 1100 <= number <= 65534.
  replacements.push({
    pattern: new RegExp(
      [
        '(',
<<<<<<< HEAD
        ['static', 'final', 'int', 'MANUFACTURER_ID'].join('\\s+'),
=======
          ['static', 'final', 'int', 'MANUFACTURER_ID'].join('\\s+'),
>>>>>>> b2d9299a
        '\\s*', '=',
        ')',
        '(',
        '\\s*', '.*?', ';',
        ')'
      ].join('')
    ),
    value: '$1 ' + getRandomNumber(1100, 65534) + ';'
  });

  return replaceStringsInFile('ConnectionHelper.java', replacements);
}

function replaceJXcoreExtension() {
  // example:
  // 'appContext = [[AppContext alloc] initWithServiceType:@"thaliproject"];'
  // We want to replace 'thaliproject' here with random alphabetic string.
  var value = randomString.generate({
    length:  'thaliproject'.length,
    charset: 'alphabetic'
  });
  var replacement = {
    pattern: new RegExp(
      [
        '(',
        ['initWithServiceType', ':', '@'].join('\\s*'),
        ')',
        '(',
        '"', '.*?', '"',
        ')'
      ].join('')
    ),
    value: '$1"' + value + '"'
  };
  return replaceStringsInFile('JXcoreExtension.m', [replacement]);
}

Promise.all([
  replaceThaliConfig(),
<<<<<<< HEAD
  replaceConnectionHelper(),
  replaceJXcoreExtension()
  ])
  .then(function () {
    console.info('We have replaced hardcoded ids with random values.');
  });
=======
  replaceConnectionHelper()
  // In our current branch 'JXcoreExtension.m' is old and we shouldn't try to replace it.
  // replaceJXcoreExtension()
])
.then(function () {
  console.info('We have replaced hardcoded ids with random values.');
});
>>>>>>> b2d9299a
<|MERGE_RESOLUTION|>--- conflicted
+++ resolved
@@ -33,23 +33,6 @@
       }
     }
 
-<<<<<<< HEAD
-    var finder = findit('.')
-      .on('file', function (path) {
-        // We can receive here 'path': 'a/b/my-file', 'a/b/bad-my-file',
-        //  'my-file', 'bad-my-file'.
-        // Both 'a/b/my-file' and 'my-file' should be valid.
-        if (path === name || endsWith(path, '/' + name)) {
-          resultPath = path;
-          finder.stop();
-        }
-      })
-      .on('error', function (error) {
-        reject(new Error(error));
-      })
-      .on('stop', end)
-      .on('end', end);
-=======
     var finder = findit(THALI_DIRECTORY)
     .on('file', function (path) {
       // We can receive here 'path': 'a/b/my-file', 'a/b/bad-my-file',
@@ -65,15 +48,14 @@
     })
     .on('stop', end)
     .on('end', end);
->>>>>>> b2d9299a
   })
-    .catch(function (error) {
-      console.error(
-        'finder failed, error: \'%s\', stack: \'%s\'',
-        error.toString(), error.stack
-      );
-      return Promise.reject(error);
-    });
+  .catch(function (error) {
+    console.error(
+      'finder failed, error: \'%s\', stack: \'%s\'',
+      error.toString(), error.stack
+    );
+    return Promise.reject(error);
+  });
 }
 
 function replaceContent(path, content, replacements) {
@@ -116,20 +98,6 @@
 // 'replacements' will be an array:
 // [{ pattern: /pattern/, value: 'replacement' }]
 function replaceStringsInFile(name, replacements) {
-<<<<<<< HEAD
-  return new Promise(function (resolve) {
-    return findFirstFile(name)
-      .then(function (path) {
-        return fs.readFileAsync(path, 'utf8')
-          .then(function (content) {
-            return replaceContent(content, replacements);
-          })
-          .then(function (content) {
-            return fs.writeFileAsync(path, content, 'utf8');
-          })
-          .then(resolve);
-      });
-=======
   return findFirstFile(name)
   .then(function (path) {
 
@@ -140,16 +108,14 @@
     .then(function (content) {
       return fs.writeFileAsync(path, content, 'utf8');
     });
-
->>>>>>> b2d9299a
   })
-    .catch(function (error) {
-      console.error(
-        'we couldn\'t replace strings in file, error: \'%s\', stack: \'%s\'',
-        error.toString(), error.stack
-      );
-      return Promise.reject(error);
-    });
+  .catch(function (error) {
+    console.error(
+      'we couldn\'t replace strings in file, error: \'%s\', stack: \'%s\'',
+      error.toString(), error.stack
+    );
+    return Promise.reject(error);
+  });
 }
 
 // Our task is to replace 'b' between 'a' and 'c' with other value.
@@ -170,10 +136,10 @@
     pattern: new RegExp(
       [
         '(',
-        'SSDP_NT', '\\s*', ':',
-        ')',
-        '(',
-        '\\s*', '.*?', ',',
+          'SSDP_NT', '\\s*', ':',
+        ')',
+        '(',
+          '\\s*', '.*?', ',',
         ')'
       ].join('')
     ),
@@ -193,18 +159,12 @@
     pattern: new RegExp(
       [
         '(',
-<<<<<<< HEAD
-        ['static', 'final', 'String', 'BLE_SERVICE_UUID_AS_STRING']
-            .join('\\s+'),
-        '\\s*', '=', '\\s*',
-=======
           ['static', 'final', 'String', 'BLE_SERVICE_UUID_AS_STRING']
             .join('\\s+'),
           '\\s*', '=', '\\s*',
->>>>>>> b2d9299a
-        ')',
-        '(',
-        '"', '.*?', '"',
+        ')',
+        '(',
+          '"', '.*?', '"',
         ')'
       ].join('')
     ),
@@ -221,15 +181,11 @@
     pattern: new RegExp(
       [
         '(',
-<<<<<<< HEAD
-        ['static', 'final', 'int', 'MANUFACTURER_ID'].join('\\s+'),
-=======
           ['static', 'final', 'int', 'MANUFACTURER_ID'].join('\\s+'),
->>>>>>> b2d9299a
-        '\\s*', '=',
-        ')',
-        '(',
-        '\\s*', '.*?', ';',
+          '\\s*', '=',
+        ')',
+        '(',
+          '\\s*', '.*?', ';',
         ')'
       ].join('')
     ),
@@ -251,10 +207,10 @@
     pattern: new RegExp(
       [
         '(',
-        ['initWithServiceType', ':', '@'].join('\\s*'),
-        ')',
-        '(',
-        '"', '.*?', '"',
+          ['initWithServiceType', ':', '@'].join('\\s*'),
+        ')',
+        '(',
+          '"', '.*?', '"',
         ')'
       ].join('')
     ),
@@ -265,19 +221,8 @@
 
 Promise.all([
   replaceThaliConfig(),
-<<<<<<< HEAD
   replaceConnectionHelper(),
   replaceJXcoreExtension()
-  ])
-  .then(function () {
-    console.info('We have replaced hardcoded ids with random values.');
-  });
-=======
-  replaceConnectionHelper()
-  // In our current branch 'JXcoreExtension.m' is old and we shouldn't try to replace it.
-  // replaceJXcoreExtension()
-])
-.then(function () {
+]).then(function () {
   console.info('We have replaced hardcoded ids with random values.');
-});
->>>>>>> b2d9299a
+});