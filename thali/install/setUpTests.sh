--- conflicted
+++ resolved
@@ -89,16 +89,12 @@
   find . -name "*.gz" -delete
   find . -name "*.pem" -delete
 
-<<<<<<< HEAD
   cp -v $1 app.js
-=======
-  cp -v $1 app.js; ERROR_ABORT
 
-  cd $REPO_ROOT_DIR/thali/install; ERROR_ABORT
-  jx npm install; ERROR_ABORT
-  cd $TEST_PROJECT_ROOT_DIR/thaliDontCheckIn; ERROR_ABORT
-  jx $REPO_ROOT_DIR/thali/install/setUpThaliTestIds.js; ERROR_ABORT
->>>>>>> 9ff90c0e
+  cd $REPO_ROOT_DIR/thali/install
+  jx npm install
+  cd $TEST_PROJECT_ROOT_DIR/thaliDontCheckIn
+  jx $REPO_ROOT_DIR/thali/install/setUpThaliTestIds.js
 }
 
 add_android_platform()
