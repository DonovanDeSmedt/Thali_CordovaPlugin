--- conflicted
+++ resolved
@@ -96,16 +96,7 @@
   find . -name "*.gz" -delete
   find . -name "*.pem" -delete
 
-<<<<<<< HEAD
-  cp -v $1 app.js
-
-  cd $REPO_ROOT_DIR/thali/install
-  npm install --no-optional
-  cd $TEST_PROJECT_ROOT_DIR/thaliDontCheckIn
-  node $REPO_ROOT_DIR/thali/install/setUpThaliTestIds.js
-=======
-  cp -v $1 app.js;ERROR_ABORT
->>>>>>> b2d9299a
+  cp -v $1 app.jsq
 }
 
 add_android_platform()
